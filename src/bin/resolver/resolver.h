--- conflicted
+++ resolved
@@ -22,7 +22,7 @@
 #include <cc/data.h>
 #include <config/ccsession.h>
 #include <dns/message.h>
-#include <dns/buffer.h>
+#include <util/buffer.h>
 
 #include <asiodns/dns_server.h>
 #include <asiodns/dns_service.h>
@@ -85,13 +85,8 @@
     void processMessage(const isc::asiolink::IOMessage& io_message,
                         isc::dns::MessagePtr query_message,
                         isc::dns::MessagePtr answer_message,
-<<<<<<< HEAD
                         isc::util::OutputBufferPtr buffer,
-                        asiolink::DNSServer* server);
-=======
-                        isc::dns::OutputBufferPtr buffer,
                         isc::asiodns::DNSServer* server);
->>>>>>> fc987ca6
 
     /// \brief Set and get the config session
     isc::config::ModuleCCSession* getConfigSession() const;
