--- conflicted
+++ resolved
@@ -44,12 +44,9 @@
         self.__data_operations = []
         self.__apply_called = False
         self.__commit_called = False
-<<<<<<< HEAD
         self.__broken_called = False
         self.__warn_called = False
-=======
         self.__should_replace = False
->>>>>>> 973fc74a
         # Some common values
         self.__rrclass = RRClass.IN()
         self.__type = RRType.A()
@@ -358,7 +355,6 @@
         diff.compact()
         check()
 
-<<<<<<< HEAD
     def test_wrong_class(self):
         """
         Test a wrong class of rrset is rejected.
@@ -436,7 +432,7 @@
             self.assertTrue(self.__warn_called)
         finally:
             isc.xfrin.diff.logger = orig_logger
-=======
+
     def test_relpace(self):
         """
         Test that when we want to replace the whole zone, it is propagated.
@@ -444,7 +440,6 @@
         self.__should_replace = True
         diff = Diff(self, "example.org.", True)
         self.assertTrue(self.__updater_requested)
->>>>>>> 973fc74a
 
 if __name__ == "__main__":
     isc.log.init("bind10")
