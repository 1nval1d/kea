--- conflicted
+++ resolved
@@ -46,12 +46,9 @@
                            ('mx', 'generic'),
                            ('ns', 'generic'),
                            ('nsec', 'generic'),
-<<<<<<< HEAD
                            ('nsec3', 'generic'),
                            ('nsec3param', 'generic'),
-=======
                            ('opt', 'generic'),
->>>>>>> 65b7adb8
                            ('ptr', 'generic'),
                            ('rrsig', 'generic'),
                            ('soa', 'generic'),
