--- conflicted
+++ resolved
@@ -75,15 +75,8 @@
                   << ") received, at least " << DHCPV4_PKT_HDR_LEN
                   << " is expected.");
     }
-<<<<<<< HEAD
-
-    data_.resize(len);
-    memcpy(&data_[0], data, len);
-
     memset(sname_, 0, MAX_SNAME_LEN);
     memset(file_, 0, MAX_FILE_LEN);
-=======
->>>>>>> 65c611f2
 }
 
 size_t
