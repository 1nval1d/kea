// Copyright (C) 2010  Internet Systems Consortium, Inc. ("ISC")
//
// Permission to use, copy, modify, and/or distribute this software for any
// purpose with or without fee is hereby granted, provided that the above
// copyright notice and this permission notice appear in all copies.
//
// THE SOFTWARE IS PROVIDED "AS IS" AND ISC DISCLAIMS ALL WARRANTIES WITH
// REGARD TO THIS SOFTWARE INCLUDING ALL IMPLIED WARRANTIES OF MERCHANTABILITY
// AND FITNESS.  IN NO EVENT SHALL ISC BE LIABLE FOR ANY SPECIAL, DIRECT,
// INDIRECT, OR CONSEQUENTIAL DAMAGES OR ANY DAMAGES WHATSOEVER RESULTING FROM
// LOSS OF USE, DATA OR PROFITS, WHETHER IN AN ACTION OF CONTRACT, NEGLIGENCE
// OR OTHER TORTIOUS ACTION, ARISING OUT OF OR IN CONNECTION WITH THE USE OR
// PERFORMANCE OF THIS SOFTWARE.

#ifndef __RDATA_H
#define __RDATA_H 1

#include <stdint.h>

#include <boost/shared_ptr.hpp>

#include <exceptions/exceptions.h>

namespace isc {
namespace util {
class InputBuffer;
class OutputBuffer;
}
namespace dns {
class MessageRenderer;
class RRType;
class RRClass;
class Name;

namespace rdata {

///
/// \brief A standard DNS module exception that is thrown if RDATA parser
/// encounters an invalid or inconsistent data length.
///
class InvalidRdataLength : public Exception {
public:
    InvalidRdataLength(const char* file, size_t line, const char* what) :
        isc::Exception(file, line, what) {}
};

///
/// \brief A standard DNS module exception that is thrown if RDATA parser
/// fails to recognize a given textual representation.
///
class InvalidRdataText : public Exception {
public:
    InvalidRdataText(const char* file, size_t line, const char* what) :
        isc::Exception(file, line, what) {}
};

///
/// \brief A standard DNS module exception that is thrown if RDATA parser
/// parser encounters a character-string (as defined in RFC1035) exceeding
/// the maximum allowable length (\c MAX_CHARSTRING_LEN).
///
class CharStringTooLong : public Exception {
public:
    CharStringTooLong(const char* file, size_t line, const char* what) :
        isc::Exception(file, line, what) {}
};

// Forward declaration to define RdataPtr.
class Rdata;

///
/// The \c RdataPtr type is a pointer-like type, pointing to an
/// object of some concrete derived class of \c Rdata.
///
typedef boost::shared_ptr<Rdata> RdataPtr;
typedef boost::shared_ptr<const Rdata> ConstRdataPtr;

/// \brief Possible maximum length of RDATA, which is the maximum unsigned
/// 16 bit value.
const size_t MAX_RDLENGTH = 65535;

/// \brief The maximum allowable length of character-string containing in
/// RDATA as defined in RFC1035, not including the 1-byte length field.
const unsigned int MAX_CHARSTRING_LEN = 255;

/// \brief The \c Rdata class is an abstract base class that provides
/// a set of common interfaces to manipulate concrete RDATA objects.
///
/// Generally, a separate derived class directly inherited from the base
/// \c Rdata class is defined for each well known RDATA.
/// Each of such classes will define the common logic based on the
/// corresponding protocol standard.
///
/// Since some types of RRs are class specific and the corresponding RDATA
/// may have different semantics (e.g. type A for class IN and type A for
/// class CH have different representations and semantics), we separate
/// \c Rdata derived classes for such RR types in different namespaces.
/// The namespace of types specific to a class is named the lower-cased class
/// name; for example, RDATA of class IN-specific types are defined in the
/// \c in namespace, and RDATA of class CH-specific types are defined in
/// the \c ch namespace, and so on.
/// The derived classes are named using the RR type name (upper cased) such as
/// \c A or \c AAAA.
/// Thus RDATA of type A RR for class IN and CH are defined as \c in::A and
/// \c ch::A, respectively.
/// Many other RR types are class independent; the derived \c Rdata classes
/// for such RR types are defined in the \c generic namespace.  Examples are
/// \c generic::NS and \c generic::SOA.
///
/// If applications need to refer to these derived classes, it is generally
/// recommended to prepend at least some part of the namespace because the
/// same class name can be used in different namespaces.
/// So, instead of doing
/// \code using namespace isc::dns::rdata::in;
/// A& rdata_type_a; \endcode
/// it is advisable to prepend at least \c in from the namespace:
/// \code using namespace isc::dns::rdata;
/// in::A& rdata_type_a; \endcode
///
/// In many cases, however, an application doesn't have to care about such
/// derived classes.
/// For instance, to parse an incoming DNS message an application wouldn't
/// have to perform type specific operation unless the application is
/// specifically concerned about a particular type.
/// So, this API generally handles \c Rdata in a polymorphic way through
/// a pointer or reference to this base abstract class.
class Rdata {
    ///
    /// \name Constructors and Destructor
    ///
    /// Note: The copy constructor and the assignment operator are intentionally
    /// defined as private.  Concrete classes should generally specialize their
    /// own versions of these methods.
    //@{
protected:
    /// The default constructor.
    ///
    /// This is intentionally defined as \c protected as this base class should
    /// never be instantiated (except as part of a derived class).  In many
    /// cases, the derived class wouldn't define a public default constructor
    /// either, because an \c Rdata object without concrete data isn't
    /// meaningful.
    Rdata() {}
private:
    Rdata(const Rdata& source);
    void operator=(const Rdata& source);
public:
    /// The destructor.
    virtual ~Rdata() {};
    //@}

    ///
    /// \name Converter methods
    ///
    //@{
    /// \brief Convert an \c Rdata to a string.
    ///
    /// This method returns a \c std::string object representing the \c Rdata.
    ///
    /// This is a pure virtual method without the definition; the actual
    /// representation is specific to each derived concrete class and
    /// should be explicitly defined in the derived class.
    ///
    /// \return A string representation of \c Rdata.
    virtual std::string toText() const = 0;

    /// \brief Render the \c Rdata in the wire format into a buffer.
    ///
    /// This is a pure virtual method without the definition; the actual
    /// conversion is specific to each derived concrete class and
    /// should be explicitly defined in the derived class.
    ///
    /// \param buffer An output buffer to store the wire data.
<<<<<<< HEAD
    virtual void toWire(isc::util::OutputBuffer& buffer) const = 0;
=======
    virtual void toWire(OutputBuffer& buffer) const = 0;

>>>>>>> 6ffefafd
    /// \brief Render the \c Rdata in the wire format into a
    /// \c MessageRenderer object.
    ///
    /// This is a pure virtual method without the definition; the actual
    /// conversion is specific to each derived concrete class and
    /// should be explicitly defined in the derived class.
    ///
    /// \param renderer DNS message rendering context that encapsulates the
    /// output buffer in which the \c Rdata is to be stored.
    virtual void toWire(MessageRenderer& renderer) const = 0;
    //@}

    ///
    /// \name Comparison method
    ///
    //@{
    /// \brief Compare two instances of \c Rdata.
    ///
    /// This method compares \c this and the \c other Rdata objects
    /// in terms of the DNSSEC sorting order as defined in RFC4034, and returns
    /// the result as an integer.
    ///
    /// This is a pure virtual method without the definition; the actual
    /// comparison logic is specific to each derived concrete class and
    /// should be explicitly defined in the derived class.
    ///
    /// Specific implementations of this method must confirm that \c this
    /// and the \c other are objects of the same concrete derived class of
    /// \c Rdata.  This is normally done by \c dynamic_cast in the
    /// implementation.  It also means if the assumption isn't met
    /// an exception of class \c std::bad_cast will be thrown.
    ///
    /// Here is an implementation choice: instead of relying on
    /// \c dynamic_cast, we could first convert the data into wire-format
    /// and compare the pair as opaque data.  This would be more polymorphic,
    /// but might involve significant overhead, especially for a large size
    /// of RDATA.
    ///
    /// \param other the right-hand operand to compare against.
    /// \return < 0 if \c this would be sorted before \c other.
    /// \return 0 if \c this is identical to \c other in terms of sorting order.
    /// \return > 0 if \c this would be sorted after \c other.
    virtual int compare(const Rdata& other) const = 0;
    //@}
};

namespace generic {

/// \brief The \c GenericImpl class is the actual implementation of the
/// \c generic::Generic class.
///
/// The implementation is hidden from applications.  This approach requires
/// dynamic memory allocation on construction, copy, or assignment, but
/// we believe it should be acceptable as "unknown" RDATA should be pretty
/// rare.
struct GenericImpl;

/// \brief The \c generic::Generic class represents generic "unknown" RDATA.
///
/// This class is used as a placeholder for all non well-known type of RDATA.
/// By definition, the stored data is regarded as opaque binary without
/// assuming any structure.
class Generic : public Rdata {
public:
    ///
    /// \name Constructors, Assignment Operator and Destructor.
    ///
    //@{
    /// \brief Constructor from a string.
    ///
    /// This method constructs a \c generic::Generic object from a textual
    /// representation as defined in RFC3597.
    ///
    /// If \c rdata_string isn't a valid textual representation of this type
    /// of RDATA, an exception of class \c InvalidRdataText or
    /// \c InvalidRdataLength will be thrown.
    /// If resource allocation to store the data fails, a corresponding standard
    /// exception will be thrown.
    ///
    /// \param rdata_string A string of textual representation of generic
    /// RDATA.
    explicit Generic(const std::string& rdata_string);

    ///
    /// \brief Constructor from wire-format data.
    ///
    /// The \c buffer parameter normally stores a complete DNS message
    /// containing the generic RDATA to be constructed.
    /// The current read position of the buffer points to the head of the
    /// data.
    ///
    /// This method reads \c rdata_len bytes from the \c buffer, and internally
    /// stores the data as an opaque byte sequence.
    ///
    /// \c rdata_len must not exceed \c MAX_RDLENGTH; otherwise, an exception
    /// of class \c InvalidRdataLength will be thrown.
    /// If resource allocation to hold the data fails, a corresponding standard
    /// exception will be thrown; if the \c buffer doesn't contain \c rdata_len
    /// bytes of unread data, an exception of class \c InvalidBufferPosition
    /// will be thrown.
    ///
    /// \param buffer A reference to an \c InputBuffer object storing the
    /// \c Rdata to parse.
    /// \param rdata_len The length in buffer of the \c Rdata.  In bytes.
<<<<<<< HEAD
    Generic(isc::util::InputBuffer& buffer, size_t rdata_len);
=======
    Generic(InputBuffer& buffer, size_t rdata_len);

>>>>>>> 6ffefafd
    ///
    /// \brief The destructor.
    virtual ~Generic();
    ///
    /// \brief The copy constructor.
    ///
    /// If resource allocation to copy the data fails, a corresponding standard
    /// exception will be thrown.
    ///
    /// \param source A reference to a \c generic::Generic object to copy from.
    Generic(const Generic& source);

    ///
    /// \brief The assignment operator.
    ///
    /// If resource allocation to copy the data fails, a corresponding standard
    /// exception will be thrown.
    ///
    /// \param source A reference to a \c generic::Generic object to copy from.
    Generic& operator=(const Generic& source);
    //@}

    ///
    /// \name Converter methods
    ///
    //@{
    /// \brief Convert an \c generic::Generic object to a string.
    ///
    /// This method converts a generic "unknown" RDATA object into a textual
    /// representation of such unknown data as defined in RFC3597.
    ///
    /// If resource allocation to copy the data fails, a corresponding standard
    /// exception will be thrown.
    ///
    /// \return A string representation of \c generic::Generic.
    virtual std::string toText() const;

    ///
    /// \brief Render the \c generic::Generic in the wire format into a buffer.
    ///
    /// This will require \c rdata_len bytes of remaining capacity in the
    /// \c buffer.  If this is not the case and resource allocation for the
    /// necessary memory space fails, a corresponding standard exception will
    /// be thrown.
    ///
    /// \param buffer An output buffer to store the wire data.
<<<<<<< HEAD
    virtual void toWire(isc::util::OutputBuffer& buffer) const;
=======
    virtual void toWire(OutputBuffer& buffer) const;

>>>>>>> 6ffefafd
    /// \brief Render the \c generic::Generic in the wire format into a
    /// \c MessageRenderer object.
    ///
    /// This will require \c rdata_len bytes of remaining capacity in the
    /// \c buffer.  If this is not the case and resource allocation for the
    /// necessary memory space fails, a corresponding standard exception will
    /// be thrown.
    ///
    /// \param renderer DNS message rendering context that encapsulates the
    /// output buffer in which the \c Generic object is to be stored.
    virtual void toWire(MessageRenderer& renderer) const;
    //@}

    ///
    /// \name Comparison method
    ///
    //@{
    /// \brief Compare two instances of \c generic::Generic objects.
    ///
    /// As defined in RFC4034, this method simply compares the wire-format
    /// representations of the two objects as left-justified unsigned octet
    /// sequences.
    ///
    /// The object referenced by \c other must have been instantiated as
    /// a c generic::Generic class object; otherwise, an exception of class
    /// \c std::bad_cast will be thrown.
    /// Note that the comparison is RR type/class agnostic: this method doesn't
    /// check whether the two \c Rdata objects to compare are of the comparable
    /// RR type/class.  For example, \c this object may come from an \c RRset
    /// of \c RRType x, and the \c other may come from a different \c RRset
    /// of \c RRType y (where x != y).  This situation would be considered a
    /// bug, but this method cannot detect this type of error.
    /// The caller must ensure this condition.
    ///
    /// \param other the right-hand operand to compare against.
    /// \return < 0 if \c this would be sorted before \c other.
    /// \return 0 if \c this is identical to \c other in terms of sorting order.
    /// \return > 0 if \c this would be sorted after \c other.
    virtual int compare(const Rdata& other) const;
    //@}
private:
    GenericImpl* impl_;
};

///
/// \brief Insert the name as a string into stream.
///
/// This method convert the \c rdata into a string and inserts it into the
/// output stream \c os.
///
/// This function overloads the global \c operator<< to behave as described in
/// \c ostream::operator<< but applied to \c generic::Generic Rdata objects.
///
/// \param os A \c std::ostream object on which the insertion operation is
/// performed.
/// \param rdata The \c Generic object output by the operation.
/// \return A reference to the same \c std::ostream object referenced by
/// parameter \c os after the insertion operation.
std::ostream& operator<<(std::ostream& os, const Generic& rdata);
} // end of namespace "generic"

//
// Non class-member functions related to Rdata
//

///
/// \name Parameterized Polymorphic RDATA Factories
///
/// This set of global functions provide a unified interface to create an
/// \c Rdata object in a parameterized polymorphic way,
/// that is, these functions take a pair of \c RRType and \c RRClass
/// objects and data specific to that pair, and create an object of
/// the corresponding concrete derived class of \c Rdata.
///
/// These will be useful when parsing/constructing a DNS message or
/// parsing a master file, where information for a specific type of RDATA
/// is given but the resulting object, once created, should better be used
/// in a polymorphic way.
///
/// For example, if a master file parser encounters an NS RR
/// \verbatim example.com. 3600 IN NS ns.example.com.\endverbatim
/// it stores the text fragments "IN", "NS", and "ns.example.com." in
/// \c std::string objects \c class_txt, \c type_txt, and \c nsname_txt,
/// respectively, then it would create a new \c RdataPtr object as follows:
/// \code RdataPtr rdata = createRdata(RRType(type_txt), RRClass(class_txt),
///                              nsname_txt); \endcode
/// On success, \c rdata will point to an object of the \c generic::NS class
/// that internally holds a domain name of "ns.example.com."
///
/// Internally, these functions uses the corresponding
/// \c RRParamRegistry::createRdata methods of the \c RRParamRegistry.
/// See also the description on these methods for related notes.
//@{
/// \brief Create RDATA of a given pair of RR type and class from a string.
///
/// This method creates from a string an \c Rdata object of the given pair
/// of RR type and class.
///
/// \param rrtype An \c RRType object specifying the type/class pair.
/// \param rrclass An \c RRClass object specifying the type/class pair.
/// \param rdata_string A string of textual representation of the \c Rdata.
/// \return An \c RdataPtr object pointing to the created \c Rdata
/// object.
RdataPtr createRdata(const RRType& rrtype, const RRClass& rrclass,
                     const std::string& rdata_string);

/// \brief Create RDATA of a given pair of RR type and class from
/// wire-format data.
///
/// This method creates from wire-format binary data an \c Rdata object
/// of the given pair of RR type and class.
///
/// \c len must not exceed the protocol defined maximum value, \c MAX_RDLENGTH;
/// otherwise, an exception of class \c InvalidRdataLength will be thrown.
///
/// In some cases, the length of the RDATA is determined without the
/// information of \c len.  For example, the RDATA length of an IN/A RR
/// must always be 4.  If \c len is not equal to the actual length in such
/// cases, an exception of class InvalidRdataLength will be thrown.
///
/// \param rrtype An \c RRType object specifying the type/class pair.
/// \param rrclass An \c RRClass object specifying the type/class pair.
/// \param buffer A reference to an \c InputBuffer object storing the
/// \c Rdata to parse.
/// \param len The length in buffer of the \c Rdata.  In bytes.
/// \return An \c RdataPtr object pointing to the created \c Rdata
/// object.
RdataPtr createRdata(const RRType& rrtype, const RRClass& rrclass,
<<<<<<< HEAD
                     isc::util::InputBuffer& buffer, size_t len);
=======
                     InputBuffer& buffer, size_t len);

>>>>>>> 6ffefafd
/// \brief Create RDATA of a given pair of RR type and class, copying
/// of another RDATA of same kind.
///
/// This method creates an \c Rdata object of the given pair of
/// RR type and class, copying the  content of the given \c Rdata,
/// \c source.
///
/// \param rrtype An \c RRType object specifying the type/class pair.
/// \param rrclass An \c RRClass object specifying the type/class pair.
/// \param source A reference to an \c Rdata object whose content
/// is to be copied to the created \c Rdata object.
/// \return An \c RdataPtr object pointing to the created
/// \c Rdata object.
RdataPtr createRdata(const RRType& rrtype, const RRClass& rrclass,
                     const Rdata& source);
//@}

///
/// \brief Gives relative ordering of two names in terms of DNSSEC RDATA
/// ordering.
///
/// This method compares two names as defined in Sections 6.2 and 6.3 of
/// RFC4034: Comparing two names in their canonical form
/// (i.e., converting upper case ASCII characters to lower ones) and
/// as a left-justified unsigned octet sequence.  Note that the ordering is
/// different from that for owner names.  For example, "a.example" should be
/// sorted before "example" as RDATA, but the ordering is the opposite when
/// compared as owner names.
///
/// Normally, applications would not need this function directly.
/// This is mostly an internal helper function for \c Rdata related classes
/// to implement their \c compare() method.
/// This function is publicly open, however, for the convenience of
/// external developers who want to implement new or experimental RR types.
///
/// This function never throws an exception as long as the given names are
/// valid \c Name objects.
///
/// Additional note about applicability: In fact, BIND9's similar function,
/// \c dns_name_rdatacompare(), is only used in rdata implementations and
/// for testing purposes.
///
/// \param n1,n2 \c Name class objects to compare.
/// \return -1 if \c n1 would be sorted before \c n2.
/// \return 0 if \c n1 is identical to \c n2 in terms of sorting order.
/// \return 1 if \c n1 would be sorted after \c n2.
///
int compareNames(const Name& n1, const Name& n2);

} // end of namespace "rdata"
}
}
#endif  // __RDATA_H

// Local Variables: 
// mode: c++
// End: <|MERGE_RESOLUTION|>--- conflicted
+++ resolved
@@ -171,12 +171,8 @@
     /// should be explicitly defined in the derived class.
     ///
     /// \param buffer An output buffer to store the wire data.
-<<<<<<< HEAD
     virtual void toWire(isc::util::OutputBuffer& buffer) const = 0;
-=======
-    virtual void toWire(OutputBuffer& buffer) const = 0;
-
->>>>>>> 6ffefafd
+
     /// \brief Render the \c Rdata in the wire format into a
     /// \c MessageRenderer object.
     ///
@@ -281,12 +277,8 @@
     /// \param buffer A reference to an \c InputBuffer object storing the
     /// \c Rdata to parse.
     /// \param rdata_len The length in buffer of the \c Rdata.  In bytes.
-<<<<<<< HEAD
     Generic(isc::util::InputBuffer& buffer, size_t rdata_len);
-=======
-    Generic(InputBuffer& buffer, size_t rdata_len);
-
->>>>>>> 6ffefafd
+
     ///
     /// \brief The destructor.
     virtual ~Generic();
@@ -333,12 +325,8 @@
     /// be thrown.
     ///
     /// \param buffer An output buffer to store the wire data.
-<<<<<<< HEAD
     virtual void toWire(isc::util::OutputBuffer& buffer) const;
-=======
-    virtual void toWire(OutputBuffer& buffer) const;
-
->>>>>>> 6ffefafd
+
     /// \brief Render the \c generic::Generic in the wire format into a
     /// \c MessageRenderer object.
     ///
@@ -467,12 +455,8 @@
 /// \return An \c RdataPtr object pointing to the created \c Rdata
 /// object.
 RdataPtr createRdata(const RRType& rrtype, const RRClass& rrclass,
-<<<<<<< HEAD
                      isc::util::InputBuffer& buffer, size_t len);
-=======
-                     InputBuffer& buffer, size_t len);
-
->>>>>>> 6ffefafd
+
 /// \brief Create RDATA of a given pair of RR type and class, copying
 /// of another RDATA of same kind.
 ///
