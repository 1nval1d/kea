--- conflicted
+++ resolved
@@ -85,29 +85,17 @@
     }
 
     // Some indexes have special meaning:
-<<<<<<< HEAD
-    // - 0 - pre-user library callout
-    // - 1..numlib - indexes for actual libraries
-    // INT_MAX post-user library callout
-
-    // Try to find appropriate parameter. May return NULL
-=======
     // * 0 - pre-user library callout
     // * 1..numlib - indexes for actual libraries
     // * INT_MAX - post-user library callout
 
     // Try to find appropriate parameter. May return null pointer
->>>>>>> 8745f651
     isc::data::ConstElementPtr params = libinfo[index - 1].second;
     if (!params) {
         return (isc::data::ConstElementPtr());
     }
 
-<<<<<<< HEAD
-    // May return NULL if there's no parameter.
-=======
     // May return null pointer if there's no parameter.
->>>>>>> 8745f651
     return (params->get(name));
 }
 
