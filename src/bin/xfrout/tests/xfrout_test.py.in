--- conflicted
+++ resolved
@@ -102,26 +102,15 @@
         zone names.
 
         '''
-<<<<<<< HEAD
-        if name == TEST_ZONE_NAME and rrtype == RRType.SOA():
-            return (ZoneFinder.SUCCESS, create_soa(SOA_CURRENT_VERSION))
-        elif name == Name('nosoa.example.com') and rrtype == RRType.SOA():
-=======
         if name == Name('nosoa.example.com') and rrtype == RRType.SOA():
->>>>>>> ee6a4b95
             return (ZoneFinder.NXDOMAIN, None)
         elif name == Name('multisoa.example.com') and rrtype == RRType.SOA():
             soa_rrset = create_soa(SOA_CURRENT_VERSION)
             soa_rrset.add_rdata(soa_rrset.get_rdata()[0])
             return (ZoneFinder.SUCCESS, soa_rrset)
-<<<<<<< HEAD
-        else:
+        elif rrtype == RRType.SOA():
             return (ZoneFinder.SUCCESS, create_soa(SOA_CURRENT_VERSION))
-=======
-        elif rrtype == RRType.SOA():
-            return (ZoneFinder.SUCCESS, self.__create_soa())
         raise ValueError('Unexpected input to mock finder: bug in test case?')
->>>>>>> ee6a4b95
 
     def get_iterator(self, zone_name, adjust_ttl=False):
         if zone_name == Name('notauth.example.com'):
