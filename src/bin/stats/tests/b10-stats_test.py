--- conflicted
+++ resolved
@@ -159,8 +159,6 @@
                 [ {}, {'four': 1, 'five': 2, 'six': 3} ]),
                 [ {'one': 1, 'two': 2, 'three': 3}, {'four': 5, 'five': 7, 'six': 9} ])
 
-<<<<<<< HEAD
-=======
     def test_merge_oldnre(self):
         self.assertEqual(stats.merge_oldnew(1, 2), 2)
         self.assertEqual(stats.merge_oldnew(0.5, 0.3), 0.3)
@@ -194,7 +192,6 @@
                 [ {}, {'four': 1, 'five': 2, 'six': 3} ]),
                 [ {'one': 1, 'two': 2, 'three': 3}, {'four': 1, 'five': 2, 'six': 3} ])
 
->>>>>>> 3d2bd766
 class TestCallback(unittest.TestCase):
     def setUp(self):
         self.dummy_func = lambda *x, **y : (x, y)
@@ -441,11 +438,6 @@
                           name='Bar')
 
     def test_update_statistics_data(self):
-<<<<<<< HEAD
-        self.stats = stats.Stats()
-
-        # success
-=======
         """test for list-type statistics"""
         self.stats = stats.Stats()
         _test_exp1 = {
@@ -476,7 +468,6 @@
                                    'queries.perzone[1]/queries.udp')
             }
         # Success cases
->>>>>>> 3d2bd766
         self.assertEqual(self.stats.statistics_data['Stats']['lname'],
                          self.stats.cc_session.lname)
         self.stats.update_statistics_data(
@@ -484,9 +475,6 @@
             {'lname': 'foo@bar'})
         self.assertEqual(self.stats.statistics_data['Stats']['lname'],
                          'foo@bar')
-<<<<<<< HEAD
-        # error case
-=======
         self.assertIsNone(self.stats.update_statistics_data(
             'Auth', 'foo1', {'queries.perzone': [_test_exp1]}))
         self.assertEqual(self.stats.statistics_data_bymid['Auth']\
@@ -517,7 +505,6 @@
                              ['foo1']['queries.perzone'], \
                              [_test_exp1,_new_data])
         # Error cases
->>>>>>> 3d2bd766
         self.assertEqual(self.stats.update_statistics_data('Stats', None,
                                                            {'lname': 0.0}),
                          ['0.0 should be a string'])
@@ -754,10 +741,6 @@
                       self.base.auth2.server ]
         sum_qtcp = 0
         sum_qudp = 0
-<<<<<<< HEAD
-        sum_qtcp_perzone = 0
-        sum_qudp_perzone = 0
-=======
         sum_qtcp_perzone1 = 0
         sum_qudp_perzone1 = 0
         sum_qtcp_perzone2 = 4 * len(list_auth)
@@ -766,7 +749,6 @@
         sum_qudp_nds_perzone10 = 0
         sum_qtcp_nds_perzone20 = 4 * len(list_auth)
         sum_qudp_nds_perzone20 = 3 * len(list_auth)
->>>>>>> 3d2bd766
         self.stats = stats.Stats()
         self.assertEqual(self.stats.command_show(owner='Foo', name=None),
                          isc.config.create_answer(
@@ -781,27 +763,16 @@
         for a in list_auth:
             sum_qtcp += a.queries_tcp
             sum_qudp += a.queries_udp
-<<<<<<< HEAD
-            zonename = a.queries_per_zone[0]['zonename']
-            sum_qtcp_perzone += a.queries_per_zone[0]['queries.tcp']
-            sum_qudp_perzone += a.queries_per_zone[0]['queries.udp']
-=======
             sum_qtcp_perzone1 += a.queries_per_zone[0]['queries.tcp']
             sum_qudp_perzone1 += a.queries_per_zone[0]['queries.udp']
             sum_qtcp_nds_perzone10 += a.nds_queries_per_zone['test10.example']['queries.tcp']
             sum_qudp_nds_perzone10 += a.nds_queries_per_zone['test10.example']['queries.udp']
->>>>>>> 3d2bd766
 
         self.assertEqual(self.stats.command_show(owner='Auth'),
                          isc.config.create_answer(
                 0, {'Auth':{ 'queries.udp': sum_qudp,
                      'queries.tcp': sum_qtcp,
                      'queries.perzone': [{ 'zonename': 'test1.example',
-<<<<<<< HEAD
-                                           'queries.udp': sum_qudp_perzone,
-                                           'queries.tcp': sum_qtcp_perzone }
-                                         ]}}))
-=======
                                            'queries.udp': sum_qudp_perzone1,
                                            'queries.tcp': sum_qtcp_perzone1 },
                                          { 'zonename': 'test2.example',
@@ -815,17 +786,11 @@
                                               'queries.udp': sum_qudp_nds_perzone20,
                                               'queries.tcp': sum_qtcp_nds_perzone20 }
                              }}}))
->>>>>>> 3d2bd766
         self.assertEqual(self.stats.command_show(owner='Auth', name='queries.udp'),
                          isc.config.create_answer(
                 0, {'Auth': {'queries.udp': sum_qudp}}))
         self.assertEqual(self.stats.command_show(owner='Auth', name='queries.perzone'),
                          isc.config.create_answer(
-<<<<<<< HEAD
-                0, {'Auth': {'queries.perzone': [{ 'zonename': 'test1.example',
-                      'queries.udp': sum_qudp_perzone,
-                      'queries.tcp': sum_qtcp_perzone }]}}))
-=======
                 0, {'Auth': {'queries.perzone': [
                             { 'zonename': 'test1.example',
                               'queries.udp': sum_qudp_perzone1,
@@ -842,7 +807,6 @@
                             'test20.example': {
                                 'queries.udp': sum_qudp_nds_perzone20,
                                 'queries.tcp': sum_qtcp_nds_perzone20 }}}}))
->>>>>>> 3d2bd766
         orig_get_datetime = stats.get_datetime
         orig_get_timestamp = stats.get_timestamp
         stats.get_datetime = lambda x=None: self.const_datetime
@@ -1202,10 +1166,7 @@
             for s in stat.statistics_data_bymid['Auth'].values():
                 self.assertEqual(
                     s, {'queries.perzone': auth.queries_per_zone,
-<<<<<<< HEAD
-=======
                         'nds_queries.perzone': auth.nds_queries_per_zone,
->>>>>>> 3d2bd766
                         'queries.tcp': auth.queries_tcp,
                         'queries.udp': auth.queries_udp})
             n = len(stat.statistics_data_bymid['Auth'])
@@ -1220,9 +1181,6 @@
                          'queries.tcp':
                              auth.queries_per_zone[0]['queries.tcp']*n,
                          'queries.udp':
-<<<<<<< HEAD
-                             auth.queries_per_zone[0]['queries.udp']*n}],
-=======
                              auth.queries_per_zone[0]['queries.udp']*n},
                         {'zonename': "test2.example",
                          'queries.tcp': 4*n,
@@ -1240,7 +1198,6 @@
                              'queries.udp':
                                  3*n},
                          },
->>>>>>> 3d2bd766
                  'queries.tcp': auth.queries_tcp*n,
                  'queries.udp': auth.queries_udp*n})
         # check statistics data of 'Stats'
