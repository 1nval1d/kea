--- conflicted
+++ resolved
@@ -1072,16 +1072,6 @@
                     if zone_info.use_ixfr:
                         request_type = RRType.IXFR()
                     master_addr = zone_info.get_master_addr_info()
-<<<<<<< HEAD
-                    ret = self.xfrin_start(zone_name,
-                                           rrclass,
-                                           self._get_db_file(),
-                                           master_addr,
-                                           zone_info.tsig_key, request_type,
-                                           True)
-                    answer = create_answer(ret[0], ret[1])
-=======
-                    request_type = RRType.AXFR()
                     if notify_addr == master_addr:
                         ret = self.xfrin_start(zone_name,
                                                rrclass,
@@ -1097,7 +1087,6 @@
                                      zone_name.to_text(), notify_addr[2][0],
                                      master_addr[2][0])
                         answer = create_answer(1, errmsg)
->>>>>>> f571510c
 
             elif command == 'retransfer' or command == 'refresh':
                 # Xfrin receives the retransfer/refresh from cmdctl(sent by bindctl).
