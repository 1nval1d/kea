<<<<<<< HEAD
479.	[func]		marcin
	Refactored perfdhcp tool to C++, added missing unit tests and removed
	the old code. The new code uses libdhcp++ (src/lib/dhcp) for DHCP
	packet management, network interface management and packet transmission.
	(Trac #1954, git 8d56105742f3043ed4b561f26241f3e4331f51dc)
	(Trac #1955, git 6f914bb2c388eb4dd3e5c55297f8988ab9529b3f)
	(Trac #1956, git 6f914bb2c388eb4dd3e5c55297f8988ab9529b3f)
	(Trac #1957, git 7fca81716ad3a755bf5744e88c3adeef15b04450)
	(Trac #1958, git 94e17184270cda58f55e6da62e845695117fede3)
	(Trac #1959, git a8cf043db8f44604c7773e047a9dc2861e58462a)
	(Trac #1960, git 6c192e5c0903f349b4d80cf2bb6cd964040ae7da)

478.	[func]		naokikambe
	New statistics items added into b10-xfrout: ixfr_running and
	axfr_running.  Their values can be obtained by invoking "Stats show
	Xfrout" via bindctl while b10-xfrout is running.
	(Trac #2222, git 91311bdbfea95f65c5e8bd8294ba08fac12405f1)
=======
478.	[doc]		vorner
	Added documentation about global TSIG key ring to the Guide.
	(Trac #2189, git ....)
>>>>>>> c714ebe3

477.	[bug]		jelte
	Fixed a problem with b10-msgq on OSX when using a custom Python
	installation, that offers an unreliable select.poll() interface.
	(Trac #2190, git e0ffa11d49ab949ee5a4ffe7682b0e6906667baa)

476.	[bug]		vorner
	The XfrIn now accepts transfers with some TSIG signatures omitted, as
	allowed per RFC2845, section 4.4. This solves a compatibility
	issues with Knot and NSD.
	(Trac #1375, git 7ca65cb9ec528118f370142d7e7b792fcc31c9cf)

475.	[func]		naokikambe
	Added Xfrout statistics counters: notifyoutv4, notifyoutv6, xfrrej, and
	xfrreqdone. These are per-zone type counters. The value of these
	counters can be seen with zone name by invoking "Stats show Xfrout" via
	bindctl.
	(Trac #2158, git e68c127fed52e6034ab5309ddd506da03c37a08a)

474.	[func]      stephen
	DHCP servers now use the BIND 10 logging system for messages.
	(Trac #1545, git de69a92613b36bd3944cb061e1b7c611c3c85506)

473.	[bug]		jelte
	TCP connections now time out in b10-auth if no (or not all) query
	data is sent by the client. The timeout value defaults to 5000
	milliseconds, but is configurable in Auth/tcp_recv_timeout.
	(Trac #357, git cdf3f04442f8f131542bd1d4a2228a9d0bed12ff)

472.	[build]		jreed
	All generated documentation is removed from the git repository.
	The ./configure --enable-man option is removed. A new option
	-enable-generate-docs is added; it checks for required
	documentation building dependencies. Dummy documentation is
	built and installed if not used. Distributed tarballs will
	contain the generated documentation.
	(Trac #1687, git 2d4063b1a354f5048ca9dfb195e8e169650f43d0)

471.    [bug]		vorner
	Fixed a problem when b10-loadzone tried to tread semicolon
	in string data as start of comment, which caused invalid
	data being loaded.
	(Trac #2188, git 12efec3477feb62d7cbe36bdcfbfc7aa28a36f57)

470.	[func]		naokikambe
	The stats module now supports partial statistics updates. Each
	module can return only statistics data which have been updated since
	the last time it sent them to the stats module. The purpose of partial
	updates is to reduce the amount of statistics data sent through the
	message queue.
	(Trac #2179, git d659abdd9f3f369a29830831297f64484ac7b051)

469.	[bug]		jelte
	libdatasrc: the data source client list class now ignores zone
	content problems (such as out-of-zone data) in MasterFiles type
	zones, instead of aborting the entire configuration.  It only logs
	an error, and all other zones and datasources are still loaded. The
	error log message has been improved to include the zone origin and
	source file name.  As a result of this change, b10-auth no longer
	exits upon encountering such errors during startup.
	(Trac #2178, git a75ed413e8a1c8e3702beea4811a46a1bf519bbd)

468.	[func]*		naokikambe, fujiwara
	b10-stats polls the bind10 and b10-auth with new 'getstats' command
	to retrieve statistics data.  The "poll-interval" parameter in
	b10-stats is for configuring the polling interval.  All statistics
	data collected once are preserved while b10-stats is running.
	The "sendstats" command was removed from bind10 and b10-auth. The
	"statistics-interval" configuration item was removed from b10-auth.
	(Trac #2136, git dcb5ce50b4b4e50d28247d5f8b5cb8d90bda942a)
	(Trac #2137, git d53bb65a43f6027b15a6edc08c137951e3ce5e0e)
	(Trac #2138, git b34e3313460eebc9c272ca8c1beb27297c195150)

bind10-devel-20120816 released on August 16, 2012

467.	[bug]		jelte
	For configurations, allow named sets to contain lists of items.
	(Trac #2114, git 712637513505f7afb8434292ca2a98c3517dffd3)

466.	[func]		jelte
	Allow bindctl to add and remove items to and from lists
	and dicts for items of type "any". This is for easier
	configurations.
	(Trac #2184, git ad2d728d1496a9ff59d622077850eed0638b54eb)

465.	[doc]		vorner
	Improved documentation about ACLs in the Guide.
	(Trac #2066, git 76f733925b3f3560cfc2ee96d2a19905b623bfc3)

464.	[func]		jelte, muks
	libdns++: The LabelSequence class has been extended with some new
	methods.  These are mainly intended for internal development, but
	the class is public, so interested users may want to look into the
	extensions.
	(Trac #2052, git 57c61f2^..dbef0e2)
	(Trac #2053, git 1fc2b06b57a008ec602daa2dac79939b3cc6b65d)
	(Trac #2086, git 3fac7d5579c5f51b8e952b50db510b45bfa986f3)
	(Trac #2087, git 49ad6346f574d00cfbd1d12905915fd0dd6a0bac)
	(Trac #2148, git 285c2845ca96e7ef89f9158f1dea8cda147b6566)

463.	[func]		jinmei
	Python isc.dns: the Name, RRType and RRClass classes are now
	hashable.  So, for example, objects of these classes can be used
	as a dictionary key.
	(Trac #1883, git 93ec40dd0a1df963c676037cc60c066c748b3030)

462.	[build]		jreed
	BIND 10 now compiles against googletest-1.6.0 versions that are
	installed on the system as source code. For such versions, use the
	--with-gtest-source configure switch.
	(Trac #1999, git 6a26d459a40d7eed8ebcff01835377b3394a78de)

461.	[bug]		muks
	We now set g+w and g+s permissions (mode 02770) during
	installation for the BIND 10 local state directory
	($prefix/var/bind10-devel/) so that permissions to files
	and sub-directories created in that directory are inherited.
	(Trac #2171, git ab4d20907abdb3ce972172463dcc73405b3dee79)

460.	[bug]		muks
	SSHFP's algorithm and fingerprint type checks have been relaxed
	such that they will accept any values in [0,255]. This is so that
	future algorithm and fingerprint types are accomodated.
	(Trac #2124, git 49e6644811a7ad09e1326f20dd73ab43116dfd21)

459.	[func]		tomek
	b10-dhcp6: DHCPv6 server component is now integrated into
	BIND 10 framework. It can be started from BIND 10 (using bindctl)
	and can receive commands. The only supported command for now
	is 'Dhcp6 shutdown'.
	b10-dhcp4: Command line-switch '-s' to disable msgq was added.
	b10-dhcp6: Command line-switch '-s' to disable msgq was added.
	(Trac #1708, git e0d7c52a71414f4de1361b09d3c70431c96daa3f)

458.	[build]*		jinmei
	BIND 10 now relies on Boost offset_ptr, which caused some new
	portability issues.  Such issues are detected at ./configure time.
	If ./configure stops due to this, try the following workaround:
	- If it's about the use of mutable for a reference with clang++,
	  upgrade Boost version to 1.44 or higher, or try a different
	  compiler (e.g. g++ generally seems to be free from this issue)
	- If it's about the use of "variadic templates", specify
	  --without-werror so the warning won't be promoted to an error.
	  Specifying BOOST_NO_USER_CONFIG in CXXFLAGS may also work
	  (which would be the case if Boost is installed via pkgsrc)
	(Trac #2147, git 30061d1139aad8716e97d6b620c259752fd0a3cd)

457.	[build]*		muks
	BIND 10 library names now have a "b10-" prefix. This is to avoid
	clashes with other similarly named libraries on the system.
	(Trac #2071, git ac20a00c28069804edc0a36050995df52f601efb)

456.	[build]		muks
	BIND 10 now compiles against log4cplus-1.1.0 (RC releases)
	also.  Note: some older versions of log4cplus don't work any more;
	known oldest workable version is 1.0.4.  Thanks to John Lumby for
	sending a patch.
	(Trac #2169, git 7d7e5269d57451191c0aef1b127d292d3615fe2c)

455.	[func]*		vorner
	The server now uses newer API for data sources. This would be an
	internal change, however, the data sources are now configured
	differently. Please, migrate your configuration to the top-level
	"data_sources" module.  Also the bind10 -n and --no-cache
	and b10-auth -n options are removed.
	(Trac #1976, git 0d4685b3e7603585afde1b587cbfefdfaf6a1bb3)

454.	[bug]		jelte
	b10-cfgmgr now loads its configuration check plugins directly from
	the plugin search path, as opposed to importing them from the
	general python system module path list; this prevents naming
	conflicts with real python modules.
	(Trac #2119, git 2f68d7ac5c3c7cc88a3663191113eece32d46a3d)

453.	[bug]		jelte
	b10-auth no longer tries to send DDNS UPDATE messages to b10-ddns if
	b10-ddns is not running. Sending an UPDATE to BIND 10 that is not
	configured to run DDNS will now result in a response with rcode
	NOTIMP instead of SERVFAIL.
	(Trac #1986, git bd6b0a5ed3481f78fb4e5cb0b18c7b6e5920f9f8)

452.	[func]		muks, jelte
	isc-sysinfo: An initial implementation of the isc-sysinfo
	tool is now available for Linux, OpenBSD, FreeBSD, and Mac
	OS X. It gathers and outputs system information which can
	be used by future tech support staff. This includes a
	generic Python "sysinfo" module.
	(Trac #2062, #2121, #2122, #2172,
	git 144e80212746f8d55e6a59edcf689fec9f32ae95)

451.	[bug]		muks, jinmei
	libdatasrc: the database-based data source now correctly returns
	glue records on (not under) a zone cut, such as in the case where
	the NS name of an NS record is identical to its owner name. (Note:
	libdatasrc itself doesn't judge what kind of record type can be a
	"glue"; it's the caller's responsibility.)
	(Trac #1771, git 483f1075942965f0340291e7ff7dae7806df22af)

450.	[func]		tomek
	b10-dhcp4: DHCPv4 server component is now integrated into
	BIND 10 framework. It can be started from BIND 10 (using bindctl)
	and can receive commands. The only supported command for now
	is 'Dhcp4 shutdown'.
	(Trac #1651, git 7e16a5a50d3311e63d10a224ec6ebcab5f25f62c)

bind10-devel-20120621 released on June 21, 2012

449.	[bug]		muks
	b10-xfin: fixed a bug where xfrin sent the wrong notification
	message to zonemgr on successful zone transfer. This also
	solves other reported problems such as too frequent attempts
	of zone refreshing (see Trac #1786 and #1834).
	(Trac #2023, git b5fbf8a408a047a2552e89ef435a609f5df58d8c)

448.	[func]		team
	b10-ddns is now functional and handles dynamic update requests
	per RFC 2136.  See BIND 10 guide for configuration and operation
	details.
	(Multiple Trac tickets)

447.	[bug]		jinmei
	Fixed a bug in b10-xfrout where a helper thread could fall into
	an infinite loop if b10-auth stops while the thread is waiting for
	forwarded requests from b10-auth.
	(Trac #988 and #1833, git 95a03bbefb559615f3f6e529d408b749964d390a)

446.	[bug]		muks
	A number of warnings reported by Python about unclosed file and
	socket objects were fixed. Some related code was also made safer.
	(Trac #1828, git 464682a2180c672f1ed12d8a56fd0a5ab3eb96ed)

445.	[bug]*		jinmei
	The pre-install check for older SQLite3 DB now refers to the DB
	file with the prefix of DESTDIR.  This ensures that 'make install'
	with specific DESTDIR works regardless of the version of the DB
	file installed in the default path.
	(Trac #1982, git 380b3e8ec02ef45555c0113ee19329fe80539f71)

444.	[bug]		jinmei
	libdatasrc: fixed ZoneFinder for database-based data sources so
	that it handles type DS query correctly, i.e., treating it as
	authoritative data even on a delegation point.
	(Trac #1912, git 7130da883f823ce837c10cbf6e216a15e1996e5d)

443.	[func]*		muks
	The logger now uses a lockfile named `logger_lockfile' that is
	created in the local state directory to mutually separate
	individual logging operations from various processes. This is
	done so that log messages from different processes don't mix
	together in the middle of lines. The `logger_lockfile` is created
	with file permission mode 0660. BIND 10's local state directory
	should be writable and perhaps have g+s mode bit so that the
	`logger_lockfile` can be opened by a group of processes.
	(Trac #1704, git ad8d445dd0ba208107eb239405166c5c2070bd8b)

442.	[func]		tomek
	b10-dhcp4, b10-dhcp6: Both DHCP servers now accept -p parameter
	that can be used to specify listening port number. This capability
	is useful only for testing purposes.
	(Trac #1503, git e60af9fa16a6094d2204f27c40a648fae313bdae)

441.	[func]		tomek
	libdhcp++: Stub interface detection (support for interfaces.txt
	file) was removed.
	(Trac #1281, git 900fc8b420789a8c636bcf20fdaffc60bc1041e0)

bind10-devel-20120517 released on May 17, 2012

440.	[func]		muks
	bindctl: improved some error messages so they will be more
	helpful.  Those include the one when the zone name is unspecified
	or the name is invalid in the b10-auth configuration.
	(Trac #1627, git 1a4d0ae65b2c1012611f4c15c5e7a29d65339104)

439.	[func]		team
	The in-memory data source can now load zones from the
	sqlite3 data source, so that zones stored in the database
	(and updated for example by xfrin) can be served from memory.
	(Trac #1789,#1790,#1792,#1793,#1911,
	git 93f11d2a96ce4dba9308889bdb9be6be4a765b27)

438.	[bug]		naokikambe
	b10-stats-httpd now sends the system a notification that
	it is shutting down if it encounters a fatal error during
	startup.
	(Trac #1852, git a475ef271d4606f791e5ed88d9b8eb8ed8c90ce6)

437.	[build]		jinmei
	Building BIND 10 may fail on MacOS if Python has been
	installed via Homebrew unless --without-werror is specified.
	The configure script now includes a URL that explains this
	issue when it detects failure that is possibly because of
	this problem.
	(Trac #1907, git 0d03b06138e080cc0391fb912a5a5e75f0f97cec)

436.	[bug]		jelte
	The --config-file option now works correctly with relative paths if
	--data-path is not given.
	(Trac #1889, git ce7d1aef2ca88084e4dacef97132337dd3e50d6c)

435.	[func]		team
	The in-memory datasource now supports NSEC-signed zones.
	(Trac #1802-#1810, git 2f9aa4a553a05aa1d9eac06f1140d78f0c99408b)

434.	[func]		tomek
	libdhcp++: Linux interface detection refactored. The code is
	now cleaner. Tests better support certain versions of ifconfig.
	(Trac #1528, git 221f5649496821d19a40863e53e72685524b9ab2)

433.	[func]		tomek
	libdhcp++: Option6 and Pkt6 now follow the same design as
	options and packet for DHCPv4. General code refactoring after
	end of 2011 year release.
	(Trac #1540, git a40b6c665617125eeb8716b12d92d806f0342396)

432.	[bug]*		muks
	BIND 10 now installs its header files in a BIND 10 specific
	sub-directory in the install prefix.
	(Trac #1930, git fcf2f08db9ebc2198236bfa25cf73286821cba6b)

431.	[func]*		muks
	BIND 10 no longer starts b10-stats-httpd by default.
	(Trac #1885, git 5c8bbd7ab648b6b7c48e366e7510dedca5386f6c)

430.	[bug]		jelte
	When displaying configuration data, bindctl no longer treats
	optional list items as an error, but shows them as an empty list.
	(Trac #1520, git 0f18039bc751a8f498c1f832196e2ecc7b997b2a)

429.	[func]		jelte
	Added an 'execute' component to bindctl, which executes either a set
	of commands from a file or a built-in set of commands. Currently,
	only 'init_authoritative_server' is provided as a built-in set, but
	it is expected that more will be added later.
	(Trac #1843, git 551657702a4197ef302c567b5c0eaf2fded3e121)

428.	[bug]		marcin
	perfdhcp: bind to local address to allow reception of
	replies from IPv6 DHCP servers.
	(Trac #1908, git 597e059afaa4a89e767f8f10d2a4d78223af3940)

427.	[bug]		jinmei
	libdatasrc, b10-xfrin: the zone updater for database-based data
	sources now correctly distinguishes NSEC3-related RRs (NSEC3 and
	NSEC3-covering RRSIG) from others, and the SQLite3 implementation
	now manipulates them in the separate table for the NSEC3 namespace.
	As a result b10-xfrin now correctly updates NSEC3-signed zones by
	inbound zone transfers.
	(Trac #1781,#1788,#1891, git 672f129700dae33b701bb02069cf276238d66be3)

426.	[bug]		vorner
	The NSEC3 records are now included when transferring a
	signed zone out.
	(Trac #1782, git 36efa7d10ecc4efd39d2ce4dfffa0cbdeffa74b0)

425.	[func]*		muks
	Don't autostart b10-auth, b10-xfrin, b10-xfrout and b10-zonemgr in
	the default configuration.
	(Trac #1818, git 31de885ba0409f54d9a1615eff5a4b03ed420393)

424.	[bug]		jelte
	Fixed a bug in bindctl where in some cases, configuration settings
	in a named set could disappear, if a child element is modified.
	(Trac #1491, git 00a36e752802df3cc683023d256687bf222e256a)

423.	[bug]		jinmei
	The database based zone iterator now correctly resets mixed TTLs
	of the same RRset (when that happens) to the lowest one.  The
	previous implementation could miss lower ones if it appears in a
	later part of the RRset.
	(part of Trac #1791, git f1f0bc00441057e7050241415ee0367a09c35032)

422.	[bug]		jinmei
	The database based zone iterator now separates RRSIGs of the same
	name and type but for different covered types.
	(part of Trac #1791, git b4466188150a50872bc3c426242bc7bba4c5f38d)

421.	[build]		jinmei
	Made sure BIND 10 can be built with clang++ 3.1.  (It failed on
	MacOS 10.7 using Xcode 4.3, but it's more likely to be a matter of
	clang version.)
	(Trac #1773, git ceaa247d89ac7d97594572bc17f005144c5efb8d)

420.	[bug]*		jinmei, stephen
	Updated the DB schema used in the SQLite3 data source so it can
	use SQL indices more effectively.  The previous schema had several
	issues in this sense and could be very slow for some queries on a
	very large zone (especially for negative answers).  This change
	requires a major version up of the schema; use b10-dbutil to
	upgrade existing database files.  Note: 'make install' will fail
	unless old DB files installed in the standard location have been
	upgraded.
	(Trac #324, git 8644866497053f91ada4e99abe444d7876ed00ff)

419.	[bug]		jelte
	JSON handler has been improved; escaping now works correctly
	(including quotes in strings), and it now rejects more types of
	malformed input.
	(Trac #1626, git 3b09268518e4e90032218083bcfebf7821be7bd5)

418.	[bug]		vorner
	Fixed crash in bindctl when config unset was called.
	(Trac #1715, git 098da24dddad497810aa2787f54126488bb1095c)

417.	[bug]		jelte
	The notify-out code now looks up notify targets in their correct
	zones (and no longer just in the zone that the notify is about).
	(Trac #1535, git 66300a3c4769a48b765f70e2d0dbf8bbb714435b)

416.	[func]*		jelte
	The implementations of ZoneFinder::find() now throw an OutOfZone
	exception when the name argument is not in or below the zone this
	zonefinder contains.
	(Trac #1535, git 66300a3c4769a48b765f70e2d0dbf8bbb714435b)

bind10-devel-20120329 released on March 29, 2012

415.	[doc]		jinmei, jreed
	BIND 10 Guide updated to now describe the in-memory data source
	configurations for b10-auth.
	(Trac #1732, git 434d8db8dfcd23a87b8e798e5702e91f0bbbdcf6)

414.	[bug]		jinmei
	b10-auth now correctly handles delegation from an unsigned zone
	(defined in the in-memory data source) when the query has DNSSEC
	DO bit on.  It previously returned SERVFAIL.
	(Trac #1836, git 78bb8f4b9676d6345f3fdd1e5cc89039806a9aba)

413.	[func]		stephen, jelte
	Created a new tool b10-dbutil, that can check and upgrade database
	schemas, to be used when incompatible changes are introduced in the
	backend database schema. Currently it only supports sqlite3 databases.
	Note: there's no schema change that requires this utility as of
	the March 29th release.  While running it shouldn't break
	an existing database file, it should be even more advisable not to
	run it at the moment.
	(Trac #963, git 49ba2cf8ac63246f389ab5e8ea3b3d081dba9adf)

412.	[func]		jelte
	Added a command-line option '--clear-config' to bind10, which causes
	the system to create a backup of the existing configuration database
	file, and start out with a clean default configuration. This can be
	used if the configuration file is corrupted to the point where it
	cannot be read anymore, and BIND 10 refuses to start. The name of
	the backup file can be found in the logs (CFGMGR_RENAMED_CONFIG_FILE).
	(Trac #1443, git 52b36c921ee59ec69deefb6123cbdb1b91dc3bc7)

411.	[func]		muks
	Add a -i/--no-kill command-line argument to bind10, which stops
	it from sending SIGTERM and SIGKILL to other b10 processes when
	they're shutting down.
	(Trac #1819, git 774554f46b20ca5ec2ef6c6d5e608114f14e2102)

410.	[bug]		jinmei
	Python CC library now ensures write operations transmit all given
	data (unless an error happens).  Previously it didn't check the
	size of transmitted data, which could result in partial write on
	some systems (notably on OpenBSD) and subsequently cause system
	hang up or other broken state.  This fix specifically solves start
	up failure on OpenBSD.
	(Trac #1829, git 5e5a33213b60d89e146cd5e47d65f3f9833a9297)

409.	[bug]		jelte
	Fixed a parser bug in bindctl that could make bindctl crash. Also
	improved 'command help' output; argument order is now shown
	correctly, and parameter descriptions are shown as well.
	(Trac #1172, git bec26c6137c9b0a59a3a8ca0f55a17cfcb8a23de)

408.	[bug]		stephen, jinmei
	b10-auth now filters out duplicate RRsets when building a
	response message using the new query handling logic.  It's
	currently only used with the in-memory data source, but will
	also be used for others soon.
	(Trac #1688, git b77baca56ffb1b9016698c00ae0a1496d603d197)

407.	[build]		haikuo
	Remove "--enable-boost-threads" switch in configure command. This
	thread lock mechanism is useless for bind10 and causes performance
	hits.
	(Trac #1680, git 9c4d0cadf4adc802cc41a2610dc2c30b25aad728)

406.	[bug]		muks
	On platforms such as OpenBSD where pselect() is not available,
	make a wrapper around select() in perfdhcp.
	(Trac #1639, git 6ea0b1d62e7b8b6596209291aa6c8b34b8e73191)

405.	[bug]		jinmei
	Make sure disabling Boost threads if the default configuration is
	to disable it for the system.  This fixes a crash and hang up
	problem on OpenBSD, where the use of Boost thread could be
	different in different program files depending on the order of
	including various header files, and could introduce inconsistent
	states between a library and a program.  Explicitly forcing the
	original default throughout the BIND 10 build environment will
	prevent this from happening.
	(Trac #1727, git 23f9c3670b544c5f8105958ff148aeba050bc1b4)

404.	[bug]		naokikambe
	The statistic counters are now properly accumulated across multiple
	instances of b10-auth (if there are multiple instances), instead of
	providing result for random instance.
	(Trac #1751, git 3285353a660e881ec2b645e1bc10d94e5020f357)

403.	[build]*		jelte
	The configure option for botan (--with-botan=PATH) is replaced by
	--with-botan-config=PATH, which takes a full path to a botan-config
	script, instead of the botan 'install' directory. Also, if not
	provided, configure will try out config scripts and pkg-config
	options until it finds one that works.
	(Trac #1640, git 582bcd66dbd8d39f48aef952902f797260280637)

402.	[func]		jelte
	b10-xfrout now has a visible command to send out notifies for
	a given zone, callable from bindctl. Xfrout notify <zone> [class]
	(Trac #1321, git 0bb258f8610620191d75cfd5d2308b6fc558c280)

401.	[func]*		jinmei
	libdns++: updated the internal implementation of the
	MessageRenderer class.  This is mostly a transparent change, but
	the new version now doesn't allow changing compression mode in the
	middle of rendering (which shouldn't be an issue in practice).
	On the other hand, name compression performance was significantly
	improved: depending on the number of names, micro benchmark tests
	showed the new version is several times faster than the previous
	version .
	(Trac #1603, git 9a2a86f3f47b60ff017ce1a040941d0c145cfe16)

400.	[bug]		stephen
	Fix crash on Max OS X 10.7 by altering logging so as not to allocate
	heap storage in the static initialization of logging objects.
	(Trac #1698, git a8e53be7039ad50d8587c0972244029ff3533b6e)

399.	[func]		muks
	Add support for the SSHFP RR type (RFC 4255).
	(Trac #1136, git ea5ac57d508a17611cfae9d9ea1c238f59d52c51)

398.	[func]		jelte
	The b10-xfrin module now logs more information on successful
	incoming transfers. In the case of IXFR, it logs the number of
	changesets, and the total number of added and deleted resource
	records. For AXFR (or AXFR-style IXFR), it logs the number of
	resource records. In both cases, the number of overhead DNS
	messages, runtime, amount of wire data, and transfer speed are logged.
	(Trac #1280, git 2b01d944b6a137f95d47673ea8367315289c205d)

397.	[func]		muks
	The boss process now gives more helpful description when a
	sub-process exits due to a signal.
	(Trac #1673, git 1cd0d0e4fc9324bbe7f8593478e2396d06337b1e)

396.	[func]*		jinmei
	libdatasrc: change the return type of ZoneFinder::find() so it can
	contain more context of the search, which can be used for
	optimizing post find() processing.  A new method getAdditional()
	is added to it for finding additional RRsets based on the result
	of find().  External behavior shouldn't change.  The query
	handling code of b10-auth now uses the new interface.
	(Trac #1607, git 2e940ea65d5b9f371c26352afd9e66719c38a6b9)

395.	[bug]		jelte
	The log message compiler now errors (resulting in build failures) if
	duplicate log message identifiers are found in a single message file.
	Renamed one duplicate that was found (RESOLVER_SHUTDOWN, renamed to
	RESOLVER_SHUTDOWN_RECEIVED).
	(Trac #1093, git f537c7e12fb7b25801408f93132ed33410edae76)
	(Trac #1741, git b8960ab85c717fe70ad282e0052ac0858c5b57f7)

394.	[bug]		jelte
	b10-auth now catches any exceptions during response building; if any
	datasource either throws an exception or causes an exception to be
	thrown, the message processing code will now catch it, log a debug
	message, and return a SERVFAIL response.
	(Trac #1612, git b5740c6b3962a55e46325b3c8b14c9d64cf0d845)

393.	[func]		jelte
	Introduced a new class LabelSequence in libdns++, which provides
	lightweight accessor functionality to the Name class, for more
	efficient comparison of parts of names.
	(Trac #1602, git b33929ed5df7c8f482d095e96e667d4a03180c78)

392.	[func]*		jinmei
	libdns++: revised the (Abstract)MessageRenderer class so that it
	has a default internal buffer and the buffer can be temporarily
	switched.  The constructor interface was modified, and a new
	method setBuffer() was added.
	(Trac #1697, git 9cabc799f2bf9a3579dae7f1f5d5467c8bb1aa40)

391.	[bug]*		vorner
	The long time unused configuration options of Xfrout "log_name",
	"log_file", "log_severity", "log_version" and "log_max_bytes" were
	removed, as they had no effect (Xfrout uses the global logging
	framework).  However, if you have them set, you need to remove
	them from the configuration file or the configuration will be
	rejected.
	(Trac #1090, git ef1eba02e4cf550e48e7318702cff6d67c1ec82e)

bind10-devel-20120301 released on March 1, 2012

390.	[bug]		vorner
	The UDP IPv6 packets are now correctly fragmented for maximum
	guaranteed MTU, so they won't get lost because being too large
	for some hop.
	(Trac #1534, git ff013364643f9bfa736b2d23fec39ac35872d6ad)

389.	[func]*		vorner
	Xfrout now uses the global TSIG keyring, instead of its own. This
	means the keys need to be set only once (in tsig_keys/keys).
	However, the old configuration of Xfrout/tsig_keys need to be
	removed for Xfrout to work.
	(Trac #1643, git 5a7953933a49a0ddd4ee1feaddc908cd2285522d)

388.	[func]		jreed
	Use prefix "sockcreator-" for the private temporary directory
	used for b10-sockcreator communication.
	(git b98523c1260637cb33436964dc18e9763622a242)

387.	[build]		muks
	Accept a --without-werror configure switch so that some builders can
	disable the use of -Werror in CFLAGS when building.
	(Trac #1671, git 8684a411d7718a71ad9fb616f56b26436c4f03e5)

386.	[bug]		jelte
	Upon initial sqlite3 database creation, the 'diffs' table is now
	always created. This already happened most of the time, but there
	are a few cases where it was skipped, resulting in potential errors
	in xfrout later.
	(Trac #1717, git 30d7686cb6e2fa64866c983e0cfb7b8fabedc7a2)

385.	[bug]		jinmei
	libdns++: masterLoad() didn't accept comments placed at the end of
	an RR.  Due to this the in-memory data source cannot load a master
	file for a signed zone even if it's preprocessed with BIND 9's
	named-compilezone.
	Note: this fix is considered temporary and still only accepts some
	limited form of such comments.  The main purpose is to allow the
	in-memory data source to load any signed or unsigned zone files as
	long as they are at least normalized with named-compilezone.
	(Trac #1667, git 6f771b28eea25c693fe93a0e2379af924464a562)

384.	[func]		jinmei, jelte, vorner, haikuo, kevin
	b10-auth now supports NSEC3-signed zones in the in-memory data
	source.
	(Trac #1580, #1581, #1582, #1583, #1584, #1585, #1587, and
	other related changes to the in-memory data source)

383.	[build]		jinmei
	Fixed build failure on MacOS 10.7 (Lion) due to the use of
	IPV6_PKTINFO; the OS requires a special definition to make it
	visible to the compiler.
	(Trac #1633, git 19ba70c7cc3da462c70e8c4f74b321b8daad0100)

382.	[func]		jelte
	b10-auth now also experimentally supports statistics counters of
	the rcode responses it sends. The counters can be shown as
	rcode.<code name>, where code name is the lowercase textual
	representation of the rcode (e.g. "noerror", "formerr", etc.).
	Same note applies as for opcodes, see changelog entry 364.
	(Trac #1613, git e98da500d7b02e11347431a74f2efce5a7d622aa)

381.	[bug]		jinmei
	b10-auth: honor the DNSSEC DO bit in the new query handler.
	(Trac #1695, git 61f4da5053c6a79fbc162fb16f195cdf8f94df64)

380.	[bug]		jinmei
	libdns++: miscellaneous bug fixes for the NSECPARAM RDATA
	implementation, including incorrect handling for empty salt and
	incorrect comparison logic.
	(Trac #1638, git 966c129cc3c538841421f1e554167d33ef9bdf25)

379.	[bug]		jelte
	Configuration commands in bindctl now check for list indices if
	the 'identifier' argument points to a child element of a list
	item. Previously, it was possible to 'get' non-existent values
	by leaving out the index, e.g. "config show Auth/listen_on/port,
	which should be config show Auth/listen_on[<index>]/port, since
	Auth/listen_on is a list. The command without an index will now
	show an error. It is still possible to show/set the entire list
	("config show Auth/listen_on").
	(Trac #1649, git 003ca8597c8d0eb558b1819dbee203fda346ba77)

378.	[func]		vorner
	It is possible to start authoritative server or resolver in multiple
	instances, to use more than one core. Configuration is described in
	the guide.
	(Trac #1596, git 17f7af0d8a42a0a67a2aade5bc269533efeb840a)

377.	[bug]		jinmei
	libdns++: miscellaneous bug fixes for the NSEC and NSEC3 RDATA
	implementation, including a crash in NSEC3::toText() for some RR
	types, incorrect handling of empty NSEC3 salt, and incorrect
	comparison logic in NSEC3::compare().
	(Trac #1641, git 28ba8bd71ae4d100cb250fd8d99d80a17a6323a2)

376.	[bug]		jinmei, vorner
	The new query handling module of b10-auth did not handle type DS
	query correctly: It didn't look for it in the parent zone, and
	it incorrectly returned a DS from the child zone if it
	happened to exist there.  Both were corrected, and it now also
	handles the case of having authority for the child and a grand
	ancestor.
	(Trac #1570, git 2858b2098a10a8cc2d34bf87463ace0629d3670e)

375.	[func]		jelte
	Modules now inform the system when they are stopping. As a result,
	they are removed from the 'active modules' list in bindctl, which
	can then inform the user directly when it tries to send them a
	command or configuration update.  Previously this would result
	in a 'not responding' error instead of 'not running'.
	(Trac #640, git 17e78fa1bb1227340aa9815e91ed5c50d174425d)

374.	[func]*		stephen
	Alter RRsetPtr and ConstRRsetPtr to point to AbstractRRset (instead
	of RRset) to allow for specialised implementations of RRsets in
	data sources.
	(Trac #1604, git 3071211d2c537150a691120b0a5ce2b18d010239)

373.	[bug]		jinmei
	libdatasrc: the in-memory data source incorrectly rejected loading
	a zone containing a CNAME RR with RRSIG and/or NSEC.
	(Trac #1551, git 76f823d42af55ce3f30a0d741fc9297c211d8b38)

372.	[func]		vorner
	When the allocation of a socket fails for a different reason than the
	socket not being provided by the OS, the b10-auth and b10-resolver
	abort, as the system might be in inconsistent state after such error.
	(Trac #1543, git 49ac4659f15c443e483922bf9c4f2de982bae25d)

371.	[bug]		jelte
	The new query handling module of b10-auth (currently only used with
	the in-memory data source) now correctly includes the DS record (or
	the denial of its existence if NSEC is used) when returning a
	delegation from a signed zone.
	(Trac #1573, git bd7a3ac98177573263950303d4b2ea7400781d0f)

370.	[func]		jinmei
	libdns++: a new class NSEC3Hash was introduced as a utility for
	calculating NSEC3 hashes for various purposes.  Python binding was
	provided, too.  Also fixed a small bug in the NSEC3PARAM RDATA
	implementation that empty salt in text representation was
	rejected.
	(Trac #1575, git 2c421b58e810028b303d328e4e2f5b74ea124839)

369.	[func]		vorner
	The SocketRequestor provides more information about what error
	happened when it throws, by using subclasses of the original
	exception. This way a user not interested in the difference can
	still use the original exception, while it can be recognized if
	necessary.
	(Trac #1542, git 2080e0316a339fa3cadea00e10b1ec4bc322ada0)

368.	[func]*		jinmei
	libdatasrc: the interface of ZoneFinder() was changed: WILDCARD
	related result codes were deprecated and removed, and the
	corresponding information is now provided via a separate accessor
	method on FindResult.  Other separate FindResult methods will
	also tell the caller whether the zone is signed with NSEC or NSEC3
	(when necessary and applicable).
	(Trac #1611, git c175c9c06034b4118e0dfdbccd532c2ebd4ba7e8)

367.	[bug]		jinmei
	libdatasrc: in-memory data source could incorrectly reject to load
	zones containing RRSIG records.  For example, it didn't allow
	RRSIG that covers a CNAME RR.  This fix also makes sure find()
	will return RRsets with RRSIGs if they are signed.
	(Trac #1614, git e8241ea5a4adea1b42a60ee7f2c5cfb87301734c)

366.	[bug]		vorner
	Fixed problem where a directory named "io" conflicted with the python3
	standard module "io" and caused the installation to fail.  The
	offending directory has been renamed to "cio".
	(Trac #1561, git d81cf24b9e37773ba9a0d5061c779834ff7d62b9)

365.	[bug]		jinmei
	libdatasrc: in-memory datasource incorrectly returned delegation
	for DS lookups.
	(Trac #1571, git d22e90b5ef94880183cd652e112399b3efb9bd67)

364.	[func]		jinmei
	b10-auth experimentally supports statistics counters of incoming
	requests per opcode.  The counters can be (e.g.) shown as
	opcode.<code name> in the output of the bindctl "Stats show"
	command, where <code name> is lower-cased textual representation
	of opcodes ("query", "notify", etc).
	Note: This is an experimental attempt of supporting more
	statistics counters for b10-auth, and the interface and output may
	change in future versions.
	(Trac #1399, git 07206ec76e2834de35f2e1304a274865f8f8c1a5)

bind10-devel-20120119 released on January 19, 2012

363.	[func]		jelte
	Added dummy DDNS module b10-ddns. Currently it does not
	provide any functionality, but it is a skeleton implementation
	that will be expanded later.
	(Trac #1451, git b0d0bf39fbdc29a7879315f9b8e6d602ef3afb1b)

362.	[func]*		vorner
	Due to the socket creator changes, b10-auth and b10-resolver
	are no longer needed to start as root. They are started as
	the user they should be running, so they no longer have
	the -u flag for switching the user after initialization.
	Note: this change broke backward compatibility to boss component
	configuration.  If your b10-config.db contains "setuid" for
	Boss.components, you'll need to remove that entry by hand before
	starting BIND 10.
	(Trac #1508, #1509, #1510,
	git edc5b3c12eb45437361484c843794416ad86bb00)

361.	[func]		vorner,jelte,jinmei
	The socket creator is now used to provide sockets. It means you can
	reconfigure the ports and addresses at runtime even when the rest
	of the bind10 runs as non root user.
	(Trac #805,#1522, git 1830215f884e3b5efda52bd4dbb120bdca863a6a)

360.	[bug]		vorner
	Fixed problem where bindctl crashed when a duplicate non-string
	item was added  to a list.  This error is now properly reported.
	(Trac #1515, git a3cf5322a73e8a97b388c6f8025b92957e5d8986)

359.	[bug]		kevin
	Corrected SOA serial check in xfrout.  It now compares the SOA
	serial of an IXFR query with that of the server based serial
	number arithmetic, and replies with a single SOA record of the
	server's current version if the former is equal to or newer
	than the latter.
	(Trac #1462, git ceeb87f6d539c413ebdc66e4cf718e7eb8559c45)

358.	[bug]		jinmei
	b10-resolver ignored default configuration parameters if listen_on
	failed (this can easily happen especially for a test environment
	where the run time user doesn't have root privilege), and even if
	listen_on was updated later the resolver wouldn't work correctly
	unless it's fully restarted (for example, all queries would be
	rejected due to an empty ACL).
	(Trac #1424, git 2cba8cb83cde4f34842898a848c0b1182bc20597)

357.	[bug]		jinmei
	ZoneFinder::find() for database based data sources didn't
	correctly identify out-of-zone query name and could return a
	confusing result such as NXRRSET.  It now returns NXDOMAIN with an
	empty RRset.  Note: we should rather throw an exception in such a
	case, which should be revisited later (see Trac #1536).
	(Trac #1430, git b35797ba1a49c78246abc8f2387901f9690b328d)

356.	[doc]		tomek
	BIND 10 Guide updated. It now describes DHCPv4 and DHCPv6
	components, including their overview, usage, supported standard
	and limitations. libdhcp++ is also described.
	(Trac #1367, git 3758ab360efe1cdf616636b76f2e0fb41f2a62a0)

355.	[bug]		jinmei
	Python xfrin.diff module incorrectly combined RRSIGs of different
	type covered, possibly merging different TTLs.  As a result a
	secondary server could store different RRSIGs than those at the
	primary server if it gets these records via IXFR.
	(Trac #1502, git 57b06f8cb6681f591fa63f25a053eb6f422896ef)

354.	[func]		tomek
	dhcp4: Support for DISCOVER and OFFER implemented. b10-dhcp4 is
	now able to offer hardcoded leases to DHCPv4 clients.
	dhcp6: Code refactored to use the same approach as dhcp4.
	(Trac #1230, git aac05f566c49daad4d3de35550cfaff31c124513)

353.	[func]		tomek
	libdhcp++: Interface detection in Linux implemented. libdhcp++
	is now able (on Linux systems) to detect available network
	interfaces, its link-layer addresses, flags and configured
	IPv4 and IPv6 addresses. Interface detection on other
	systems is planned.
	(Trac #1237, git 8a040737426aece7cc92a795f2b712d7c3407513)

352.	[func]		tomek
	libdhcp++: Transmission and reception of DHCPv4 packets is now
	implemented. Low-level hacks are not implemented for transmission
	to hosts that don't have IPv4 address yet, so currently the code
	is usable for communication with relays only, not hosts on the
	same link.
	(Trac #1239, #1240, git f382050248b5b7ed1881b086d89be2d9dd8fe385)

351.	[func]		fdupont
	Alpha version of DHCP benchmarking tool added.  "perfdhcp" is able to
	test both IPv4 and IPv6 servers: it can time the four-packet exchange
	(DORA and SARR) as well as time the initial two-packet exchange (DO
	and SA).  More information can be obtained by invoking the utility
	(in tests/tools/perfdhcp) with the "-h" flag.
	(Trac #1450, git 85083a76107ba2236732b45524ce7018eefbaf90)

350.	[func]*		vorner
	The target parameter of ZoneFinder::find is no longer present, as the
	interface was awkward. To get all the RRsets of a single domain, use
	the new findAll method (the same applies to python version, the method
	is named find_all).
	(Trac #1483,#1484, git 0020456f8d118c9f3fd6fc585757c822b79a96f6)

349.	[bug]		dvv
	resolver: If an upstream server responds with FORMERR to an EDNS
	query, try querying it without EDNS.
	(Trac #1386, git 99ad0292af284a246fff20b3702fbd7902c45418)

348.	[bug]		stephen
	By default the logging output stream is now flushed after each write.
	This fixes a problem seen on some systems where the log output from
	different processes was jumbled up.  Flushing can be disabled by
	setting the appropriate option in the logging configuration.
	(Trac #1405, git 2f0aa20b44604b671e6bde78815db39381e563bf)

347.	[bug]		jelte
	Fixed a bug where adding Zonemgr/secondary_zones without explicitly
	setting the class value of the added zone resulted in a cryptic
	error in bindctl ("Error: class"). It will now correctly default to
	IN if not set. This also adds better checks on the name and class
	values, and better errors if they are bad.
	(Trac #1414, git 7b122af8489acf0f28f935a19eca2c5509a3677f)

346.	[build]*		jreed
	Renamed libdhcp to libdhcp++.
	(Trac #1446, git d394e64f4c44f16027b1e62b4ac34e054b49221d)

345.	[func]		tomek
	dhcp4: Dummy DHCPv4 component implemented. Currently it does
	nothing useful, except providing skeleton implementation that can
	be expanded in the future.
	(Trac #992, git d6e33479365c8f8f62ef2b9aa5548efe6b194601)

344.	[func]		y-aharen
	src/lib/statistics: Added statistics counter library for entire server
	items and per zone items. Also, modified b10-auth to use it. It is
	also intended to use in the other modules such as b10-resolver.
	(Trac #510, git afddaf4c5718c2a0cc31f2eee79c4e0cc625499f)

343.	[func]		jelte
	Added IXFR-out system tests, based on the first two test sets of
	http://bind10.isc.org/wiki/IxfrSystemTests.
	(Trac #1314, git 1655bed624866a766311a01214597db01b4c7cec)

342.	[bug]		stephen
	In the resolver, a FORMERR received from an upstream nameserver
	now results in a SERVFAIL being returned as a response to the original
	query.  Additional debug messages added to distinguish between
	different errors in packets received from upstream nameservers.
	(Trac #1383, git 9b2b249d23576c999a65d8c338e008cabe45f0c9)

341.	[func]		tomek
	libdhcp++: Support for handling both IPv4 and IPv6 added.
	Also added support for binding IPv4 sockets.
	(Trac #1238, git 86a4ce45115dab4d3978c36dd2dbe07edcac02ac)

340.	[build]		jelte
	Fixed several linker issues related to recent gcc versions, botan
	and gtest.
	(Trac #1442, git 91fb141bfb3aadfdf96f13e157a26636f6e9f9e3)

339.	[bug]		jinmei
	libxfr, used by b10-auth to share TCP sockets with b10-xfrout,
	incorrectly propagated ASIO specific exceptions to the application
	if the given file name was too long.  This could lead to
	unexpected shut down of b10-auth.
	(Trac #1387, git a5e9d9176e9c60ef20c0f5ef59eeb6838ed47ab2)

338.	[bug]		jinmei
	b10-xfrin didn't check SOA serials of SOA and IXFR responses,
	which resulted in unnecessary transfer or unexpected IXFR
	timeouts (these issues were not overlooked but deferred to be
	fixed until #1278 was completed).  Validation on responses to SOA
	queries were tightened, too.
	(Trac #1299, git 6ff03bb9d631023175df99248e8cc0cda586c30a)

337.	[func]		tomek
	libdhcp++: Support for DHCPv4 option that can store a single
	address or a list of IPv4 addresses added. Support for END option
	added.
	(Trac #1350, git cc20ff993da1ddb1c6e8a98370438b45a2be9e0a)

336.	[func]		jelte
	libdns++ (and its python wrapper) now includes a class Serial, for
	SOA SERIAL comparison and addition. Operations on instances of this
	class follow the specification from RFC 1982.
	Rdata::SOA::getSerial() now returns values of this type (and not
	uint32_t).
	(Trac #1278, git 2ae72d76c74f61a67590722c73ebbf631388acbd)

335.	[bug]*		jelte
	The DataSourceClientContainer class that dynamically loads
	datasource backend libraries no longer provides just a .so file name
	to its call to dlopen(), but passes it an absolute path. This means
	that it is no longer an system implementation detail that depends on
	[DY]LD_LIBRARY_PATH which file is chosen, should there be multiple
	options (for instance, when test-running a new build while a
	different version is installed).
	These loadable libraries are also no longer installed in the default
	library path, but in a subdirectory of the libexec directory of the
	target ($prefix/libexec/[version]/backends).
	This also removes the need to handle b10-xfin and b10-xfrout as
	'special' hardcoded components, and they are now started as regular
	components as dictated by the configuration of the boss process.
	(Trac #1292, git 83ce13c2d85068a1bec015361e4ef8c35590a5d0)

334.	[bug]		jinmei
	b10-xfrout could potentially create an overflow response message
	(exceeding the 64KB max) or could create unnecessarily small
	messages.  The former was actually unlikely to happen due to the
	effect of name compression, and the latter was marginal and at least
	shouldn't cause an interoperability problem, but these were still
	potential problems and were fixed.
	(Trac #1389, git 3fdce88046bdad392bd89ea656ec4ac3c858ca2f)

333.	[bug]		dvv
	Solaris needs "-z now" to force non-lazy binding and prevent
	g++ static initialization code from deadlocking.
	(Trac #1439, git c789138250b33b6b08262425a08a2a0469d90433)

332.	[bug]		vorner
	C++ exceptions in the isc.dns.Rdata wrapper are now converted
	to python ones instead of just aborting the interpreter.
	(Trac #1407, git 5b64e839be2906b8950f5b1e42a3fadd72fca033)

bind10-devel-20111128 released on November 28, 2011

331.	[bug]		shane
	Fixed a bug in data source library where a zone with more labels
	than an out-of-bailiwick name server would cause an exception to
	be raised.
	(Trac #1430, git 81f62344db074bc5eea3aaf3682122fdec6451ad)

330.	[bug]		jelte
	Fixed a bug in b10-auth where it would sometimes fail because it
	tried to check for queued msgq messages before the session was
	fully running.
	(git c35d0dde3e835fc5f0a78fcfcc8b76c74bc727ca)

329.	[doc]		vorner, jreed
	Document the bind10 run control configuration in guide and
	manual page.
	(Trac #1341, git c1171699a2b501321ab54207ad26e5da2b092d63)

328.	[func]		jelte
	b10-auth now passes IXFR requests on to b10-xfrout, and no longer
	responds to them with NOTIMPL.
	(Trac #1390, git ab3f90da16d31fc6833d869686e07729d9b8c135)

327.	[func]		jinmei
	b10-xfrout now supports IXFR.  (Right now there is no user
	configurable parameter about this feature; b10-xfrout will
	always respond to IXFR requests according to RFC1995).
	(Trac #1371 and #1372, git 80c131f5b0763753d199b0fb9b51f10990bcd92b)

326.	[build]*		jinmei
	Added a check script for the SQLite3 schema version.  It will be
	run at the beginning of 'make install', and if it detects an old
	version of schema, installation will stop.  You'll then need to
	upgrade the database file by following the error message.
	(Trac #1404, git a435f3ac50667bcb76dca44b7b5d152f45432b57)

325.	[func]		jinmei
	Python isc.datasrc: added interfaces for difference management:
	DataSourceClient.get_updater() now has the 'journaling' parameter
	to enable storing diffs to the data source, and a new class
	ZoneJournalReader was introduced to retrieve them, which can be
	created by the new DataSourceClient.get_journal_reader() method.
	(Trac #1333, git 3e19362bc1ba7dc67a87768e2b172c48b32417f5,
	git 39def1d39c9543fc485eceaa5d390062edb97676)

324.	[bug]		jinmei
	Fixed reference leak in the isc.log Python module.  Most of all
	BIND 10 Python programs had memory leak (even though the pace of
	leak may be slow) due to this bug.
	(Trac #1359, git 164d651a0e4c1059c71f56b52ea87ac72b7f6c77)

323.	[bug]		jinmei
	b10-xfrout incorrectly skipped adding TSIG RRs to some
	intermediate responses (when TSIG is to be used for the
	responses).  While RFC2845 optionally allows to skip intermediate
	TSIGs (as long as the digest for the skipped part was included
	in a later TSIG), the underlying TSIG API doesn't support this
	mode of signing.
	(Trac #1370, git 76fb414ea5257b639ba58ee336fae9a68998b30d)

322.	[func]		jinmei
	datasrc: Added C++ API for retrieving difference of two versions
	of a zone.  A new ZoneJournalReader class was introduced for this
	purpose, and a corresponding factory method was added to
	DataSourceClient.
	(Trac #1332, git c1138d13b2692fa3a4f2ae1454052c866d24e654)

321.	[func]*		jinmei
	b10-xfrin now installs IXFR differences into the underlying data
	source (if it supports journaling) so that the stored differences
	can be used for subsequent IXFR-out transactions.
	Note: this is a backward incompatibility change for older sqlite3
	database files.  They need to be upgraded to have a "diffs" table.
	(Trac #1376, git 1219d81b49e51adece77dc57b5902fa1c6be1407)

320.	[func]*		vorner
	The --brittle switch was removed from the bind10 executable.
	It didn't work after change #316 (Trac #213) and the same
	effect can be accomplished by declaring all components as core.
	(Trac #1340, git f9224368908dd7ba16875b0d36329cf1161193f0)

319.	[func]		naokikambe
	b10-stats-httpd was updated. In addition of the access to all
	statistics items of all modules, the specified item or the items
	of the specified module name can be accessed.  For example, the
	URI requested by using the feature is showed as
	"/bind10/statistics/xml/Auth" or
	"/bind10/statistics/xml/Auth/queries.tcp". The list of all possible
	module names and all possible item names can be showed in the
	root document, whose URI is "/bind10/statistics/xml".  This change
	is not only for the XML documents but also is for the XSD and
	XSL documents.
	(Trac #917, git b34bf286c064d44746ec0b79e38a6177d01e6956)

318.	[func]		stephen
	Add C++ API for accessing zone difference information in
	database-based data sources.
	(Trac #1330, git 78770f52c7f1e7268d99e8bfa8c61e889813bb33)

317.	[func]		vorner
	datasrc: the getUpdater method of DataSourceClient supports an
	optional 'journaling' parameter to indicate the generated updater
	to store diffs.  The database based derived class implements this
	extension.
	(Trac #1331, git 713160c9bed3d991a00b2ea5e7e3e7714d79625d)

316.	[func]*		vorner
	The configuration of what parts of the system run is more
	flexible now.  Everything that should run must have an
	entry in Boss/components.
	(Trac #213, git 08e1873a3593b4fa06754654d22d99771aa388a6)

315.	[func]		tomek
	libdhcp: Support for DHCPv4 packet manipulation is now implemented.
	All fixed fields are now supported. Generic support for DHCPv4
	options is available (both parsing and assembly). There is no code
	that uses this new functionality yet, so it is not usable directly
	at this time. This code will be used by upcoming b10-dhcp4 daemon.
	(Trac #1228, git 31d5a4f66b18cca838ca1182b9f13034066427a7)

314.	[bug]		jelte
	b10-xfrin would previously initiate incoming transfers upon
	receiving NOTIFY messages from any address (if the zone was
	known to b10-xfrin, and using the configured address). It now
	only starts a transfer if the source address from the NOTIFY
	packet matches the configured master address and port. This was
	really already fixed in release bind10-devel-20111014, but there
	were some deferred cleanups to add.
	(Trac #1298, git 1177bfe30e17a76bea6b6447e14ae9be9e1ca8c2)

313.	[func]		jinmei
	datasrc: Added C++ API for adding zone differences to database
	based data sources.  It's intended to be used for the support for
	IXFR-in and dynamic update (so they can subsequently be retrieved
	for IXFR-out).  The addRecordDiff method of the DatabaseAccessor
	defines the interface, and a concrete implementation for SQLite3
	was provided.
	(Trac #1329, git 1aa233fab1d74dc776899df61181806679d14013)

312.	[func]		jelte
	Added an initial framework for doing system tests using the
	cucumber-based BDD tool Lettuce. A number of general steps are
	included,  for instance running bind10 with specific
	configurations, sending queries, and inspecting query answers. A
	few very basic tests are included as well.
	(Trac #1290, git 6b75c128bcdcefd85c18ccb6def59e9acedd4437)

311.	[bug]		jelte
	Fixed a bug in bindctl where tab-completion for names that
	contain a hyphen resulted in unexpected behaviour, such as
	appending the already-typed part again.
	(Trac #1345, git f80ab7879cc29f875c40dde6b44e3796ac98d6da)

310.	[bug]		jelte
	Fixed a bug where bindctl could not set a value that is optional
	and has no default, resulting in the error that the setting
	itself was unknown. bindctl now correctly sees the setting and
	is able to set it.
	(Trac #1344, git 0e776c32330aee466073771600390ce74b959b38)

309.	[bug]		jelte
	Fixed a bug in bindctl where the removal of elements from a set
	with default values was not stored, unless the set had been
	modified in another way already.
	(Trac #1343, git 25c802dd1c30580b94345e83eeb6a168ab329a33)

308.	[build]		jelte
	The configure script will now use pkg-config for finding
	information about the Botan library. If pkg-config is unavailable,
	or unaware of Botan, it will fall back to botan-config. It will
	also use botan-config when a specific botan library directory is
	given using the '--with-botan=' flag
	(Trac #1194, git dc491833cf75ac1481ba1475795b0f266545013d)

307.	[func]		vorner
	When zone transfer in fails with IXFR, it is retried with AXFR
	automatically.
	(Trac #1279, git cd3588c9020d0310f949bfd053c4d3a4bd84ef88)

306.	[bug]		stephen
	Boss process now waits for the configuration manager to initialize
	itself before continuing with startup.  This fixes a race condition
	whereby the Boss could start the configuration manager and then
	immediately start components that depended on that component being
	fully initialized.
	(Trac #1271, git 607cbae949553adac7e2a684fa25bda804658f61)

305.	[bug]		jinmei
	Python isc.dns, isc.datasrc, xfrin, xfrout: fixed reference leak
	in Message.get_question(), Message.get_section(),
	RRset.get_rdata(), and DataSourceClient.get_updater().
	The leak caused severe memory leak in b10-xfrin, and (although no
	one reported it) should have caused less visible leak in
	b10-xfrout.  b10-xfrin had its own leak, which was also fixed.
	(Trac #1028, git a72886e643864bb6f86ab47b115a55e0c7f7fcad)

304.	[bug]		jelte
	The run_bind10.sh test script now no longer runs processes from
	an installed version of BIND 10, but will correctly use the
	build tree paths.
	(Trac #1246, git 1d43b46ab58077daaaf5cae3c6aa3e0eb76eb5d8)

303.	[bug]		jinmei
	Changed the installation path for the UNIX domain file used
	for the communication between b10-auth and b10-xfrout to a
	"@PACKAGE@" subdirectory (e.g. from /usr/local/var to
	/usr/local/var/bind10-devel).  This should be transparent change
	because this file is automatically created and cleaned up, but
	if the old file somehow remains, it can now be safely removed.
	(Trac #869, git 96e22f4284307b1d5f15e03837559711bb4f580c)

302.	[bug]		jelte
	msgq no longer crashes if the remote end is closed while msgq
	tries to send data. It will now simply drop the message and close
	the connection itself.
	(Trac #1180, git 6e68b97b050e40e073f736d84b62b3e193dd870a)

301.	[func]		stephen
	Add system test for IXFR over TCP.
	(Trac #1213, git 68ee3818bcbecebf3e6789e81ea79d551a4ff3e8)

300.	[func]*		tomek
	libdhcp: DHCP packet library was implemented. Currently it handles
	packet reception, option parsing, option generation and output
	packet building. Generic and specialized classes for several
	DHCPv6 options (IA_NA, IAADDR, address-list) are available. A
	simple code was added that leverages libdhcp. It is a skeleton
	DHCPv6 server. It receives incoming SOLICIT and REQUEST messages
	and responds with proper ADVERTISE and REPLY. Note that since
	LeaseManager is not implemented, server assigns the same
	hardcoded lease for every client. This change removes existing
	DHCPv6 echo server as it was only a proof of concept code.
	(Trac #1186, git 67ea6de047d4dbd63c25fe7f03f5d5cc2452ad7d)

299.	[build]		jreed
	Do not install the libfake_session, libtestutils, or libbench
	libraries. They are used by tests within the source tree.
	Convert all test-related makefiles to build test code at
	regular make time to better work with test-driven development.
	This reverts some of #1901. (The tests are ran using "make
	check".)
	(Trac #1286, git cee641fd3d12341d6bfce5a6fbd913e3aebc1e8e)

bind10-devel-20111014 released on October 14, 2011

298.	[doc]		jreed
	Shorten README. Include plain text format of the Guide.
	(git d1897d3, git 337198f)

297.	[func]		dvv
	Implement the SPF rrtype according to RFC4408.
	(Trac #1140, git 146934075349f94ee27f23bf9ff01711b94e369e)

296.	[build]		jreed
	Do not install the unittest libraries. At this time, they
	are not useful without source tree (and they may or may
	not have googletest support). Also, convert several makefiles
	to build tests at "check" time and not build time.
	(Trac #1091, git 2adf4a90ad79754d52126e7988769580d20501c3)

295.	[bug]		jinmei
	__init__.py for isc.dns was installed in the wrong directory,
	which would now make xfrin fail to start.  It was also bad
	in that it replaced any existing __init__.py in th public
	site-packages directory.  After applying this fix You may want to
	check if the wrong init file is in the wrong place, in which
	case it should be removed.
	(Trac #1285, git af3b17472694f58b3d6a56d0baf64601b0f6a6a1)

294.	[func]		jelte, jinmei, vorner
	b10-xfrin now supports incoming IXFR.  See BIND 10 Guide for
	how to configure it and operational notes.
	(Trac #1212, multiple git merges)

293.	[func]*		tomek
	b10-dhcp6: Implemented DHCPv6 echo server. It joins DHCPv6
	multicast groups and listens to incoming DHCPv6 client messages.
	Received messages are then echoed back to clients. This
	functionality is limited, but it can be used to test out client
	resiliency to unexpected messages. Note that network interface
	detection routines are not implemented yet, so interface name
	and its address must be specified in interfaces.txt.
	(Trac #878, git 3b1a604abf5709bfda7271fa94213f7d823de69d)

292.	[func]		dvv
	Implement the DLV rrtype according to RFC4431.
	(Trac #1144, git d267c0511a07c41cd92e3b0b9ee9bf693743a7cf)

291.	[func]		naokikambe
	Statistics items are specified by each module's spec file.
	Stats module can read these through the config manager. Stats
	module and stats httpd report statistics data and statistics
	schema by each module via both bindctl and HTTP/XML.
	(Trac #928,#929,#930,#1175,
	git 054699635affd9c9ecbe7a108d880829f3ba229e)

290.	[func]		jinmei
	libdns++/pydnspp: added an option parameter to the "from wire"
	methods of the Message class.  One option is defined,
	PRESERVE_ORDER, which specifies the parser to handle each RR
	separately, preserving the order, and constructs RRsets in the
	message sections so that each RRset contains only one RR.
	(Trac #1258, git c874cb056e2a5e656165f3c160e1b34ccfe8b302)

289.	[func]*		jinmei
	b10-xfrout: ACLs for xfrout can now be configured per zone basis.
	A per zone ACL is part of a more general zone configuration.  A
	quick example for configuring an ACL for zone "example.com" that
	rejects any transfer request for that zone is as follows:
	> config add Xfrout/zone_config
	> config set Xfrout/zone_config[0]/origin "example.com"
	> config add Xfrout/zone_config[0]/transfer_acl
	> config set Xfrout/zone_config[0]/transfer_acl[0] {"action": "REJECT"}
	The previous global ACL (query_acl) was renamed to transfer_acl,
	which now works as the default ACL.  Note: backward compatibility
	is not provided, so an existing configuration using query_acl
	needs to be updated by hand.
	Note: the per zone configuration framework is a temporary
	workaround.  It will eventually be redesigned as a system wide
	configuration.
	(Trac #1165, git 698176eccd5d55759fe9448b2c249717c932ac31)

288.	[bug]		stephen
	Fixed problem whereby the order in which component files appeared in
	rdataclass.cc was system dependent, leading to problems on some
	systems where data types were used before the header file in which
	they were declared was included.
	(Trac #1202, git 4a605525cda67bea8c43ca8b3eae6e6749797450)

287.	[bug]*		jinmei
	Python script files for log messages (xxx_messages.py) should have
	been installed under the "isc" package.  This fix itself should
	be a transparent change without affecting existing configurations
	or other operational practices, but you may want to clean up the
	python files from the common directly (such as "site-packages").
	(Trac #1101, git 0eb576518f81c3758c7dbaa2522bd8302b1836b3)

286.	[func]		ocean
	libdns++: Implement the HINFO rrtype support according to RFC1034,
	and RFC1035.
	(Trac #1112, git 12d62d54d33fbb1572a1aa3089b0d547d02924aa)

285.	[bug]		jelte
	sqlite3 data source: fixed a race condition on initial startup,
	when the database has not been initialized yet, and multiple
	processes are trying to do so, resulting in one of them failing.
	(Trac #326, git 5de6f9658f745e05361242042afd518b444d7466)

284.	[bug]		jerry
	b10-zonemgr: zonemgr will not terminate on empty zones, it will
	log a warning and try to do zone transfer for them.
	(Trac #1153, git 0a39659638fc68f60b95b102968d7d0ad75443ea)

283.	[bug]		zhanglikun
	Make stats and boss processes wait for answer messages from each
	other in block mode to avoid orphan answer messages, add an internal
	command "getstats" to boss process for getting statistics data from
	boss.
	(Trac #519, git 67d8e93028e014f644868fede3570abb28e5fb43)

282.	[func]		ocean
	libdns++: Implement the NAPTR rrtype according to RFC2915,
	RFC2168 and RFC3403.
	(Trac #1130, git 01d8d0f13289ecdf9996d6d5d26ac0d43e30549c)

bind10-devel-20110819 released on August 19, 2011

281.	[func]		jelte
	Added a new type for configuration data: "named set". This allows for
	similar configuration as the current "list" type, but with strings
	instead of indices as identifiers. The intended use is for instance
	/foo/zones/example.org/bar instead of /foo/zones[2]/bar. Currently
	this new type is not in use yet.
	(Trac #926, git 06aeefc4787c82db7f5443651f099c5af47bd4d6)

280.	[func]		jerry
	libdns++: Implement the MINFO rrtype according to RFC1035.
	(Trac #1113, git 7a9a19d6431df02d48a7bc9de44f08d9450d3a37)

279.	[func]		jerry
	libdns++: Implement the AFSDB rrtype according to RFC1183.
	(Trac #1114, git ce052cd92cd128ea3db5a8f154bd151956c2920c)

278.	[doc]		jelte
	Add logging configuration documentation to the guide.
	(Trac #1011, git 2cc500af0929c1f268aeb6f8480bc428af70f4c4)

277.	[func]		jerry
	libdns++: Implement the SRV rrtype according to RFC2782.
	(Trac #1128, git 5fd94aa027828c50e63ae1073d9d6708e0a9c223)

276.	[func]		stephen
	Although the top-level loggers are named after the program (e.g.
	b10-auth, b10-resolver), allow the logger configuration to omit the
	"b10-" prefix and use just the module name.
	(Trac #1003, git a01cd4ac5a68a1749593600c0f338620511cae2d)

275.	[func]		jinmei
	Added support for TSIG key matching in ACLs.  The xfrout ACL can
	now refer to TSIG key names using the "key" attribute.  For
	example, the following specifies an ACL that allows zone transfer
	if and only if the request is signed with a TSIG of a key name
	"key.example":
	> config set Xfrout/query_acl[0] {"action": "ACCEPT", \
	                                  "key": "key.example"}
	(Trac #1104, git 9b2e89cabb6191db86f88ee717f7abc4171fa979)

274.	[bug]		naokikambe
	add unittests for functions xml_handler, xsd_handler and xsl_handler
	respectively to make sure their behaviors are correct, regardless of
	whether type which xml.etree.ElementTree.tostring() after Python3.2
	returns is str or byte.
	(Trac #1021, git 486bf91e0ecc5fbecfe637e1e75ebe373d42509b)

273.	[func]		vorner
	It is possible to specify ACL for the xfrout module. It is in the ACL
	configuration key and has the usual ACL syntax. It currently supports
	only the source address. Default ACL accepts everything.
	(Trac #772, git 50070c824270d5da1db0b716db73b726d458e9f7)

272.	[func]		jinmei
	libdns++/pydnspp: TSIG signing now handles truncated DNS messages
	(i.e. with TC bit on) with TSIG correctly.
	(Trac #910, 8e00f359e81c3cb03c5075710ead0f87f87e3220)

271.	[func]		stephen
	Default logging for unit tests changed to severity DEBUG (level 99)
	with the output routed to /dev/null.  This can be altered by setting
	the B10_LOGGER_XXX environment variables.
	(Trac #1024, git 72a0beb8dfe85b303f546d09986461886fe7a3d8)

270.	[func]		jinmei
	Added python bindings for ACLs using the DNS request as the
	context.  They are accessible via the isc.acl.dns module.
	(Trac #983, git c24553e21fe01121a42e2136d0a1230d75812b27)

269.	[bug]		y-aharen
	Modified IntervalTimerTest not to rely on the accuracy of the timer.
	This fix addresses occasional failure of build tests.
	(Trac #1016, git 090c4c5abac33b2b28d7bdcf3039005a014f9c5b)

268.	[func]		stephen
	Add environment variable to allow redirection of logging output during
	unit tests.
	(Trac #1071, git 05164f9d61006869233b498d248486b4307ea8b6)

bind10-devel-20110705 released on July 05, 2011

267.	[func]		tomek
	Added a dummy module for DHCP6. This module does not actually
	do anything at this point, and BIND 10 has no option for
	starting it yet. It is included as a base for further
	development.
	(Trac #990, git 4a590df96a1b1d373e87f1f56edaceccb95f267d)

266.	[func]		Multiple developers
        Convert various error messages, debugging and other output
        to the new logging interface, including for b10-resolver,
        the resolver library, the CC library, b10-auth, b10-cfgmgr,
        b10-xfrin, and b10-xfrout. This includes a lot of new
        documentation describing the new log messages.
        (Trac #738, #739, #742, #746, #759, #761, #762)

265.	[func]*		jinmei
	b10-resolver: Introduced ACL on incoming queries.  By default the
	resolver accepts queries from ::1 and 127.0.0.1 and rejects all
	others.  The ACL can be configured with bindctl via the
	"Resolver/query_acl" parameter.  For example, to accept queries
	from 192.0.2.0/24 (in addition to the default list), do this:
	> config add Resolver/query_acl
	> config set Resolver/query_acl[2]/action "ACCEPT"
	> config set Resolver/query_acl[2]/from "192.0.2.0/24"
	> config commit
	(Trac #999, git e0744372924442ec75809d3964e917680c57a2ce,
	also based on other ACL related work done by stephen and vorner)

264.	[bug]		jerry
	b10-xfrout: fixed a busy loop in its notify-out subthread.  Due to
	the loop, the thread previously woke up every 0.5 seconds throughout
	most of the lifetime of b10-xfrout, wasting the corresponding CPU
	time.
	(Trac #1001, git fb993ba8c52dca4a3a261e319ed095e5af8db15a)

263.	[func]		jelte
	Logging configuration can now also accept a * as a first-level
	name (e.g. '*', or '*.cache'), indicating that every module
	should use that configuration, unless overridden by an explicit
	logging configuration for that module
	(Trac #1004, git 0fad7d4a8557741f953eda9fed1d351a3d9dc5ef)

262.	[func]		stephen
	Add some initial documentation about the logging framework.
	Provide BIND 10 Messages Manual in HTML and DocBook? XML formats.
	This provides all the log message descriptions in a single document.
	A developer tool, tools/system_messages.py (available in git repo),
	was written to generate this.
	(Trac #1012, git 502100d7b9cd9d2300e78826a3bddd024ef38a74)

261.	[func]		stephen
	Add new-style logging messages to b10-auth.
	(Trac #738, git c021505a1a0d6ecb15a8fd1592b94baff6d115f4)

260.	[func]		stephen
	Remove comma between message identification and the message
	text in the new-style logging messages.
	(Trac #1031, git 1c7930a7ba19706d388e4f8dcf2a55a886b74cd2)

259.	[bug]		stephen
	Logging now correctly initialized in b10-auth.  Also, fixed
	bug whereby querying for "version.bind txt ch" would cause
	b10-auth to crash if BIND 10 was started with the "-v" switch.
	(Trac #1022,#1023, git 926a65fa08617be677a93e9e388df0f229b01067)

258.	[build]		jelte
	Now builds and runs with Python 3.2
	(Trac #710, git dae1d2e24f993e1eef9ab429326652f40a006dfb)

257.	[bug]		y-aharen
	Fixed a bug an instance of IntervalTimerImpl may be destructed
	while deadline_timer is holding the handler. This fix addresses
	occasional failure of IntervalTimerTest.destructIntervalTimer.
	(Trac #957, git e59c215e14b5718f62699ec32514453b983ff603)

256.	[bug]		jerry
	src/bin/xfrin: update xfrin to check TSIG before other part of
	incoming message.
	(Trac #955, git 261450e93af0b0406178e9ef121f81e721e0855c)

255.	[func]		zhang likun
	src/lib/cache:  remove empty code in lib/cache and the corresponding
	suppression rule in	src/cppcheck-suppress.lst.
	(Trac #639, git 4f714bac4547d0a025afd314c309ca5cb603e212)

254.	[bug]		jinmei
	b10-xfrout: failed to send notifies over IPv6 correctly.
	(Trac #964, git 3255c92714737bb461fb67012376788530f16e40)

253.	[func]		jelte
	Add configuration options for logging through the virtual module
	Logging.
	(Trac #736, git 9fa2a95177265905408c51d13c96e752b14a0824)

252.	[func]		stephen
	Add syslog as destination for logging.
	(Trac #976, git 31a30f5485859fd3df2839fc309d836e3206546e)

251.	[bug]*		jinmei
	Make sure bindctl private files are non readable to anyone except
	the owner or users in the same group.  Note that if BIND 10 is run
	with changing the user, this change means that the file owner or
	group will have to be adjusted.  Also note that this change is
	only effective for a fresh install; if these files already exist,
	their permissions must be adjusted by hand (if necessary).
	(Trac #870, git 461fc3cb6ebabc9f3fa5213749956467a14ebfd4)

250.	[bug]		ocean
	src/lib/util/encode, in some conditions, the DecodeNormalizer's
	iterator may reach the end() and when later being dereferenced
	it will cause crash on some platform.
	(Trac #838, git 83e33ec80c0c6485d8b116b13045b3488071770f)

249.	[func]		jerry
	xfrout: add support for TSIG verification.
	(Trac #816, git 3b2040e2af2f8139c1c319a2cbc429035d93f217)

248.	[func]		stephen
	Add file and stderr as destinations for logging.
	(Trac #555, git 38b3546867425bd64dbc5920111a843a3330646b)

247.	[func]		jelte
	Upstream queries from the resolver now set EDNS0 buffer size.
	(Trac #834, git 48e10c2530fe52c9bde6197db07674a851aa0f5d)

246.	[func]		stephen
	Implement logging using log4cplus (http://log4cplus.sourceforge.net)
	(Trac #899, git 31d3f525dc01638aecae460cb4bc2040c9e4df10)

245.	[func]		vorner
	Authoritative server can now sign the answers using TSIG
	(configured in tsig_keys/keys, list of strings like
	"name:<base64-secret>:sha1-hmac"). It doesn't use them for
	ACL yet, only verifies them and signs if the request is signed.
	(Trac #875, git fe5e7003544e4e8f18efa7b466a65f336d8c8e4d)

244.	[func]		stephen
	In unit tests, allow the choice of whether unhandled exceptions are
	caught in the unit test program (and details printed) or allowed to
	propagate to the default exception handler.  See the bind10-dev thread
	https://lists.isc.org/pipermail/bind10-dev/2011-January/001867.html
	for more details.
	(Trac #542, git 1aa773d84cd6431aa1483eb34a7f4204949a610f)

243.	[func]*		feng
	Add optional hmac algorithm SHA224/384/512.
	(Trac #782, git 77d792c9d7c1a3f95d3e6a8b721ac79002cd7db1)

bind10-devel-20110519 released on May 19, 2011

242.	[func]		jinmei
	xfrin: added support for TSIG verify.  This change completes TSIG
	support in b10-xfrin.
	(Trac #914, git 78502c021478d97672232015b7df06a7d52e531b)

241.	[func]		jinmei
	pydnspp: added python extension for the TSIG API introduced in
	change 235.
	(Trac #905, git 081891b38f05f9a186814ab7d1cd5c572b8f777f)
	(Trac #915, git 0555ab65d0e43d03b2d40c95d833dd050eea6c23)

240.	[func]*		jelte
	Updated configuration options to Xfrin, so that you can specify
	a master address, port, and TSIG key per zone. Still only one per
	zone at this point, and TSIG keys are (currently) only specified
	by their full string representation. This replaces the
	Xfrin/master_addr, Xfrin/master_port, and short-lived
	Xfrin/tsig_key configurations with a Xfrin/zones list.
	(Trac #811, git 88504d121c5e08fff947b92e698a54d24d14c375)

239.	[bug]		jerry
	src/bin/xfrout: If a zone doesn't have notify slaves (only has
	one apex ns record - the primary master name server) will cause
	b10-xfrout uses 100% of CPU.
	(Trac #684, git d11b5e89203a5340d4e5ca51c4c02db17c33dc1f)

238.	[func]		zhang likun
	Implement the simplest forwarder, which pass everything through
	except QID, port number. The response will not be cached.
	(Trac #598_new, git 8e28187a582820857ef2dae9b13637a3881f13ba)

237.	[bug]		naokikambe
	Resolved that the stats module wasn't configurable in bindctl in
	spite of its having configuration items. The configuration part
	was removed from the original spec file "stats.spec" and was
	placed in a new spec file "stats-schema.spec". Because it means
	definitions of statistics items. The command part is still
	there. Thus stats module currently has no its own configuration,
	and the items in "stats-schema.spec" are neither visible nor
	configurable through bindctl. "stats-schema.spec" is shared with
	stats module and stats-httpd module, and maybe with other
	statistical modules in future. "stats.spec" has own configuration
	and commands of stats module, if it requires.
	(Trac #719, git a234b20dc6617392deb8a1e00eb0eed0ff353c0a)

236.	[func]		jelte
	C++ client side of configuration now uses BIND 10 logging system.
	It also has improved error handling when communicating with the
	rest of the system.
	(Trac #743, git 86632c12308c3ed099d75eb828f740c526dd7ec0)

235.	[func]		jinmei
	libdns++: added support for TSIG signing and verification.  It can
	be done using a newly introduced TSIGContext class.
	Note: we temporarily disabled support for truncated signature
	and modified some part of the code introduced in #226 accordingly.
	We plan to fix this pretty soon.
	(Trac #812, git ebe0c4b1e66d359227bdd1bd47395fee7b957f14)
	(Trac #871, git 7c54055c0e47c7a0e36fcfab4b47ff180c0ca8c8)
	(Trac #813, git ffa2f0672084c1f16e5784cdcdd55822f119feaa)
	(Trac #893, git 5aaa6c0f628ed7c2093ecdbac93a2c8cf6c94349)

234.	[func]		jerry
	src/bin/xfrin: update xfrin to use TSIG. Currently it only supports
	sending a signed TSIG request or SOA request.
	(Trac #815, git a892818fb13a1839c82104523cb6cb359c970e88)

233.	[func]		stephen
	Added new-style logging statements to the NSAS code.
	(Trac #745, git ceef68cd1223ae14d8412adbe18af2812ade8c2d)

232.	[func]		stephen
	To facilitate the writing of extended descriptions in
	message files, altered the message file format.  The message
	is now flagged with a "%" as the first non-blank character
	in the line and the lines in the extended description are
	no longer preceded by a "+".
	(Trac #900, git b395258c708b49a5da8d0cffcb48d83294354ba3)

231.	[func]*		vorner
    The logging interface changed slightly. We use
	logger.foo(MESSAGE_ID).arg(bar); instead of logger.foo(MESSAGE_ID,
	bar); internally. The message definitions use '%1,%2,...'
	instead of '%s,%d', which allows us to cope better with
	mismatched placeholders and allows reordering of them in
	case of translation.
	(Trac #901, git 4903410e45670b30d7283f5d69dc28c2069237d6)

230.	[bug]		naokikambe
	Removed too repeated verbose messages in two cases of:
	 - when auth sends statistics data to stats
	 - when stats receives statistics data from other modules
	(Trac #620, git 0ecb807011196eac01f281d40bc7c9d44565b364)

229.	[doc]		jreed
	Add manual page for b10-host.
	(git a437d4e26b81bb07181ff35a625c540703eee845)

228.	[func]*		jreed
	The host tool is renamed to b10-host. While the utility is
	a work in progress, it is expected to now be shipped with
	tarballs. Its initial goal was to be a host(1) clone,
	rewritten in C++ from scratch and using BIND 10's libdns++.
	It now supports the -a (any), -c class, -d (verbose) switches
	and has improved output.
	(Trac #872, git d846851699d5c76937533adf9ff9d948dfd593ca)

227.	[build]		jreed
	Add missing libdns++ rdata files for the distribution (this
	fixes distcheck error). Change three generated libdns++
	headers to "nodist" so they aren't included in the distribution
	(they were mistakenly included in last tarball).

226.	[func]*		jelte
	Introduced an API for cryptographic operations. Currently it only
	supports HMAC, intended for use with TSIG. The current
	implementation uses Botan as the backend library.
	This introduces a new dependency, on Botan.  Currently only Botan
	1.8.x works; older or newer versions don't.
	(Trac #781, git 9df42279a47eb617f586144dce8cce680598558a)

225.	[func]		naokikambe
	Added the HTTP/XML interface (b10-stats-httpd) to the
	statistics feature in BIND 10. b10-stats-httpd is a standalone
	HTTP server and it requests statistics data to the stats
	daemon (b10-stats) and sends it to HTTP clients in XML
	format. Items of the data collected via b10-stats-httpd
	are almost equivalent to ones which are collected via
	bindctl. Since it also can send XSL (Extensible Stylesheet
	Language) document and XSD (XML Schema definition) document,
	XML document is human-friendly to view through web browsers
	and its data types are strictly defined.
	(Trac #547, git 1cbd51919237a6e65983be46e4f5a63d1877b1d3)

224.	[bug]		jinmei
	b10-auth, src/lib/datasrc: inconsistency between the hot spot
	cache and actual data source could cause a crash while query
	processing.  The crash could happen, e.g., when an sqlite3 DB file
	is being updated after a zone transfer while b10-auth handles a
	query using the corresponding sqlite3 data source.
	(Trac #851, git 2463b96680bb3e9a76e50c38a4d7f1d38d810643)

223.	[bug]		feng
	If ip address or port isn't usable for name server, name
	server process won't exist and give end user chance to
	reconfigure them.
	(Trac #775, git 572ac2cf62e18f7eb69d670b890e2a3443bfd6e7)

222.	[bug]*		jerry
	src/lib/zonemgr: Fix a bug that xfrin not checking for new
	copy of zone on startup.  Imposes some random jitters to
	avoid many zones need to do refresh at the same time. This
	removed the Zonemgr/jitter_scope setting and introduced
	Zonemgr/refresh_jitter and Zonemgr/reload_jitter.
	(Trac #387, git 1241ddcffa16285d0a7bb01d6a8526e19fbb70cb)

221.	[func]*		jerry
	src/lib/util: Create C++ utility library.
	(Trac #749, git 084d1285d038d31067f8cdbb058d626acf03566d)

220.	[func]		stephen
	Added the 'badpacket' program for testing; it sends a set of
	(potentially) bad packets to a nameserver and prints the responses.
	(Trac #703, git 1b666838b6c0fe265522b30971e878d9f0d21fde)

219.	[func]		ocean
	src/lib: move some dns related code out of asiolink library to
	asiodns library
	(Trac #751, git 262ac6c6fc61224d54705ed4c700dadb606fcb1c)

218.	[func]		jinmei
	src/lib/dns: added support for RP RDATA.
	(Trac #806, git 4e47d5f6b692c63c907af6681a75024450884a88)

217.	[bug]		jerry
	src/lib/dns/python: Use a signed version of larger size of
	integer and perform more strict range checks with
	PyArg_ParseTuple() in case of overflows.
	(Trac #363, git ce281e646be9f0f273229d94ccd75bf7e08d17cf)

216.	[func]		vorner
	The BIND10_XFROUT_SOCKET_FILE environment variable can be
	used to specify which socket should be used for communication
	between b10-auth and b10-xfrout. Mostly for testing reasons.
	(Trac #615, git 28b01ad5bf72472c824a7b8fc4a8dc394e22e462)

215.	[func]		vorner
	A new process, b10-sockcreator, is added, which will create
	sockets for the rest of the system.  It is the only part
	which will need to keep the root privileges. However, only
	the process exists, nothing can talk to it yet.
	(Trac #366, git b509cbb77d31e388df68dfe52709d6edef93df3f)

214.	[func]*		vorner
	Zone manager no longer thinks it is secondary master for
	all zones in the database. They are listed in
	Zonemgr/secondary_zones configuration variable (in the form
	[{"name": "example.com", "class": "IN"}]).
	(Trac #670, git 7c1e4d5e1e28e556b1d10a8df8d9486971a3f052)

213.	[bug]		naokikambe
	Solved incorrect datetime of "bind10.boot_time" and also
	added a new command "sendstats" for Bob. This command is
	to send statistics data to the stats daemon immediately.
	The solved problem is that statistics data doesn't surely
	reach to the daemon because Bob sent statistics data to
	the daemon while it is starting. So the daemon invokes the
	command for Bob after it starts up. This command is also
	useful for resending statistics data via bindctl manually.
	(Trac #521, git 1c269cbdc76f5dc2baeb43387c4d7ccc6dc863d2)

212.	[bug]		naokikambe
	Fixed that the ModuleCCSession object may group_unsubscribe in the
	closed CC session in being deleted.
	(Trac #698, git 0355bddc92f6df66ef50b920edd6ec3b27920d61)

211.	[func]		shane
	Implement "--brittle" option, which causes the server to exit
	if any of BIND 10's processes dies.
	(Trac #788, git 88c0d241fe05e5ea91b10f046f307177cc2f5bc5)

210.	[bug]		jerry
	src/bin/auth: fixed a bug where type ANY queries don't provide
	additional glue records for ANSWER section.
	(Trac #699, git 510924ebc57def8085cc0e5413deda990b2abeee)

bind10-devel-20110322 released on March 22, 2011

209.	[func]		jelte
	Resolver now uses the NSAS when looking for a nameserver to
	query for any specific zone. This also includes keeping track of
	the RTT for that nameserver.
	(Trac #495, git 76022a7e9f3ff339f0f9f10049aa85e5784d72c5)

208.	[bug]*		jelte
	Resolver now answers REFUSED on queries that are not for class IN.
	This includes the various CH TXT queries, which will be added
	later.
	(git 012f9e78dc611c72ea213f9bd6743172e1a2ca20)

207.	[func]		jelte
	Resolver now starts listening on localhost:53 if no configuration
	is set.
	(Trac #471, git 1960b5becbba05570b9c7adf5129e64338659f07)

206.	[func]		shane
	Add the ability to list the running BIND 10 processes using the
	command channel. To try this, use "Boss show_processes".
	(Trac #648, git 451bbb67c2b5d544db2f7deca4315165245d2b3b)

205.	[bug]		jinmei
	b10-auth, src/lib/datasrc: fixed a bug where b10-auth could return
	an empty additional section for delegation even if some glue is
	crucial when it fails to find some other glue records in its data
	source.
	(Trac #646, git 6070acd1c5b2f7a61574eda4035b93b40aab3e2b)

204.	[bug]		jinmei
	b10-auth, src/lib/datasrc: class ANY queries were not handled
	correctly in the generic data source (mainly for sqlite3).  It
	could crash b10-auth in the worst case, and could result in
	incorrect responses in some other cases.
	(Trac #80, git c65637dd41c8d94399bd3e3cee965b694b633339)

203.	[bug]		zhang likun
	Fix resolver cache memory leak: when cache is destructed, rrset
	and message entries in it are not destructed properly.
	(Trac #643, git aba4c4067da0dc63c97c6356dc3137651755ffce)

202.	[func]		vorner
	It is possible to specify a different directory where we look for
	configuration files (by -p) and different configuration file to
	use (-c).  Also, it is possible to specify the port on which
	cmdctl should listen (--cmdctl-port).
	(Trac #615, git 5514dd78f2d61a222f3069fc94723ca33fb3200b)

201.	[bug]		jerry
	src/bin/bindctl: bindctl doesn't show traceback on shutdown.
	(Trac #588, git 662e99ef050d98e86614c4443326568a0b5be437)

200.	[bug]		Jelte
	Fixed a bug where incoming TCP connections were not closed.
	(Trac #589, git 1d88daaa24e8b1ab27f28be876f40a144241e93b)

199.	[func]		ocean
	Cache negative responses (NXDOMAIN/NODATA) from authoritative
	server for recursive resolver.
	(Trac #493, git f8fb852bc6aef292555063590c361f01cf29e5ca)

198.	[bug]		jinmei
	b10-auth, src/lib/datasrc: fixed a bug where hot spot cache failed
	to reuse cached SOA for negative responses.  Due to this bug
	b10-auth returned SERVFAIL when it was expected to return a
	negative response immediately after a specific SOA query for
	the zone.
	(Trac #626, git 721a53160c15e8218f6798309befe940b9597ba0)

197.	[bug]		zhang likun
	Remove expired message and rrset entries when looking up them
	in cache, touch or remove the rrset entry in cache properly
	when doing lookup or update.
	(Trac #661, git 9efbe64fe3ff22bb5fba46de409ae058f199c8a7)

196.	[bug]		jinmei
	b10-auth, src/lib/datasrc: the backend of the in-memory data
	source could not handle the root name.  As a result b10-auth could
	not work as a root server when using the in-memory data source.
	(Trac #683, git 420ec42bd913fb83da37b26b75faae49c7957c46)

195.	[func]		stephen
	Resolver will now re-try a query over TCP if a response to a UDP
	query has the TC bit set.
	(Trac #499, git 4c05048ba059b79efeab53498737abe94d37ee07)

194.	[bug]		vorner
	Solved a 100% CPU usage problem after switching addresses in b10-auth
	(and possibly, but unconfirmed, in b10-resolver). It was caused by
	repeated reads/accepts on closed socket (the bug was in the code for a
	long time, recent changes made it show).
	(Trac #657, git e0863720a874d75923ea66adcfbf5b2948efb10a)

193.	[func]*		jreed
	Listen on the IPv6 (::) and IPv4 (0.0.0.0) wildcard addresses
	for b10-auth. This returns to previous behavior prior to
	change #184. Document the listen_on configuration in manual.
	(Trac #649, git 65a77d8fde64d464c75917a1ab9b6b3f02640ca6)

192.	[func]*		jreed
	Listen on standard domain port 53 for b10-auth and
	b10-resolver.
	(Trac #617, #618, git 137a6934a14cf0c5b5c065e910b8b364beb0973f)

191.	[func]		jinmei
	Imported system test framework of BIND 9.  It can be run by
	'make systest' at the top source directory.  Notes: currently it
	doesn't work when built in a separate tree.  It also requires
	perl, an inherited dependency from the original framework.
	Also, mainly for the purpose of tests, a new option "--pid-file"
	was added to BoB, with which the boss process will dump its PID
	to the specified file.
	(Trac #606, git 6ac000df85625f5921e8895a1aafff5e4be3ba9c)

190.	[func]		jelte
	Resolver now sets random qids on outgoing queries using
	the boost::mt19937 prng.
	(Trac #583, git 5222b51a047d8f2352bc9f92fd022baf1681ed81)

189.	[bug]		jreed
	Do not install the log message compiler.
	(Trac #634, git eb6441aca464980d00e3ff827cbf4195c5a7afc5)

188.	[bug]		zhang likun
	Make the rrset trust level ranking algorithm used by
	isc::cache::MessageEntry::getRRsetTrustLevel() follow RFC2181
	section 5.4.1.
	(Trac #595 git 19197b5bc9f2955bd6a8ca48a2d04472ed696e81)

187.	[bug]		zhang likun
	Fix the assert error in class isc::cache::RRsetCache by adding the
	check for empty pointer and test case for it.
	(Trac #638, git 54e61304131965c4a1d88c9151f8697dcbb3ce12)

186.	[bug]		jelte
	b10-resolver could stop with an assertion failure on certain kinds
	of messages (there was a problem in error message creation). This
	fixes that.
	(Trac #607, git 25a5f4ec755bc09b54410fcdff22691283147f32)

185.	[bug]		vorner
	Tests use port from private range (53210), lowering chance of
	a conflict with something else (eg. running bind 10).
	(Trac #523, git 301da7d26d41e64d87c0cf72727f3347aa61fb40)

184.	[func]*		vorner
	Listening address and port configuration of b10-auth is the same as
	for b10-resolver now. That means, it is configured through bindctl
	at runtime, in the Auth/listen_on list, not through command line
	arguments.
	(Trac #575, #576, git f06ce638877acf6f8e1994962bf2dbfbab029edf)

183.	[bug]		jerry
	src/bin/xfrout: Enable parallel sessions between xfrout server and
	muti-Auth. The session needs to be created only on the first time
	or if an error occur.
	(Trac #419, git 1d60afb59e9606f312caef352ecb2fe488c4e751)

182.	[func]		jinmei
	Support cppcheck for static code check on C++ code.  If cppcheck
	is available, 'make cppcheck' on the top source directory will run
	the checker and should cleanly complete with an exit code of 0
	(at least with cppcheck 1.47).
	Note: the suppression list isn't included in the final
	distributions.  It should be created by hand or retrieved from
	the git repository.
	(Trac #613, git b973f67520682b63ef38b1451d309be9f4f4b218)

181.	[func]		feng
	Add stop interface into dns server, so we can stop each running
	server individually. With it, user can reconfigure her running server
	with different ip address or port.
	(Trac #388, git 6df94e2db856c1adc020f658cc77da5edc967555)

180.	[build]		jreed
	Fix custom DESTDIR for make install. Patch from Jan Engelhardt.
	(Trac #629, git 5ac67ede03892a5eacf42ce3ace1e4e376164c9f)

bind10-devel-20110224 released on February 24, 2011

179.	[func]		vorner
	It is possible to start and stop resolver and authoritative
	server without restart of the whole system. Change of the
	configuration (Boss/start_auth and Boss/start_resolver) is
	enough.
	(Trac #565, git 0ac0b4602fa30852b0d86cc3c0b4730deb1a58fe)

178.	[func]		jelte
	Resolver now makes (limited) use of the cache
	(Trac #491, git 8b41f77f0099ddc7ca7d34d39ad8c39bb1a8363c)

177.	[func]		stephen
	The upstream fetch code in asiolink is now protocol agnostic to
	allow for the addition of fallback to TCP if a fetch response
	indicates truncation.
	(Trac #554, git 9739cbce2eaffc7e80640db58a8513295cf684de)

176.	[func]		likun
	src/lib/cache: Rename one interface: from lookupClosestRRset()
	to lookupDeepestNS(), and remove one parameter of it.
	(Trac #492, git ecbfb7cf929d62a018dd4cdc7a841add3d5a35ae)

175.	[bug]		jerry
	src/bin/xfrout: Xfrout use the case-sensitive mode to compress
	names in an AXFR massage.
	(Trac #253, git 004e382616150f8a2362e94d3458b59bb2710182)

174.	[bug]*		jinmei
	src/lib/dns: revised dnssectime functions so that they don't rely
	on the time_t type (whose size varies on different systems, which
	can lead to subtle bugs like some form of "year 2038 problem").
	Also handled 32-bit wrap around issues more explicitly, with more
	detailed tests.  The function API has been changed, but the effect
	should be minimal because these functions are mostly private.
	(Trac #61, git 09ece8cdd41c0f025e8b897b4883885d88d4ba5d)

173.	[bug]		jerry
	python/isc/notify: A notify_out test fails without network
	connectivity, encapsulate the socket behavior using a mock
	socket class to fix it.
	(Trac #346, git 319debfb957641f311102739a15059f8453c54ce)

172.	[func]		jelte
	Improved the bindctl cli in various ways, mainly concerning
	list and map item addressing, the correct display of actual values,
	and internal help.
	(Trac #384, git e5fb3bc1ed5f3c0aec6eb40a16c63f3d0fc6a7b2)

171.	[func]		vorner
	b10-auth, src/lib/datasrc: in memory data source now works as a
	complete data source for authoritative DNS servers and b10-auth
	uses it.  It still misses major features, however, including
	DNSSEC support and zone transfer.
	(Last Trac #553, but many more,
	git 6f031a09a248e7684723c000f3e8cc981dcdb349)

170.	[bug]		jinmei
	Tightened validity checks in the NSEC3 constructors, both "from
	"text" and "from wire".  Specifically, wire data containing
	invalid type bitmaps or invalid lengths of salt or hash is now
	correctly rejected.
	(Trac #117, git 9c690982f24fef19c747a72f43c4298333a58f48)

169.	[func]		jelte
	Added a basic implementation for a resolver cache (though not
	used yet).
	(Trac #449, git 8aa3b2246ae095bbe7f855fd11656ae3bdb98986)

168.	[bug]		vorner
	Boss no longer has the -f argument, which was undocumented and
	stayed as a relict of previous versions, currently causing only
	strange behaviour.
	(Trac #572, git 17f237478961005707d649a661cc72a4a0d612d4)

167.	[bug]		naokikambe
	Fixed failure of termination of msgq_test.py with python3
	coverage (3.3.1).
	(Trac #573, git 0e6a18e12f61cc482e07078776234f32605312e5)

166.	[func]		jelte
	The resolver now sends back a SERVFAIL when there is a client
	timeout (timeout_client config setting), but it will not stop
	resolving (until there is a lookup timeout or a result).
	(Trac #497 and #489, git af0e5cd93bebb27cb5c4457f7759d12c8bf953a6)

165.	[func]		jelte
	The resolver now handles CNAMEs, it will follow them, and include
	them in the answer. The maximum length of CNAME chains that is
	supported is 16.
	(Trac #497, git af0e5cd93bebb27cb5c4457f7759d12c8bf953a6)

164.	[bug]		y-aharen
	IntervalTimer: Modified the interface to accept interval in
	milliseconds. It shortens the time of the tests of IntervalTimer.
	(Trac #452, git c9f6acc81e24c4b8f0eb351123dc7b43f64e0914)

163.	[func]		vorner
	The pimpl design pattern is used in UDPServer, with a shared
	pointer. This makes it smaller to copy (which is done a lot as a
	side effect of being coroutine) and speeds applications of this
	class (notably b10-auth) up by around 10%.
	(Trac #537, git 94cb95b1d508541201fc064302ba836164d3cbe6)

162.	[func]		stephen
	Added C++ logging, allowing logging at different severities.
	Code specifies the message to be logged via a symbol, and the
	logging code picks up the message from an in-built dictionary.
	The contents of the dictionary can be replaced at run-time by
	locale-specific messages.  A message compiler program is provided
	to create message header files and supply the default messages.
	(Trac #438, git 7b1606cea7af15dc71f5ec1d70d958b00aa98af7)

161.	[func]		stephen
	Added ResponseScrubber class to examine response from
	a server and to remove out-of-bailiwick RRsets.  Also
	does cross-section checks to ensure consistency.
	(Trac #496, git b9296ca023cc9e76cda48a7eeebb0119166592c5)

160.	[func]		jelte
  	Updated the resolver to take 3 different timeout values;
	timeout_query for outstanding queries we sent while resolving
	timeout_client for sending an answer back to the client
	timeout_lookup for stopping the resolving
	(currently 2 and 3 have the same final effect)
	(Trac #489, git 578ea7f4ba94dc0d8a3d39231dad2be118e125a2)

159.	[func]		smann
	The resolver now has a configurable set of root servers to start
	resolving at (called root_addresses). By default these are not
	(yet) filled in. If empty, a hardcoded address for f-root will be
	used right now.
	(Trac #483, git a07e078b4feeb01949133fc88c9939254c38aa7c)

158.	[func]		jelte
	The Resolver module will now do (very limited) resolving, if not
	set to forwarding mode (i.e. if the configuration option
	forward_addresses is left empty). It only supports referrals that
	contain glue addresses at this point, and does no other processing
	of authoritative answers.
	(Trac #484, git 7b84de4c0e11f4a070e038ca4f093486e55622af)

157.	[bug]		vorner
	One frozen process no longer freezes the whole b10-msgq. It caused the
	whole system to stop working.
	(Trac #420, git 93697f58e4d912fa87bc7f9a591c1febc9e0d139)

156.	[func]		stephen
	Added ResponseClassifier class to examine response from
	a server and classify it into one of several categories.
	(Trac #487, git 18491370576e7438c7893f8551bbb8647001be9c)

bind10-devel-20110120 released on January 20, 2011

155.	[doc]		jreed
	Miscellaneous documentation improvements for man pages and
	the guide, including auth, resolver, stats, xfrout, and
	zonemgr.  (git c14c4741b754a1eb226d3bdc3a7abbc4c5d727c0)

154.	[bug]		jinmei
	b10-xfrin/b10-zonemgr: Fixed a bug where these programs didn't
	receive command responses from CC sessions.  Eventually the
	receive buffer became full, and many other components that rely
	on CC channels would stall (as noted in #420 and #513).  This is
	an urgent care fix due to the severity of the problem; we'll need
	to revisit it for cleaner fix later.
	(Trac #516, git 62c72fcdf4617e4841e901408f1e7961255b8194)

153.	[bug]		jelte
	b10-cfgmgr: Fixed a bug where configuration updates sometimes
	lost previous settings in the configuration manager.
	(Trac #427, git 2df894155657754151e0860e2ca9cdbed7317c70)

152.	[func]*		jinmei
	b10-auth: Added new configuration variable "statistics-interval"
	to allow the user to change the timer interval for periodic
	statistics updates.  The update can also be disabled by setting
	the value to 0.  Disabling statistics updates will also work as
	a temporary workaround of a known issue that b10-auth can block in
	sending statistics and stop responding to queries as a result.
	(Trac #513, git 285c5ee3d5582ed6df02d1aa00387f92a74e3695)

151.	[bug]		smann
	lib/log/dummylog.h:
	lib/log/dummylog.cc: Modify dlog so that it takes an optional
	2nd argument of type bool (true or false). This flag, if
	set, will cause the message to be printed whether or not
	-v is chosen.
        (Trac #432, git 880220478c3e8702d56d761b1e0b21b77d08ee5a)

150.	[bug]		jelte
	b10-cfgmgr: No longer save the configuration on exit. Configuration
	is already saved if it is changed successfully, so writing it on
	exit (and hence, when nothing has changed too) is unnecessary and
	may even cause problems.
	(Trac #435, git fd7baa38c08d54d5b5f84930c1684c436d2776dc)

149.	[bug]		jelte
	bindctl: Check if the user session has disappeared (either by a
	timeout or by a server restart), and reauthenticate if so. This
	fixes the 'cmdctl not running' problem.
        (Trac #431, git b929be82fec5f92e115d8985552f84b4fdd385b9)

148.	[func]		jelte
	bindctl: Command results are now pretty-printed (i.e. printed in
	a more readable form). Empty results are no longer printed at all
	(used to print '{}'), and the message
	'send the command to cmd-ctrl' has also been removed.
	(git 3954c628c13ec90722a2d8816f52a380e0065bae)

147.	[bug]		jinmei
	python/isc/config: Fixed a bug that importing custom configuration
	(in b10-config.db) of a remote module didn't work.
	(Trac #478, git ea4a481003d80caf2bff8d0187790efd526d72ca)

146.	[func]		jelte
	Command arguments were not validated internally against their
	specifications. This change fixes that (on the C++ side, Python
	side depends on an as yet planned addition). Note: this is only
	an added internal check, the cli already checks format.
	(Trac #473, git 5474eba181cb2fdd80e2b2200e072cd0a13a4e52)

145.	[func]*		jinmei
	b10-auth: added a new command 'loadzone' for (re)loading a
	specific zone.  The command syntax is generic but it is currently
	only feasible for class IN in memory data source.  To reload a
	zone "example.com" via bindctl, execute the command as follows:
	> Auth loadzone origin = example.com
	(Trac #467 git 4f7e1f46da1046de527ab129a88f6aad3dba7562
	from 1d7d3918661ba1c6a8b1e40d8fcbc5640a84df12)

144.	[build]		jinmei
	Introduced a workaround for clang++ build on FreeBSD (and probably
	some other OSes).  If building BIND 10 fails with clang++ due to
	a link error about "__dso_handle", try again from the configure
	script with CXX_LIBTOOL_LDFLAGS=-L/usr/lib (the path actually
	doesn't matter; the important part is the -L flag).  This
	workaround is not automatically enabled as it's difficult to
	detect the need for it dynamically, and must be enabled via the
	variable by hand.
	(Trac #474, git cfde436fbd7ddf3f49cbbd153999656e8ca2a298)

143.	[build]		jinmei
	Fixed build problems with clang++ in unit tests due to recent
	changes.  No behavior change. (Trac #448, svn r4133)

142.	[func]		jinmei
	b10-auth: updated query benchmark so that it can test in memory
	data source.  Also fixed a bug that the output buffer isn't
	cleared after query processing, resulting in misleading results
	or program crash.  This is a regression due to change #135.
	(Trac #465, svn r4103)

141.	[bug]		jinmei
	b10-auth: Fixed a bug that the authoritative server includes
	trailing garbage data in responses.  This is a regression due to
	change #135. (Trac #462, svn r4081)

140.	[func]		y-aharen
	src/bin/auth: Added a feature to count queries and send counter
	values to statistics periodically. To support it, added wrapping
	class of asio::deadline_timer to use as interval timer.
	The counters can be seen using the "Stats show" command from
	bindctl.  The result would look like:
	  ... "auth.queries.tcp": 1, "auth.queries.udp": 1 ...
	Using the "Auth sendstats" command you can make b10-auth send the
	counters to b10-stats immediately.
	(Trac #347, svn r4026)

139.	[build]		jreed
	Introduced configure option and make targets for generating
	Python code coverage report. This adds new make targets:
	report-python-coverage and clean-python-coverage. The C++
	code coverage targets were renamed to clean-cpp-coverage
	and report-cpp-coverage. (Trac #362, svn r4023)

138.	[func]*		jinmei
	b10-auth: added a configuration interface to support in memory
	data sources.  For example, the following command to bindctl
	will configure a memory data source containing the "example.com"
	zone with the zone file named "example.com.zone":
	> config set Auth/datasources/ [{"type": "memory", "zones": \
	 [{"origin": "example.com", "file": "example.com.zone"}]}]
	By default, the memory data source is disabled; it must be
	configured explicitly.  To disable it again, specify a null list
	for Auth/datasources:
	> config set Auth/datasources/ []
	Notes: it's currently for class IN only.  The zone files are not
	actually loaded into memory yet (which will soon be implemented).
	This is an experimental feature and the syntax may change in
	future versions.
	(Trac #446, svn r3998)

137.	[bug]		jreed
	Fix run_*.sh scripts that are used for development testing
	so they use a msgq socket file in the build tree.
	(Trac #226, svn r3989)

136.	[bug]		jelte
  	bindctl (and the configuration manager in general) now no longer
	accepts 'unknown' data; i.e. data for modules that it does not know
	about, or configuration items that are not specified in the .spec
	files.
	(Trac #202, svn r3967)

135.	[func]		each
	Add b10-resolver. This is an example recursive server that
	currently does forwarding only and no caching.
	(Trac #327, svn r3903)

134.	[func]		vorner
	b10-resolver supports timeouts and retries in forwarder mode.
	(Trac #401, svn r3660)

133.	[func]		vorner
	New temporary logging function available in isc::log. It is used by
	b10-resolver.
	(Trac #393, r3602)

132.	[func]		vorner
	The b10-resolver is configured through config manager.
	It has "listen_on" and "forward_addresses" options.
	(Trac #389, r3448)

131.	[func]		jerry
	src/lib/datasrc: Introduced two template classes RBTree and RBNode
	to provide the generic map with domain name as key and anything as
	the value. Because of some unresolved design issue, the new classes
	are only intended to be used by memory zone and zone table.
	(Trac #397, svn r3890)

130.	[func]		jerry
	src/lib/datasrc: Introduced a new class MemoryDataSrc to provide
	the general interface for memory data source.  For the initial
	implementation, we don't make it a derived class of AbstractDataSrc
	because the interface is so different (we'll eventually
	consider this as part of the generalization work).
	(Trac #422, svn r3866)

129.	[func]		jinmei
	src/lib/dns: Added new functions masterLoad() for loading master
	zone files.  The initial implementation can only parse a limited
	form of master files, but BIND 9's named-compilezone can convert
	any valid zone file into the acceptable form.
	(Trac #423, svn r3857)

128.	[build]		vorner
	Test for query name = '.', type = DS to authoritative nameserver
	for root zone was added.
	(Trac #85, svn r3836)

127.	[bug]		stephen
	During normal operation process termination and resurrection messages
	are now output regardless of the state of the verbose flag.
	(Trac #229, svn r3828)

126.	[func]		ocean
	The Nameserver Address Store (NSAS) component has been added. It takes
	care of choosing an IP address of a nameserver when a zone needs to be
	contacted.
	(Trac #356, Trac #408, svn r3823)

bind10-devel-20101201 released on December 01, 2010

125.	[func]		jelte
	Added support for addressing individual list items in bindctl
	configuration commands; If you have an element that is a list, you
	can use foo[X]		integer
	(starting at 0)
	(Trac #405, svn r3739)

124.	[bug]		jreed
	Fix some wrong version reporting. Now also show the version
	for the component and BIND 10 suite. (Trac #302, svn r3696)

123.	[bug]		jelte
	src/bin/bindctl printed values had the form of python literals
	(e.g. 'True'), while the input requires valid JSON (e.g. 'true').
	Output changed to JSON format for consistency. (svn r3694)

122.	[func]		stephen
	src/bin/bind10: Added configuration options to Boss to determine
	whether to start the authoritative server, recursive server (or
	both). A dummy program has been provided for test purposes.
	(Trac #412, svn r3676)

121.	[func]		jinmei
	src/lib/dns: Added support for TSIG RDATA.  At this moment this is
	not much of real use, however, because no protocol support was
	added yet.  It will soon be added. (Trac #372, svn r3649)

120.	[func]		jinmei
	src/lib/dns: introduced two new classes, TSIGKey and TSIGKeyRing,
	to manage TSIG keys. (Trac #381, svn r3622)

119.	[bug]		jinmei
	The master file parser of the python datasrc module incorrectly
	regarded a domain name beginning with a decimal number as a TTL
	specification.  This confused b10-loadzone and had it reject to
	load a zone file that contains such a name.
	Note: this fix is incomplete and the loadzone would still be
	confused if the owner name is a syntactically indistinguishable
	from a TTL specification.  This is part of a more general issue
	and will be addressed in Trac #413. (Trac #411, svn r3599)

118.	[func]		jinmei
	src/lib/dns: changed the interface of
	AbstractRRset::getRdataIterator() so that the internal
	cursor would point to the first RDATA automatically.  This
	will be a more intuitive and less error prone behavior.
	This is a backward compatible change. (Trac #410, r3595)

117.	[func]		jinmei
	src/lib/datasrc: added new zone and zone table classes for the
	support of in memory data source.  This is an intermediate step to
	the bigger feature, and is not yet actually usable in practice.
	(Trac #399, svn r3590)

116.	[bug]		jerry
	src/bin/xfrout: Xfrout and Auth will communicate by long tcp
	connection, Auth needs to make a new connection only on the first
	time or if an error occurred.
	(Trac #299, svn r3482)

115.	[func]*		jinmei
	src/lib/dns: Changed DNS message flags and section names from
	separate classes to simpler enums, considering the balance between
	type safety and usability.  API has been changed accordingly.
	More documentation and tests were provided with these changes.
	(Trac #358, r3439)

114.	[build]		jinmei
	Supported clang++.  Note: Boost >= 1.44 is required.
	(Trac #365, svn r3383)

113.	[func]*		zhanglikun
	Folder name 'utils'(the folder in /src/lib/python/isc/) has been
	renamed	to 'util'. Programs that used 'import isc.utils.process'
	now need to use 'import isc.util.process'. The folder
	/src/lib/python/isc/Util is removed since it isn't used by any
	program. (Trac #364, r3382)

112.	[func]		zhang likun
	Add one mixin class to override the naive serve_forever() provided
	in python library socketserver. Instead of polling for shutdown
	every poll_interval seconds, one socketpair is used to wake up
	the waiting server. (Trac #352, svn r3366)

111.	[bug]*		Vaner
	Make sure process xfrin/xfrout/zonemgr/cmdctl can be stopped
	properly when user enter "ctrl+c" or 'Boss shutdown' command
	through bindctl.  The ZonemgrRefresh.run_timer and
	NotifyOut.dispatcher spawn a thread themselves.
	(Trac #335, svn r3273)

110.	[func]		Vaner
	Added isc.net.check module to check ip addresses and ports for
	correctness and isc.net.addr to hold IP address. The bind10, xfrin
	and cmdctl programs are modified to use it.
	(Trac #353, svn r3240)

109.	[func]		naokikambe
	Added the initial version of the stats module for the statistics
	feature of BIND 10, which supports the restricted features and
	items and reports via bindctl command. (Trac #191, r3218)
	Added the document of the stats module, which is about how stats
	module collects the data (Trac #170, [wiki:StatsModule])

108.	[func]		jerry
	src/bin/zonemgr: Provide customizable configurations for
	lowerbound_refresh, lowerbound_retry, max_transfer_timeout and
	jitter_scope. (Trac #340, r3205)

107.	[func]		likun
	Remove the parameter 'db_file' for command 'retransfer' of
	xfrin module. xfrin.spec will not be generated by script.
	(Trac #329, r3171)

106.	[bug]		likun
	When xfrin can't connect with one zone's master, it should tell
	the bad news to zonemgr, so that zonemgr can reset the timer for
	that zone. (Trac #329, r3170)

105.	[bug]		Vaner
	Python processes: they no longer take 100% CPU while idle
	due to a busy loop in reading command session in a nonblocking way.
	(Trac #349, svn r3153), (Trac #382, svn r3294)

104.	[bug]		jerry
	bin/zonemgr: zonemgr should be attempting to refresh expired zones.
	(Trac #336, r3139)

103.	[bug]		jerry
	lib/python/isc/log: Fixed an issue with python logging,
	python log shouldn't die with OSError. (Trac #267, r3137)

102.	[build]		jinmei
	Disable threads in ASIO to minimize build time dependency.
	(Trac #345, r3100)

101.	[func]		jinmei
	src/lib/dns: Completed Opcode and Rcode implementation with more
	tests and documentation.  API is mostly the same but the
	validation was a bit tightened. (Trac #351, svn r3056)

100.	[func]		Vaner
	Python processes: support naming of python processes so
	they're not all called python3.
	(Trac #322, svn r3052)

99.	[func]*		jinmei
	Introduced a separate EDNS class to encapsulate EDNS related
	information more cleanly.  The related APIs are changed a bit,
	although it won't affect most of higher level applications.
	(Trac #311, svn r3020)

98.	[build]		jinmei
	The ./configure script now tries to search some common include
	paths for boost header files to minimize the need for explicit
	configuration with --with-boost-include. (Trac #323, svn r3006)

97.	[func]		jinmei
	Added a micro benchmark test for query processing of b10-auth.
	(Trac #308, svn r2982)

96.	[bug]		jinmei
	Fixed two small issues with configure: Do not set CXXFLAGS so that
	it can be customized; Make sure --disable-static works.
	(Trac #325, r2976)

bind10-devel-20100917 released on September 17, 2010

95.	[doc]		jreed
	Add b10-zonemgr manual page. Update other docs to introduce
	this secondary manager. (Trac #341, svn r2951)

95.	[bug]		jreed
	bin/xfrout and bin/zonemgr: Fixed some stderr output.
	(Trac #342, svn r2949)

94.	[bug]		jelte
  	bin/xfrout:  Fixed a problem in xfrout where only 2 or 3 RRs
	were used per DNS message in the xfrout stream.
	(Trac #334, r2931)

93.	[bug]		jinmei
	lib/datasrc: A DS query could crash the library (and therefore,
	e.g. the authoritative server) if some RR of the same apex name
	is stored in the hot spot cache. (Trac #307, svn r2923)

92.	[func]*		jelte
	libdns_python (the python wrappers for libdns++) has been renamed
	to pydnspp (Python DNS++). Programs and libraries that used
	'import libdns_python' now need to use 'import pydnspp'.
	(Trac #314, r2902)

91.	[func]*		jinmei
	lib/cc: Use const pointers and const member functions for the API
	as much as possible for safer operations.  Basically this does not
	change the observable behavior, but some of the API were changed
	in a backward incompatible manner.  This change also involves more
	copies, but at this moment the overhead is deemed acceptable.
	(Trac #310, r2803)

90.	[build]		jinmei
	(Darwin/Mac OS X specific) Specify DYLD_LIBRARY_PATH for tests and
	experimental run under the source tree.  Without this loadable
	python modules refer to installation paths, which may confuse the
	operation due to version mismatch or even trigger run time errors
	due to missing libraries. (Trac #313, r2782)

89.	[build]		jinmei
	Generate b10-config.db for tests at build time so that the source
	tree does not have to be writable. (Trac #315, r2776)

88.	[func]		jelte
	Blocking reads on the msgq command channel now have a timeout
	(defaults to 4 seconds, modifiable as needed by modules).
	Because of this, modules will no longer block indefinitely
	if they are waiting for a message that is not sent for whatever
	reason. (Trac #296, r2761)

87.	[func]		zhanglikun
	lib/python/isc/notifyout: Add the feature of notify-out, when
	zone axfr/ixfr finishing, the server will notify its slaves.
	(Trac #289, svn r2737)

86.	[func]		jerry
	bin/zonemgr: Added zone manager module. The zone manager is one
	of the co-operating processes of BIND 10, which keeps track of
	timers and other information necessary for BIND 10 to act as a
	slave. (Trac #215, svn r2737)

85.	[build]*		jinmei
	Build programs using dynamic link by default.  A new configure
	option --enable-static-link is provided to force static link for
	executable programs.  Statically linked programs can be run on a
	debugger more easily and would be convenient for developers.
	(Trac #309, svn r2723)

bind10-devel-20100812 released on August 12, 2010

84.	[bug]		jinmei, jerry
	This is a quick fix patch for the issue: AXFR fails half the
	time because of connection problems. xfrout client will make
	a new connection every time. (Trac #299, svn r2697)

83.	[build]*		jreed
	The configure --with-boost-lib option is removed. It was not
	used since the build included ASIO. (svn r2684)

82.	[func]		jinmei
	bin/auth: Added -u option to change the effective process user
	of the authoritative server after invocation.  The same option to
	the boss process will be propagated to b10-auth, too.
	(Trac #268, svn r2675)

81.	[func]		jinmei
	Added a C++ framework for micro benchmark tests.  A supplemental
	library functions to build query data for the tests were also
	provided. (Trac #241, svn r2664)

80.	[bug]		jelte
	bindctl no longer accepts configuration changes for unknown or
	non-running modules (for the latter, this is until we have a
	way to verify those options, at which point it'll be allowed
	again).
	(Trac #99, r2657)

79.	[func]		feng, jinmei
	Refactored the ASIO link interfaces to move incoming XFR and
	NOTIFY processing to the auth server class.  Wrapper classes for
	ASIO specific concepts were also provided, so that other BIND 10
	modules can (eventually) use the interface without including the
	ASIO header file directly.  On top of these changes, AXFR and
	NOTIFY processing was massively improved in terms of message
	validation and protocol conformance.  Detailed tests were provided
	to confirm the behavior.
	Note: Right now, NOTIFY doesn't actually trigger subsequent zone
	transfer due to security reasons. (Trac #221, r2565)

78.	[bug]		jinmei
	lib/dns: Fixed miscellaneous bugs in the base32 (hex) and hex
	(base16) implementation, including incorrect padding handling,
	parser failure in decoding with a SunStudio build, missing
	validation on the length of encoded hex string.  Test cases were
	more detailed to identify these bugs and confirm the fix.  Also
	renamed the incorrect term of "base32" to "base32hex".  This
	changed the API, but they are not intended to be used outside
	libdns++, so we don't consider it a backward incompatible change.
	(Trac #256, r2549)

77.	[func]		zhanglikun
	Make error message be more friendly when running cmdctl and it's
	already running (listening on same port)(Trac #277, r2540)

76.	[bug]		jelte
	Fixed a bug in the handling of 'remote' config modules (i.e.
	modules that peek at the configuration of other modules), where
	they answered 'unknown command' to commands for those other
	modules. (Trac #278, r2506)

75.	[bug]		jinmei
	Fixed a bug in the sqlite3 data source where temporary strings
	could be referenced after destruction.  It caused various lookup
	failures with SunStudio build. (Trac #288, r2494)

74.	[func]*		jinmei
	Refactored the cc::Session class by introducing an abstract base
	class.  Test code can use their own derived mock class so that
	tests can be done without establishing a real CC session.  This
	change also modified some public APIs, mainly in the config
	module. (Trac #275, r2459)

73.	[bug]		jelte
  	Fixed a bug where in bindctl, locally changed settings were
	reset when the list of running modules is updated. (Trac #285,
	r2452)

72.	[build]		jinmei
	Added -R when linking python wrapper modules to libpython when
	possible.  This helps build BIND 10 on platforms that install
	libpython whose path is unknown to run-time loader.  NetBSD is a
	known such platform. (Trac #148, r2427)

71.	[func]		each
  	Add "-a" (address) option to bind10 to specify an address for
	the auth server to listen on.

70.	[func]		each
  	Added a hot-spot cache to libdatasrc to speed up access to
	repeatedly-queried data and reduce the number of queries to
	the underlying database; this should substantially improve
	performance.  Also added a "-n" ("no cache") option to
	bind10 and b10-auth to disable the cache if needed.
	(Trac #192, svn r2383)

bind10-devel-20100701 released on July 1, 2010

69.	[func]*		jelte
	Added python wrappers for libdns++ (isc::dns), and libxfr. This
	removes the dependency on Boost.Python. The wrappers don't
	completely implement all functionality, but the high-level API
	is wrapped, and current modules use it now.
	(Trac #181, svn r2361)

68.	[func]		zhanglikun
	Add options -c (--certificate-chain) to bindctl. Override class
	HTTPSConnection to support server certificate validation.
	Add support to cmdctl.spec file, now there are three configurable
	items for cmdctl: 'key_file', 'cert_file' and 'accounts_file',
	all of them can be changed in runtime.
	(Trac #127, svn r2357)

67.	[func]		zhanglikun
	Make bindctl's command parser only do minimal check.
	Parameter value can be a sequence of non-space characters,
	or a string surrounded by quotation marks (these marks can
	be a part of the value string in escaped form). Make error
	message be more friendly. (If there is some error in
	parameter's value, the parameter name will be provided).
	Refactor function login_to_cmdctl() in class BindCmdInterpreter:
	avoid using Exception to catch all exceptions.
	(Trac #220, svn r2356)

66.	[bug]		each
	Check for duplicate RRsets before inserting data into a message
	section; this, among other things, will prevent multiple copies
	of the same CNAME from showing up when there's a loop. (Trac #69,
	svn r2350)

65.	[func]		shentingting
	Various loadzone improvements: allow optional comment for
	$TTL, allow optional origin and comment for $INCLUDE, allow
	optional comment for $ORIGIN, support BIND9 extension of
	time units for TTLs, and fix bug to not use class as part
	of label name when records don't have a label but do have
	a class.  Added verbose options to exactly what is happening
	with loadzone.  Added loadzone test suite of different file
	formats to load.
	(Trac #197, #199, #244, #161, #198, #174, #175, svn r2340)

64.	[func]		jerry
	Added python logging framework. It is for testing and
	experimenting with logging ideas. Currently, it supports
	three channels (file, syslog and stderr) and five levels
	(debug, info, warning, error and critical).
	(Trac #176, svn r2338)

63.	[func]		shane
	Added initial support for setuid(), using the "-u" flag. This will
	be replaced in the future, but for now provides a reasonable
	starting point.
	(Trac #180, svn r2330)

62.	[func]		jelte
	bin/xfrin: Use the database_file as configured in Auth to transfers
	bin/xfrout: Use the database_file as configured in Auth to transfers

61.	[bug]		jelte
	bin/auth: Enable b10-auth to be launched in source tree
	(i.e. use a zone database file relative to that)

60.	[build]		jinmei
	Supported SunStudio C++ compiler.  Note: gtest still doesn't work.
	(Trac #251, svn r2310)

59.	[bug]		jinmei
	lib/datasrc,bin/auth: The authoritative server could return a
	SERVFAIL with a partial answer if it finds a data source broken
	while looking for an answer.  This can happen, for example, if a
	zone that doesn't have an NS RR is configured and loaded as a
	sqlite3 data source. (Trac #249, r2286)

58.	[bug]		jinmei
	Worked around an interaction issue between ASIO and standard C++
	library headers.  Without this ASIO didn't work: sometimes the
	application crashes, sometimes it blocked in the ASIO module.
	(Trac #248, svn r2187, r2190)

57.	[func]		jinmei
	lib/datasrc: used a simpler version of Name::split (change 31) for
	better readability.  No behavior change. (Trac #200, svn r2159)

56.	[func]*		jinmei
	lib/dns: renamed the library name to libdns++ to avoid confusion
	with the same name of library of BIND 9.
	(Trac #190, svn r2153)

55.	[bug]		shane
	bin/xfrout: xfrout exception on Ctrl-C now no longer generates
	exception for 'Interrupted system call'
	(Trac #136, svn r2147)

54.	[bug]		zhanglikun
	bin/xfrout: Enable b10-xfrout can be launched in source
	code tree.
	(Trac #224, svn r2103)

53.	[bug]		zhanglikun
	bin/bindctl: Generate a unique session ID by using
	socket.gethostname() instead of socket.gethostbyname(),
	since the latter one could make bindctl	stall if its own
	host name can't be resolved.
	(Trac #228, svn r2096)

52.	[func]		zhanglikun
	bin/xfrout: When xfrout is launched, check whether the
	socket file is being used by one running xfrout process,
	if it is, exit from python.	If the file isn't a socket file
	or nobody is listening, it will be removed. If it can't
	be removed, exit from python.
	(Trac #151, svn r2091)

bind10-devel-20100602 released on June 2, 2010

51.	[build]		jelte
	lib/python: Add bind10_config.py module for paths and
	possibly other configure-time variables. Allow some components
	to find spec files in build tree when ran from source.
	(Trac #223)

50.	[bug]		zhanglikun
	bin/xfrin: a regression in xfrin: it can't communicate with
	a remote server. (Trac #218, svn r2038)

49.	[func]*		jelte
	Use unix domain sockets for msgq. For b10-msgq, the command
	line options --msgq-port and -m were removed. For bind10,
	the -msgq-port option was removed, and the -m command line
	option was changed to be a filename (instead of port number).
	(Trac #183, svn r2009)

48.	[func]		jelte
	bin/auth: Use asio's io_service for the msgq handling.
	(svn r2007)

47.	[func]		zhanglikun
	bin/cmdctl: Add value/type check for commands sent to
	cmdctl. (Trac #201, svn r1959)

46.	[func]		zhanglikun
	lib/cc: Fix real type data encoding/decoding. (Trac #193,
	svn r1959)

45.	[func]		zhanglikun
	bin/bind10: Pass verbose option to more modules. (Trac
	#205, svn r1957)

44.	[build]		jreed
	Install headers for libdns and libexception. (Trac #68,
	svn r1941)

43.	[func]		jelte
	lib/cc: Message queuing on cc channel. (Trac #58, svn r1870)

42.	[func]		jelte
	lib/python/isc/config:      Make temporary file with python
	tempfile module instead of manual with fixed name. (Trac
	#184, svn r1859)

41.	[func]		jelte
	Module descriptions in spec files. (Trac #90, svn r1856)

40.	[build]		jreed
	Report detected features and configure settings at end of
	configure output. (svn r1836)

39.	[func]*		each
	Renamed libauth to libdatasrc.

38.	[bug]		zhanglikun
	Send command 'shutdown' to Xfrin and Xfrout when boss receive SIGINT.
	Remove unused socket file when Xfrout process exits. Make sure Xfrout
	exit by itself when it receives SIGINT, instead of being killed by the
	signal SIGTERM or SIGKILL sent from boss.
	(Trac #135, #151, #134, svn r1797)

37.	[build]		jinmei
	Check for the availability of python-config. (Trac #159,
	svn r1794)

36.	[func]		shane
	bin/bind10:	Miscellaneous code cleanups and improvements.
	(Trac #40, svn r2012)

35.	[bug]		jinmei
	bin/bindctl: fixed a bug that it didn't accept IPv6 addresses as
	command arguments. (Trac #219, svn r2022)

34.	[bug]		jinmei
	bin/xfrin: fixed several small bugs with many additional unit
	tests.  Fixes include: IPv6 transport support, resource leak,
	and non IN class support. (Trac #185, svn r2000)

33.	[bug]		each
	bin/auth: output now prepended with "[b10-auth]" (Trac
	#109, svn r1985)

32.	[func]*		each
	bin/auth: removed custom query-processing code, changed
        boost::asio code to use plain asio instead, and added asio
        headers to the source tree.  This allows building without
        using an external boost library. (Trac #163, svn r1983)

31.	[func]		jinmei
	lib/dns: added a separate signature for Name::split() as a
	convenient wrapper for common usage. (Trac #49, svn r1903)

30.	[bug]		jinmei
	lib/dns: parameter validation of Name::split() was not sufficient,
	and invalid parameters could cause integer overflow and make the
	library crash. (Trac #177, svn r1806)

bind10-devel-20100421 released on April 21, 2010

29.	[build]		jreed
	Enable Python unit tests for "make check". (svn r1762)

28.	[bug]		jreed
	Fix msgq CC test so it can find its module. (svn r1751)

27.	[build]		jelte
	Add missing copyright license statements to various source
	files. (svn r1750)

26.	[func]		jelte
	Use PACKAGE_STRING (name + version) from config.h instead
	of hard-coded value in CH TXT version.bind replies (Trac
	#114, svn r1749)

25.	[func]*		jreed
	Renamed msgq to b10-msgq. (Trac #25, svn r1747, r1748)

24.	[func]		jinmei
	Support case-sensitive name compression in MessageRenderer.
	(Trac #142, svn r1704)

23.	[func]		jinmei
	Support a simple name with possible compression. (svn r1701)

22.	[func]		zhanglikun
	b10-xfrout for AXFR-out support added. (svn r1629, r1630)

21.	[bug]		zhanglikun
	Make log message more readable when xfrin failed. (svn
	r1697)

20.	[bug]		jinmei
	Keep stderr for child processes if -v is specified. (svn
	r1690, r1698)

19.	[bug]		jinmei
	Allow bind10 boss to pass environment variables from parent.
	(svn r1689)

18.	[bug]		jinmei
	Xfrin warn if bind10_dns load failed. (svn r1688)

17.	[bug]		jinmei
	Use sqlite3_ds.load() in xfrin module and catch Sqlite3DSError
	explicitly. (svn r1684)

16.	[func]*		zhanglikun
	Removed print_message and print_settings configuration
	commands from Xfrin. (Trac #136, svn r1682)

15.	[func]*		jinmei
	Changed zone loader/updater so trailing dot is not required.
	(svn r1681)

14.	[bug]		shane
	Change shutdown to actually SIGKILL properly. (svn r1675)

13.	[bug]		jinmei
	Don't ignore other RRs than SOA even if the second SOA is
	found. (svn r1674)

12.	[build]		jreed
	Fix tests and testdata so can be used from a read-only
	source directory.

11.	[build]		jreed
	Make sure python tests scripts are included in tarball.
	(svn r1648)

10.	[build]		jinmei
	Improve python detection for configure. (svn r1622)

9.	[build]		jinmei
	Automake the python binding of libdns. (svn r1617)

8.	[bug]		zhanglikun
	Fix log errors which may cause xfrin module to crash. (svn
	r1613)

7.	[func]		zhanglikun
	New API for inserting zone data to sqlite3 database for
	AXFR-in. (svn r1612, r1613)

6.	[bug]		jreed
	More code review, miscellaneous cleanups, style guidelines,
	and new and improved unit tests added.

5.	[doc]		jreed
	Manual page cleanups and improvements.

4.	[bug]		jinmei
	NSEC RDATA fixes for buffer overrun lookups, incorrect
	boundary checks, spec-non-conformant behaviors. (svn r1611)

3.	[bug]		jelte
	Remove a re-raise of an exception that should only have
	been included in an error answer on the cc channel. (svn
	r1601)

2.	[bug]		mgraff
	Removed unnecessary sleep() from ccsession.cc. (svn r1528)

1.	[build]*		jreed
	The configure --with-boostlib option changed to --with-boost-lib.

bind10-devel-20100319 released on March 19, 2010

For complete code revision history, see http://bind10.isc.org/browser
Specific git changesets can be accessed at:
	http://bind10.isc.org/changeset/?reponame=&old=rrrr^&new=rrrr
or after cloning the original git repository by executing:
	% git diff rrrr^ rrrr
Subversion changesets are not accessible any more.  The subversion
revision numbers will be replaced with corresponding git revisions.
Trac tickets can be accessed at: https://bind10.isc.org/ticket/nnn

LEGEND
[bug] general bug fix.  This is generally a backward compatible change,
	unless it's deemed to be impossible or very hard to keep
	compatibility to fix the bug.
[build] compilation and installation infrastructure change.
[doc] update to documentation. This shouldn't change run time behavior.
[func] new feature.  In some cases this may be a backward incompatible
	change, which would require a bump of major version.
[security] security hole fix. This is no different than a general bug
	fix except that it will be handled as confidential and will cause
	security patch releases.
*: Backward incompatible or operational change.<|MERGE_RESOLUTION|>--- conflicted
+++ resolved
@@ -1,4 +1,7 @@
-<<<<<<< HEAD
+480.	[doc]		vorner
+	Added documentation about global TSIG key ring to the Guide.
+	(Trac #2189, git ....)
+
 479.	[func]		marcin
 	Refactored perfdhcp tool to C++, added missing unit tests and removed
 	the old code. The new code uses libdhcp++ (src/lib/dhcp) for DHCP
@@ -16,11 +19,6 @@
 	axfr_running.  Their values can be obtained by invoking "Stats show
 	Xfrout" via bindctl while b10-xfrout is running.
 	(Trac #2222, git 91311bdbfea95f65c5e8bd8294ba08fac12405f1)
-=======
-478.	[doc]		vorner
-	Added documentation about global TSIG key ring to the Guide.
-	(Trac #2189, git ....)
->>>>>>> c714ebe3
 
 477.	[bug]		jelte
 	Fixed a problem with b10-msgq on OSX when using a custom Python
