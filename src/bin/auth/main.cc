// Copyright (C) 2009  Internet Systems Consortium, Inc. ("ISC")
//
// Permission to use, copy, modify, and/or distribute this software for any
// purpose with or without fee is hereby granted, provided that the above
// copyright notice and this permission notice appear in all copies.
//
// THE SOFTWARE IS PROVIDED "AS IS" AND ISC DISCLAIMS ALL WARRANTIES WITH
// REGARD TO THIS SOFTWARE INCLUDING ALL IMPLIED WARRANTIES OF MERCHANTABILITY
// AND FITNESS.  IN NO EVENT SHALL ISC BE LIABLE FOR ANY SPECIAL, DIRECT,
// INDIRECT, OR CONSEQUENTIAL DAMAGES OR ANY DAMAGES WHATSOEVER RESULTING FROM
// LOSS OF USE, DATA OR PROFITS, WHETHER IN AN ACTION OF CONTRACT, NEGLIGENCE
// OR OTHER TORTIOUS ACTION, ARISING OUT OF OR IN CONNECTION WITH THE USE OR
// PERFORMANCE OF THIS SOFTWARE.

// $Id$

#include "config.h"

#include <sys/types.h>
#include <sys/socket.h>
#include <sys/select.h>
#include <netdb.h>
#include <netinet/in.h>
#include <stdlib.h>
#include <errno.h>

#include <cassert>
#include <iostream>

#include <boost/foreach.hpp>

#include <exceptions/exceptions.h>

#include <dns/buffer.h>
#include <dns/message.h>
#include <dns/messagerenderer.h>

#include <cc/session.h>
#include <cc/data.h>
#include <config/ccsession.h>

#include "spec_config.h"
#include "common.h"
#include "auth_srv.h"
#include "asio_link.h"

using namespace std;
using namespace isc::data;
using namespace isc::cc;
using namespace isc::config;
using namespace isc::dns;

namespace {

bool verbose_mode = false;

const string PROGRAM = "Auth";
const char* DNSPORT = "5300";

/* need global var for config/command handlers.
 * todo: turn this around, and put handlers in the authserver
 * class itself? */
AuthSrv *auth_server;

asio_link::IOService* io_service;

ElementPtr
my_config_handler(ElementPtr new_config) {
    return auth_server->updateConfig(new_config);
}

ElementPtr
my_command_handler(const string& command, const ElementPtr args) {
    ElementPtr answer = createAnswer();

    if (command == "print_message") {
        cout << args << endl;
        /* let's add that message to our answer as well */
        answer->get("result")->add(args);
    } else if (command == "shutdown") {
        io_service->stop();
    }
    
    return answer;
}

<<<<<<< HEAD
#ifdef USE_XFROUT
//TODO. The sample way for checking axfr query, the code should be merged to auth server class
static bool
check_axfr_query(char *msg_data, uint16_t msg_len)
{
    if (msg_len < 15)
        return false;

    uint16_t query_type = *(uint16_t *)(msg_data + (msg_len - 4));
    if ( query_type == 0xFC00)
        return true;
    
    return false;
}

//TODO. Send the xfr query to xfrout module, the code should be merged to auth server class
static void
dispatch_axfr_query(int tcp_sock, char axfr_query[], uint16_t query_len)
{
    std::string path = string(UNIX_SOCKET_FILE);
    XfroutClient xfr_client(path);
    try {
        xfr_client.connect();
        xfr_client.sendXfroutRequestInfo(tcp_sock, (uint8_t *)axfr_query, query_len);
        xfr_client.disconnect();
    }
    catch (const std::exception & err) {
        //if (verbose_mode)
            cerr << "error handle xfr query:" << err.what() << endl;
    }
}
#endif

#ifdef HAVE_BOOST_SYSTEM
//
// Helper classes for asynchronous I/O using boost::asio
//
class TCPClient {
public:
    TCPClient(io_service& io_service) :
        socket_(io_service),
        response_buffer_(0),
        responselen_buffer_(TCP_MESSAGE_LENGTHSIZE),
        response_renderer_(response_buffer_),
        dns_message_(Message::PARSE)
    {}

    void start() {
        async_read(socket_, boost::asio::buffer(data_, TCP_MESSAGE_LENGTHSIZE),
                   boost::bind(&TCPClient::headerRead, this,
                               placeholders::error,
                               placeholders::bytes_transferred));
    }

    tcp::socket& getSocket() { return (socket_); }

    void headerRead(const boost::system::error_code& error,
                    size_t bytes_transferred)
    {
        if (!error) {
            InputBuffer dnsbuffer(data_, bytes_transferred);

            uint16_t msglen = dnsbuffer.readUint16();
            async_read(socket_, boost::asio::buffer(data_, msglen),

                       boost::bind(&TCPClient::requestRead, this,
                                   placeholders::error,
                                   placeholders::bytes_transferred));
        } else {
            delete this;
        }
    }

    void requestRead(const boost::system::error_code& error,
                     size_t bytes_transferred)
    {
        if (!error) {
            InputBuffer dnsbuffer(data_, bytes_transferred);
#ifdef USE_XFROUT
            if (check_axfr_query(data_, bytes_transferred)) {
                dispatch_axfr_query(socket_.native(), data_, bytes_transferred); 
                // start to get new query ?
                start();
            } else {
#endif          
                if (auth_server->processMessage(dnsbuffer, dns_message_,
                                                response_renderer_, false)) {
                    responselen_buffer_.writeUint16(response_buffer_.getLength());
                    async_write(socket_,
                                boost::asio::buffer(
                                    responselen_buffer_.getData(),
                                    responselen_buffer_.getLength()),
                                boost::bind(&TCPClient::responseWrite, this,
                                            placeholders::error));
                } else {
                    delete this;
                }
#ifdef USE_XFROUT
            }
#endif
        } else {
            delete this;
        }
    }

    void responseWrite(const boost::system::error_code& error) {
        if (!error) {
                async_write(socket_,
                            boost::asio::buffer(response_buffer_.getData(),
                                                response_buffer_.getLength()),
                        boost::bind(&TCPClient::handleWrite, this,
                                    placeholders::error));
        } else {
            delete this;
        }
    }

    void handleWrite(const boost::system::error_code& error) {
        if (!error) {
            start();            // handle next request, if any.
      } else {
            delete this;
      }
    }

private:
    tcp::socket socket_;
    OutputBuffer response_buffer_;
    OutputBuffer responselen_buffer_;
    MessageRenderer response_renderer_;
    Message dns_message_;
    enum { MAX_LENGTH = 65535 };
    static const size_t TCP_MESSAGE_LENGTHSIZE = 2;
    char data_[MAX_LENGTH];
};

class TCPServer {
public:
    TCPServer(io_service& io_service, int af, short port) :
        io_service_(io_service), acceptor_(io_service_),
        listening_(new TCPClient(io_service_))
    {
        tcp::endpoint endpoint(af == AF_INET6 ? tcp::v6() : tcp::v4(), port);
        acceptor_.open(endpoint.protocol());
        // Set v6-only (we use a different instantiation for v4,
        // otherwise asio will bind to both v4 and v6
        if (af == AF_INET6) {
            acceptor_.set_option(ip::v6_only(true));
        }
        acceptor_.set_option(tcp::acceptor::reuse_address(true));
        acceptor_.bind(endpoint);
        acceptor_.listen();
        acceptor_.async_accept(listening_->getSocket(),
                               boost::bind(&TCPServer::handleAccept, this,
                                           listening_, placeholders::error));
    }

    ~TCPServer() { delete listening_; }

    void handleAccept(TCPClient* new_client,
                      const boost::system::error_code& error)
    {
        if (!error) {
            assert(new_client == listening_);
            new_client->start();
            listening_ = new TCPClient(io_service_);
            acceptor_.async_accept(listening_->getSocket(),
                                   boost::bind(&TCPServer::handleAccept,
                                               this, listening_,
                                               placeholders::error));
        } else {
            delete new_client;
        }
    }

private:
    io_service& io_service_;
    tcp::acceptor acceptor_;
    TCPClient* listening_;
};

class UDPServer {
public:
    UDPServer(io_service& io_service, int af, short port) :
        io_service_(io_service),
        socket_(io_service, af == AF_INET6 ? udp::v6() : udp::v4()),
        response_buffer_(0),
        response_renderer_(response_buffer_),
        dns_message_(Message::PARSE)
    {
        // Set v6-only (we use a different instantiation for v4,
        // otherwise asio will bind to both v4 and v6
        if (af == AF_INET6) {
            socket_.set_option(boost::asio::ip::v6_only(true));
            socket_.bind(udp::endpoint(udp::v6(), port));
        } else {
            socket_.bind(udp::endpoint(udp::v4(), port));
        }
        startReceive();
    }

    void handleRequest(const boost::system::error_code& error,
                       size_t bytes_recvd)
    {
        if (!error && bytes_recvd > 0) {
            InputBuffer request_buffer(data_, bytes_recvd);

            dns_message_.clear(Message::PARSE);
            response_renderer_.clear();
            if (auth_server->processMessage(request_buffer, dns_message_,
                                            response_renderer_, true)) {
                socket_.async_send_to(
                    boost::asio::buffer(response_buffer_.getData(),
                                        response_buffer_.getLength()),
                    sender_endpoint_,
                    boost::bind(&UDPServer::sendCompleted,
                                this,
                                placeholders::error,
                                placeholders::bytes_transferred));
            } else {
                startReceive();
            }
        } else {
            startReceive();
        }
    }

    void sendCompleted(const boost::system::error_code& error UNUSED_PARAM,
                       size_t bytes_sent UNUSED_PARAM)
    {
        // Even if error occurred there's nothing to do.  Simply handle
        // the next request.
        startReceive();
    }
private:
    void startReceive() {
        socket_.async_receive_from(
            boost::asio::buffer(data_, MAX_LENGTH), sender_endpoint_,
            boost::bind(&UDPServer::handleRequest, this,
                        placeholders::error,
                        placeholders::bytes_transferred));
    }

private:
    io_service& io_service_;
    udp::socket socket_;
    OutputBuffer response_buffer_;
    MessageRenderer response_renderer_;
    Message dns_message_;
    udp::endpoint sender_endpoint_;
    enum { MAX_LENGTH = 4096 };
    char data_[MAX_LENGTH];
};

struct ServerSet {
    ServerSet() : udp4_server(NULL), udp6_server(NULL),
                  tcp4_server(NULL), tcp6_server(NULL)
    {}
    ~ServerSet() {
        delete udp4_server;
        delete udp6_server;
        delete tcp4_server;
        delete tcp6_server;
    }
    UDPServer* udp4_server;
    UDPServer* udp6_server;
    TCPServer* tcp4_server;
    TCPServer* tcp6_server;
};

void
run_server(const char* port, const bool use_ipv4, const bool use_ipv6,
           AuthSrv* srv UNUSED_PARAM)
{
    ServerSet servers;
    short portnum = atoi(port);

    if (use_ipv4) {
        servers.udp4_server = new UDPServer(io_service_, AF_INET, portnum);
        servers.tcp4_server = new TCPServer(io_service_, AF_INET, portnum);
    }
    if (use_ipv6) {
        servers.udp6_server = new UDPServer(io_service_, AF_INET6, portnum);
        servers.tcp6_server = new TCPServer(io_service_, AF_INET6, portnum);
    }

    cout << "Server started." << endl;
    io_service_.run();
}
#else  // !HAVE_BOOST_SYSTEM
struct SocketSet {
    SocketSet() : ups4(-1), tps4(-1), ups6(-1), tps6(-1) {}
    ~SocketSet() {
        if (ups4 >= 0) {
            close(ups4);
        }
        if (tps4 >= 0) {
            close(tps4);
        }
        if (ups6 >= 0) {
            close(ups6);
        }
        if (tps4 >= 0) {
            close(tps6);
        }
    }
    int ups4, tps4, ups6, tps6;
};

int
getUDPSocket(int af, const char* port) {
    struct addrinfo hints, *res;

    memset(&hints, 0, sizeof(hints));
    hints.ai_family = af;
    hints.ai_socktype = SOCK_DGRAM;
    hints.ai_flags = AI_PASSIVE;
    hints.ai_protocol = IPPROTO_UDP;

    int error = getaddrinfo(NULL, port, &hints, &res);
    if (error != 0) {
        isc_throw(FatalError, "getaddrinfo failed: " << gai_strerror(error));
    }

    int s = socket(res->ai_family, res->ai_socktype, res->ai_protocol);
    if (s < 0) {
        isc_throw(FatalError, "failed to open socket");
    }

    if (af == AF_INET6) {
        int on = 1;
        if (setsockopt(s, IPPROTO_IPV6, IPV6_V6ONLY, &on, sizeof(on)) < 0) {
            cerr << "couldn't set IPV6_V6ONLY socket option" << endl;
            // proceed anyway
        }
    }

    if (bind(s, res->ai_addr, res->ai_addrlen) < 0) {
        isc_throw(FatalError, "binding socket failure");
    }

    return (s);
}

int
getTCPSocket(int af, const char* port) {
    struct addrinfo hints, *res;

    memset(&hints, 0, sizeof(hints));
    hints.ai_family = af;
    hints.ai_socktype = SOCK_STREAM;
    hints.ai_flags = AI_PASSIVE;
    hints.ai_protocol = IPPROTO_TCP;

    int error = getaddrinfo(NULL, port, &hints, &res);
    if (error != 0) {
        isc_throw(FatalError, "getaddrinfo failed: " << gai_strerror(error));
    }

    int s = socket(res->ai_family, res->ai_socktype, res->ai_protocol);
    if (s < 0) {
        isc_throw(FatalError, "failed to open socket");
    }

    int on = 1;
    if (af == AF_INET6) {
        if (setsockopt(s, IPPROTO_IPV6, IPV6_V6ONLY, &on, sizeof(on)) < 0) {
            cerr << "couldn't set IPV6_V6ONLY socket option" << endl;
        }
        // proceed anyway
    }

    if (setsockopt(s, SOL_SOCKET, SO_REUSEADDR, &on, sizeof(on)) < 0) {
        cerr << "couldn't set SO_REUSEADDR socket option" << endl;
    }

    if (bind(s, res->ai_addr, res->ai_addrlen) < 0) {
        isc_throw(FatalError, "binding socket failure");
    }

    if (listen(s, 100) < 0) {
        isc_throw(FatalError, "failed to listen on a TCP socket");
    }
    return (s);
}

void
processMessageUDP(const int fd, Message& dns_message,
                  MessageRenderer& response_renderer)
{
    struct sockaddr_storage ss;
    socklen_t sa_len = sizeof(ss);
    struct sockaddr* sa = static_cast<struct sockaddr*>((void*)&ss);
    char recvbuf[4096];
    int cc;

    dns_message.clear(Message::PARSE);
    response_renderer.clear();
    if ((cc = recvfrom(fd, recvbuf, sizeof(recvbuf), 0, sa, &sa_len)) > 0) {
        InputBuffer buffer(recvbuf, cc);
        if (auth_server->processMessage(buffer, dns_message, response_renderer,
                                        true)) {
            cc = sendto(fd, response_renderer.getData(),
                        response_renderer.getLength(), 0, sa, sa_len);
            if (cc != response_renderer.getLength()) {
                cerr << "UDP send error" << endl;
            }
        }
    } else if (verbose_mode) {
        cerr << "UDP receive error" << endl;
    }
}

// XXX: this function does not handle partial reads or partial writes,
//      and is VERY UNSAFE - will probably be removed or rewritten
void
processMessageTCP(const int fd, Message& dns_message,
                  MessageRenderer& response_renderer)
{
    struct sockaddr_storage ss;
    socklen_t sa_len = sizeof(ss);
    struct sockaddr* sa = static_cast<struct sockaddr*>((void*)&ss);
    char sizebuf[2];
    int cc;

    int ts = accept(fd, sa, &sa_len);
    if (ts < 0) {
        if (verbose_mode) {
            cerr << "[XX] TCP accept failure:" << endl;
            return;
        }
    }

    if (verbose_mode) {
        cerr << "[XX] process TCP" << endl;
    }
    cc = recv(ts, sizebuf, 2, 0);
    if (cc < 0) {
        if (verbose_mode) {
            cerr << "[XX] TCP recv failure:" << endl;
        }
        close(ts);
        return;
    }
    if (verbose_mode) {
        cerr << "[XX] got: " << cc << endl;
    }
    uint16_t size, size_n;
    memcpy(&size_n, sizebuf, 2);
    size = ntohs(size_n);
    if (verbose_mode) {
        cerr << "[XX] got: " << size << endl;
    }

    vector<char> message_buffer;
    message_buffer.reserve(size);
    cc = 0;
    while (cc < size) {
        if (verbose_mode) {
            cerr << "[XX] cc now: " << cc << " of " << size << endl;
        }
        const int cc0 = recv(ts, &message_buffer[0] + cc, size - cc, 0);
        if (cc0 < 0) {
            if (verbose_mode) {
                cerr << "TCP receive error" << endl;
                close(ts);
                return;
            }
        }
        if (cc0 == 0) {
            // client closed connection
            close(ts);
            return;
        }
        cc += cc0;
    }

    InputBuffer buffer(&message_buffer[0], size);
    dns_message.clear(Message::PARSE);
    response_renderer.clear();
    if (auth_server->processMessage(buffer, dns_message, response_renderer,
                                    false)) {
        size = response_renderer.getLength();
        size_n = htons(size);
        if (send(ts, &size_n, 2, 0) == 2) {
            cc = send(ts, response_renderer.getData(),
                      response_renderer.getLength(), 0);
            if (cc == -1) {
                if (verbose_mode) {
                    cerr << "[AuthSrv] error in sending TCP response message" <<
                        endl;
                }
            } else {
                if (verbose_mode) {
                    cerr << "[XX] sent TCP response: " << cc << " bytes"
                         << endl;
                }
            }
        } else {
            if (verbose_mode) {
                cerr << "TCP send error" << endl;
            }
        }
    }
 
   // TODO: we don't check for more queries on the stream atm
    close(ts);
}

void
run_server(const char* port, const bool use_ipv4, const bool use_ipv6,
           AuthSrv* srv)
{
    SocketSet socket_set;
    fd_set fds_base;
    int nfds = -1;

    FD_ZERO(&fds_base);
    if (use_ipv4) {
        socket_set.ups4 = getUDPSocket(AF_INET, port);
        FD_SET(socket_set.ups4, &fds_base);
        nfds = max(nfds, socket_set.ups4);
        socket_set.tps4 = getTCPSocket(AF_INET, port);
        FD_SET(socket_set.tps4, &fds_base);
        nfds = max(nfds, socket_set.tps4);
    }
    if (use_ipv6) {
        socket_set.ups6 = getUDPSocket(AF_INET6, port);
        FD_SET(socket_set.ups6, &fds_base);
        nfds = max(nfds, socket_set.ups6);
        socket_set.tps6 = getTCPSocket(AF_INET6, port);
        FD_SET(socket_set.tps6, &fds_base);
        nfds = max(nfds, socket_set.tps6);
    }
    ++nfds;

    cout << "Server started." << endl;
    
    if (srv->configSession() == NULL) {
        isc_throw(FatalError, "Config session not initalized");
    }

    int ss = srv->configSession()->getSocket();
    Message dns_message(Message::PARSE);
    OutputBuffer resonse_buffer(0);
    MessageRenderer response_renderer(resonse_buffer);

    running = true;
    while (running) {
        fd_set fds = fds_base;
        FD_SET(ss, &fds);
        ++nfds;

        if (srv->configSession()->hasQueuedMsgs()) {
            srv->configSession()->checkCommand();
        }
        int n = select(nfds, &fds, NULL, NULL, NULL);
        if (n < 0) {
            if (errno != EINTR) {
                isc_throw(FatalError, "select error");
            }
            continue;
        }

        if (socket_set.ups4 >= 0 && FD_ISSET(socket_set.ups4, &fds)) {
            processMessageUDP(socket_set.ups4, dns_message, response_renderer);
        }
        if (socket_set.ups6 >= 0 && FD_ISSET(socket_set.ups6, &fds)) {
            processMessageUDP(socket_set.ups6, dns_message, response_renderer);
        }
        if (socket_set.tps4 >= 0 && FD_ISSET(socket_set.tps4, &fds)) {
            processMessageTCP(socket_set.tps4, dns_message, response_renderer);
        }
        if (socket_set.tps6 >= 0 && FD_ISSET(socket_set.tps6, &fds)) {
            processMessageTCP(socket_set.tps6, dns_message, response_renderer);
        }
        if (FD_ISSET(ss, &fds)) {
            srv->configSession()->checkCommand();
        }
    }
}
#endif // HAVE_BOOST_SYSTEM

=======
>>>>>>> b502e251
void
usage() {
    cerr << "Usage: b10-auth [-p port] [-4|-6]" << endl;
    exit(1);
}
} // end of anonymous namespace

int
main(int argc, char* argv[]) {
    int ch;
    const char* port = DNSPORT;
    bool use_ipv4 = true, use_ipv6 = true;

    while ((ch = getopt(argc, argv, "46p:v")) != -1) {
        switch (ch) {
        case '4':
            // Note that -4 means "ipv4 only", we need to set "use_ipv6" here,
            // not "use_ipv4".  We could use something like "ipv4_only", but
            // we found the negatively named variable could confuse the code
            // logic.
            use_ipv6 = false;
            break;
        case '6':
            // The same note as -4 applies.
            use_ipv4 = false;
            break;
        case 'p':
            port = optarg;
            break;
        case 'v':
            verbose_mode = true;
            break;
        case '?':
        default:
            usage();
        }
    }

    if (argc - optind > 0) {
        usage();
    }

    if (!use_ipv4 && !use_ipv6) {
        cerr << "-4 and -6 can't coexist" << endl;
        usage();
    }

    // initialize command channel
    int ret = 0;
    try {
        string specfile;
        if (getenv("B10_FROM_SOURCE")) {
            specfile = string(getenv("B10_FROM_SOURCE")) +
                "/src/bin/auth/auth.spec";
        } else {
            specfile = string(AUTH_SPECFILE_LOCATION);
        }

        auth_server = new AuthSrv;
        auth_server->setVerbose(verbose_mode);

        ModuleCCSession cs(specfile, my_config_handler, my_command_handler);

        auth_server->setConfigSession(&cs);
        auth_server->updateConfig(ElementPtr());

        io_service = new asio_link::IOService(auth_server, port, use_ipv4,
                                              use_ipv6);
        io_service->run();
    } catch (const std::exception& ex) {
        cerr << ex.what() << endl;
        ret = 1;
    }

    delete io_service;
    delete auth_server;
    return (ret);
}<|MERGE_RESOLUTION|>--- conflicted
+++ resolved
@@ -84,592 +84,6 @@
     return answer;
 }
 
-<<<<<<< HEAD
-#ifdef USE_XFROUT
-//TODO. The sample way for checking axfr query, the code should be merged to auth server class
-static bool
-check_axfr_query(char *msg_data, uint16_t msg_len)
-{
-    if (msg_len < 15)
-        return false;
-
-    uint16_t query_type = *(uint16_t *)(msg_data + (msg_len - 4));
-    if ( query_type == 0xFC00)
-        return true;
-    
-    return false;
-}
-
-//TODO. Send the xfr query to xfrout module, the code should be merged to auth server class
-static void
-dispatch_axfr_query(int tcp_sock, char axfr_query[], uint16_t query_len)
-{
-    std::string path = string(UNIX_SOCKET_FILE);
-    XfroutClient xfr_client(path);
-    try {
-        xfr_client.connect();
-        xfr_client.sendXfroutRequestInfo(tcp_sock, (uint8_t *)axfr_query, query_len);
-        xfr_client.disconnect();
-    }
-    catch (const std::exception & err) {
-        //if (verbose_mode)
-            cerr << "error handle xfr query:" << err.what() << endl;
-    }
-}
-#endif
-
-#ifdef HAVE_BOOST_SYSTEM
-//
-// Helper classes for asynchronous I/O using boost::asio
-//
-class TCPClient {
-public:
-    TCPClient(io_service& io_service) :
-        socket_(io_service),
-        response_buffer_(0),
-        responselen_buffer_(TCP_MESSAGE_LENGTHSIZE),
-        response_renderer_(response_buffer_),
-        dns_message_(Message::PARSE)
-    {}
-
-    void start() {
-        async_read(socket_, boost::asio::buffer(data_, TCP_MESSAGE_LENGTHSIZE),
-                   boost::bind(&TCPClient::headerRead, this,
-                               placeholders::error,
-                               placeholders::bytes_transferred));
-    }
-
-    tcp::socket& getSocket() { return (socket_); }
-
-    void headerRead(const boost::system::error_code& error,
-                    size_t bytes_transferred)
-    {
-        if (!error) {
-            InputBuffer dnsbuffer(data_, bytes_transferred);
-
-            uint16_t msglen = dnsbuffer.readUint16();
-            async_read(socket_, boost::asio::buffer(data_, msglen),
-
-                       boost::bind(&TCPClient::requestRead, this,
-                                   placeholders::error,
-                                   placeholders::bytes_transferred));
-        } else {
-            delete this;
-        }
-    }
-
-    void requestRead(const boost::system::error_code& error,
-                     size_t bytes_transferred)
-    {
-        if (!error) {
-            InputBuffer dnsbuffer(data_, bytes_transferred);
-#ifdef USE_XFROUT
-            if (check_axfr_query(data_, bytes_transferred)) {
-                dispatch_axfr_query(socket_.native(), data_, bytes_transferred); 
-                // start to get new query ?
-                start();
-            } else {
-#endif          
-                if (auth_server->processMessage(dnsbuffer, dns_message_,
-                                                response_renderer_, false)) {
-                    responselen_buffer_.writeUint16(response_buffer_.getLength());
-                    async_write(socket_,
-                                boost::asio::buffer(
-                                    responselen_buffer_.getData(),
-                                    responselen_buffer_.getLength()),
-                                boost::bind(&TCPClient::responseWrite, this,
-                                            placeholders::error));
-                } else {
-                    delete this;
-                }
-#ifdef USE_XFROUT
-            }
-#endif
-        } else {
-            delete this;
-        }
-    }
-
-    void responseWrite(const boost::system::error_code& error) {
-        if (!error) {
-                async_write(socket_,
-                            boost::asio::buffer(response_buffer_.getData(),
-                                                response_buffer_.getLength()),
-                        boost::bind(&TCPClient::handleWrite, this,
-                                    placeholders::error));
-        } else {
-            delete this;
-        }
-    }
-
-    void handleWrite(const boost::system::error_code& error) {
-        if (!error) {
-            start();            // handle next request, if any.
-      } else {
-            delete this;
-      }
-    }
-
-private:
-    tcp::socket socket_;
-    OutputBuffer response_buffer_;
-    OutputBuffer responselen_buffer_;
-    MessageRenderer response_renderer_;
-    Message dns_message_;
-    enum { MAX_LENGTH = 65535 };
-    static const size_t TCP_MESSAGE_LENGTHSIZE = 2;
-    char data_[MAX_LENGTH];
-};
-
-class TCPServer {
-public:
-    TCPServer(io_service& io_service, int af, short port) :
-        io_service_(io_service), acceptor_(io_service_),
-        listening_(new TCPClient(io_service_))
-    {
-        tcp::endpoint endpoint(af == AF_INET6 ? tcp::v6() : tcp::v4(), port);
-        acceptor_.open(endpoint.protocol());
-        // Set v6-only (we use a different instantiation for v4,
-        // otherwise asio will bind to both v4 and v6
-        if (af == AF_INET6) {
-            acceptor_.set_option(ip::v6_only(true));
-        }
-        acceptor_.set_option(tcp::acceptor::reuse_address(true));
-        acceptor_.bind(endpoint);
-        acceptor_.listen();
-        acceptor_.async_accept(listening_->getSocket(),
-                               boost::bind(&TCPServer::handleAccept, this,
-                                           listening_, placeholders::error));
-    }
-
-    ~TCPServer() { delete listening_; }
-
-    void handleAccept(TCPClient* new_client,
-                      const boost::system::error_code& error)
-    {
-        if (!error) {
-            assert(new_client == listening_);
-            new_client->start();
-            listening_ = new TCPClient(io_service_);
-            acceptor_.async_accept(listening_->getSocket(),
-                                   boost::bind(&TCPServer::handleAccept,
-                                               this, listening_,
-                                               placeholders::error));
-        } else {
-            delete new_client;
-        }
-    }
-
-private:
-    io_service& io_service_;
-    tcp::acceptor acceptor_;
-    TCPClient* listening_;
-};
-
-class UDPServer {
-public:
-    UDPServer(io_service& io_service, int af, short port) :
-        io_service_(io_service),
-        socket_(io_service, af == AF_INET6 ? udp::v6() : udp::v4()),
-        response_buffer_(0),
-        response_renderer_(response_buffer_),
-        dns_message_(Message::PARSE)
-    {
-        // Set v6-only (we use a different instantiation for v4,
-        // otherwise asio will bind to both v4 and v6
-        if (af == AF_INET6) {
-            socket_.set_option(boost::asio::ip::v6_only(true));
-            socket_.bind(udp::endpoint(udp::v6(), port));
-        } else {
-            socket_.bind(udp::endpoint(udp::v4(), port));
-        }
-        startReceive();
-    }
-
-    void handleRequest(const boost::system::error_code& error,
-                       size_t bytes_recvd)
-    {
-        if (!error && bytes_recvd > 0) {
-            InputBuffer request_buffer(data_, bytes_recvd);
-
-            dns_message_.clear(Message::PARSE);
-            response_renderer_.clear();
-            if (auth_server->processMessage(request_buffer, dns_message_,
-                                            response_renderer_, true)) {
-                socket_.async_send_to(
-                    boost::asio::buffer(response_buffer_.getData(),
-                                        response_buffer_.getLength()),
-                    sender_endpoint_,
-                    boost::bind(&UDPServer::sendCompleted,
-                                this,
-                                placeholders::error,
-                                placeholders::bytes_transferred));
-            } else {
-                startReceive();
-            }
-        } else {
-            startReceive();
-        }
-    }
-
-    void sendCompleted(const boost::system::error_code& error UNUSED_PARAM,
-                       size_t bytes_sent UNUSED_PARAM)
-    {
-        // Even if error occurred there's nothing to do.  Simply handle
-        // the next request.
-        startReceive();
-    }
-private:
-    void startReceive() {
-        socket_.async_receive_from(
-            boost::asio::buffer(data_, MAX_LENGTH), sender_endpoint_,
-            boost::bind(&UDPServer::handleRequest, this,
-                        placeholders::error,
-                        placeholders::bytes_transferred));
-    }
-
-private:
-    io_service& io_service_;
-    udp::socket socket_;
-    OutputBuffer response_buffer_;
-    MessageRenderer response_renderer_;
-    Message dns_message_;
-    udp::endpoint sender_endpoint_;
-    enum { MAX_LENGTH = 4096 };
-    char data_[MAX_LENGTH];
-};
-
-struct ServerSet {
-    ServerSet() : udp4_server(NULL), udp6_server(NULL),
-                  tcp4_server(NULL), tcp6_server(NULL)
-    {}
-    ~ServerSet() {
-        delete udp4_server;
-        delete udp6_server;
-        delete tcp4_server;
-        delete tcp6_server;
-    }
-    UDPServer* udp4_server;
-    UDPServer* udp6_server;
-    TCPServer* tcp4_server;
-    TCPServer* tcp6_server;
-};
-
-void
-run_server(const char* port, const bool use_ipv4, const bool use_ipv6,
-           AuthSrv* srv UNUSED_PARAM)
-{
-    ServerSet servers;
-    short portnum = atoi(port);
-
-    if (use_ipv4) {
-        servers.udp4_server = new UDPServer(io_service_, AF_INET, portnum);
-        servers.tcp4_server = new TCPServer(io_service_, AF_INET, portnum);
-    }
-    if (use_ipv6) {
-        servers.udp6_server = new UDPServer(io_service_, AF_INET6, portnum);
-        servers.tcp6_server = new TCPServer(io_service_, AF_INET6, portnum);
-    }
-
-    cout << "Server started." << endl;
-    io_service_.run();
-}
-#else  // !HAVE_BOOST_SYSTEM
-struct SocketSet {
-    SocketSet() : ups4(-1), tps4(-1), ups6(-1), tps6(-1) {}
-    ~SocketSet() {
-        if (ups4 >= 0) {
-            close(ups4);
-        }
-        if (tps4 >= 0) {
-            close(tps4);
-        }
-        if (ups6 >= 0) {
-            close(ups6);
-        }
-        if (tps4 >= 0) {
-            close(tps6);
-        }
-    }
-    int ups4, tps4, ups6, tps6;
-};
-
-int
-getUDPSocket(int af, const char* port) {
-    struct addrinfo hints, *res;
-
-    memset(&hints, 0, sizeof(hints));
-    hints.ai_family = af;
-    hints.ai_socktype = SOCK_DGRAM;
-    hints.ai_flags = AI_PASSIVE;
-    hints.ai_protocol = IPPROTO_UDP;
-
-    int error = getaddrinfo(NULL, port, &hints, &res);
-    if (error != 0) {
-        isc_throw(FatalError, "getaddrinfo failed: " << gai_strerror(error));
-    }
-
-    int s = socket(res->ai_family, res->ai_socktype, res->ai_protocol);
-    if (s < 0) {
-        isc_throw(FatalError, "failed to open socket");
-    }
-
-    if (af == AF_INET6) {
-        int on = 1;
-        if (setsockopt(s, IPPROTO_IPV6, IPV6_V6ONLY, &on, sizeof(on)) < 0) {
-            cerr << "couldn't set IPV6_V6ONLY socket option" << endl;
-            // proceed anyway
-        }
-    }
-
-    if (bind(s, res->ai_addr, res->ai_addrlen) < 0) {
-        isc_throw(FatalError, "binding socket failure");
-    }
-
-    return (s);
-}
-
-int
-getTCPSocket(int af, const char* port) {
-    struct addrinfo hints, *res;
-
-    memset(&hints, 0, sizeof(hints));
-    hints.ai_family = af;
-    hints.ai_socktype = SOCK_STREAM;
-    hints.ai_flags = AI_PASSIVE;
-    hints.ai_protocol = IPPROTO_TCP;
-
-    int error = getaddrinfo(NULL, port, &hints, &res);
-    if (error != 0) {
-        isc_throw(FatalError, "getaddrinfo failed: " << gai_strerror(error));
-    }
-
-    int s = socket(res->ai_family, res->ai_socktype, res->ai_protocol);
-    if (s < 0) {
-        isc_throw(FatalError, "failed to open socket");
-    }
-
-    int on = 1;
-    if (af == AF_INET6) {
-        if (setsockopt(s, IPPROTO_IPV6, IPV6_V6ONLY, &on, sizeof(on)) < 0) {
-            cerr << "couldn't set IPV6_V6ONLY socket option" << endl;
-        }
-        // proceed anyway
-    }
-
-    if (setsockopt(s, SOL_SOCKET, SO_REUSEADDR, &on, sizeof(on)) < 0) {
-        cerr << "couldn't set SO_REUSEADDR socket option" << endl;
-    }
-
-    if (bind(s, res->ai_addr, res->ai_addrlen) < 0) {
-        isc_throw(FatalError, "binding socket failure");
-    }
-
-    if (listen(s, 100) < 0) {
-        isc_throw(FatalError, "failed to listen on a TCP socket");
-    }
-    return (s);
-}
-
-void
-processMessageUDP(const int fd, Message& dns_message,
-                  MessageRenderer& response_renderer)
-{
-    struct sockaddr_storage ss;
-    socklen_t sa_len = sizeof(ss);
-    struct sockaddr* sa = static_cast<struct sockaddr*>((void*)&ss);
-    char recvbuf[4096];
-    int cc;
-
-    dns_message.clear(Message::PARSE);
-    response_renderer.clear();
-    if ((cc = recvfrom(fd, recvbuf, sizeof(recvbuf), 0, sa, &sa_len)) > 0) {
-        InputBuffer buffer(recvbuf, cc);
-        if (auth_server->processMessage(buffer, dns_message, response_renderer,
-                                        true)) {
-            cc = sendto(fd, response_renderer.getData(),
-                        response_renderer.getLength(), 0, sa, sa_len);
-            if (cc != response_renderer.getLength()) {
-                cerr << "UDP send error" << endl;
-            }
-        }
-    } else if (verbose_mode) {
-        cerr << "UDP receive error" << endl;
-    }
-}
-
-// XXX: this function does not handle partial reads or partial writes,
-//      and is VERY UNSAFE - will probably be removed or rewritten
-void
-processMessageTCP(const int fd, Message& dns_message,
-                  MessageRenderer& response_renderer)
-{
-    struct sockaddr_storage ss;
-    socklen_t sa_len = sizeof(ss);
-    struct sockaddr* sa = static_cast<struct sockaddr*>((void*)&ss);
-    char sizebuf[2];
-    int cc;
-
-    int ts = accept(fd, sa, &sa_len);
-    if (ts < 0) {
-        if (verbose_mode) {
-            cerr << "[XX] TCP accept failure:" << endl;
-            return;
-        }
-    }
-
-    if (verbose_mode) {
-        cerr << "[XX] process TCP" << endl;
-    }
-    cc = recv(ts, sizebuf, 2, 0);
-    if (cc < 0) {
-        if (verbose_mode) {
-            cerr << "[XX] TCP recv failure:" << endl;
-        }
-        close(ts);
-        return;
-    }
-    if (verbose_mode) {
-        cerr << "[XX] got: " << cc << endl;
-    }
-    uint16_t size, size_n;
-    memcpy(&size_n, sizebuf, 2);
-    size = ntohs(size_n);
-    if (verbose_mode) {
-        cerr << "[XX] got: " << size << endl;
-    }
-
-    vector<char> message_buffer;
-    message_buffer.reserve(size);
-    cc = 0;
-    while (cc < size) {
-        if (verbose_mode) {
-            cerr << "[XX] cc now: " << cc << " of " << size << endl;
-        }
-        const int cc0 = recv(ts, &message_buffer[0] + cc, size - cc, 0);
-        if (cc0 < 0) {
-            if (verbose_mode) {
-                cerr << "TCP receive error" << endl;
-                close(ts);
-                return;
-            }
-        }
-        if (cc0 == 0) {
-            // client closed connection
-            close(ts);
-            return;
-        }
-        cc += cc0;
-    }
-
-    InputBuffer buffer(&message_buffer[0], size);
-    dns_message.clear(Message::PARSE);
-    response_renderer.clear();
-    if (auth_server->processMessage(buffer, dns_message, response_renderer,
-                                    false)) {
-        size = response_renderer.getLength();
-        size_n = htons(size);
-        if (send(ts, &size_n, 2, 0) == 2) {
-            cc = send(ts, response_renderer.getData(),
-                      response_renderer.getLength(), 0);
-            if (cc == -1) {
-                if (verbose_mode) {
-                    cerr << "[AuthSrv] error in sending TCP response message" <<
-                        endl;
-                }
-            } else {
-                if (verbose_mode) {
-                    cerr << "[XX] sent TCP response: " << cc << " bytes"
-                         << endl;
-                }
-            }
-        } else {
-            if (verbose_mode) {
-                cerr << "TCP send error" << endl;
-            }
-        }
-    }
- 
-   // TODO: we don't check for more queries on the stream atm
-    close(ts);
-}
-
-void
-run_server(const char* port, const bool use_ipv4, const bool use_ipv6,
-           AuthSrv* srv)
-{
-    SocketSet socket_set;
-    fd_set fds_base;
-    int nfds = -1;
-
-    FD_ZERO(&fds_base);
-    if (use_ipv4) {
-        socket_set.ups4 = getUDPSocket(AF_INET, port);
-        FD_SET(socket_set.ups4, &fds_base);
-        nfds = max(nfds, socket_set.ups4);
-        socket_set.tps4 = getTCPSocket(AF_INET, port);
-        FD_SET(socket_set.tps4, &fds_base);
-        nfds = max(nfds, socket_set.tps4);
-    }
-    if (use_ipv6) {
-        socket_set.ups6 = getUDPSocket(AF_INET6, port);
-        FD_SET(socket_set.ups6, &fds_base);
-        nfds = max(nfds, socket_set.ups6);
-        socket_set.tps6 = getTCPSocket(AF_INET6, port);
-        FD_SET(socket_set.tps6, &fds_base);
-        nfds = max(nfds, socket_set.tps6);
-    }
-    ++nfds;
-
-    cout << "Server started." << endl;
-    
-    if (srv->configSession() == NULL) {
-        isc_throw(FatalError, "Config session not initalized");
-    }
-
-    int ss = srv->configSession()->getSocket();
-    Message dns_message(Message::PARSE);
-    OutputBuffer resonse_buffer(0);
-    MessageRenderer response_renderer(resonse_buffer);
-
-    running = true;
-    while (running) {
-        fd_set fds = fds_base;
-        FD_SET(ss, &fds);
-        ++nfds;
-
-        if (srv->configSession()->hasQueuedMsgs()) {
-            srv->configSession()->checkCommand();
-        }
-        int n = select(nfds, &fds, NULL, NULL, NULL);
-        if (n < 0) {
-            if (errno != EINTR) {
-                isc_throw(FatalError, "select error");
-            }
-            continue;
-        }
-
-        if (socket_set.ups4 >= 0 && FD_ISSET(socket_set.ups4, &fds)) {
-            processMessageUDP(socket_set.ups4, dns_message, response_renderer);
-        }
-        if (socket_set.ups6 >= 0 && FD_ISSET(socket_set.ups6, &fds)) {
-            processMessageUDP(socket_set.ups6, dns_message, response_renderer);
-        }
-        if (socket_set.tps4 >= 0 && FD_ISSET(socket_set.tps4, &fds)) {
-            processMessageTCP(socket_set.tps4, dns_message, response_renderer);
-        }
-        if (socket_set.tps6 >= 0 && FD_ISSET(socket_set.tps6, &fds)) {
-            processMessageTCP(socket_set.tps6, dns_message, response_renderer);
-        }
-        if (FD_ISSET(ss, &fds)) {
-            srv->configSession()->checkCommand();
-        }
-    }
-}
-#endif // HAVE_BOOST_SYSTEM
-
-=======
->>>>>>> b502e251
 void
 usage() {
     cerr << "Usage: b10-auth [-p port] [-4|-6]" << endl;
