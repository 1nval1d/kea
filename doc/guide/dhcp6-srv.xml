<?xml version="1.0" encoding="UTF-8"?>
<!DOCTYPE book PUBLIC "-//OASIS//DTD DocBook XML V4.2//EN"
"http://www.oasis-open.org/docbook/xml/4.2/docbookx.dtd" [
<!ENTITY mdash  "&#x2014;" >
]>

  <chapter id="dhcp6">
    <title>The DHCPv6 Server</title>

    <section id="dhcp6-start-stop">
      <title>Starting and Stopping the DHCPv6 Server</title>

      <para>
      It is recommended that the Kea DHCPv6 server be started and stopped
      using <command>keactrl</command> (described in <xref linkend="keactrl"/>).
      However, it is also possible to run the server directly: it accepts
      the following command-line switches:
      </para>

      <itemizedlist>
          <listitem>
            <simpara>
            <command>-c <replaceable>file</replaceable></command> -
            specifies the configuration file. This is the only mandatory
            switch.</simpara>
          </listitem>
          <listitem>
            <simpara>
            <command>-d</command> - specifies whether the server
            logging should be switched to verbose mode. In verbose mode,
            the logging severity and debuglevel specified in the configuration
            file are ignored and "debug" severity and the maximum debuglevel
            (99) are assumed. The flag is convenient, for temporarily
            switching the server into maximum verbosity, e.g. when
            debugging.</simpara>
          </listitem>
          <listitem>
            <simpara>
            <command>-p <replaceable>port</replaceable></command> -
            specifies UDP port on which the server will listen. This is only
            useful during testing, as a DHCPv6 server listening on
            ports other than default DHCPv6 ports will not be able to
            handle regular DHCPv6 queries.</simpara>
          </listitem>
          <listitem>
            <simpara>
              <command>-v</command> - prints out Kea version and exits.
            </simpara>
          </listitem>
          <listitem>
            <simpara>
              <command>-V</command> - prints out Kea extended version with
              additional parameters and exits.
            </simpara>
          </listitem>
          <listitem>
            <simpara>
              <command>-W</command> - prints out Kea configuration report
              and exits.
            </simpara>
          </listitem>
      </itemizedlist>

      <para>
            The <command>-V</command> command returns the versions of the
            external libraries dynamically linked.
      </para>

      <para>
            The <command>-W</command> command describes the environment used
            to build Kea.  This command displays a copy of the
            <filename>config.report</filename> file produced by
            <userinput>./configure</userinput> that is embedded in the
            executable binary.
      </para>

      <para>
            The <filename>config.report</filename> may also be accessed more
            directly.  The following command may be used to extract this
            information.  The binary <userinput>path</userinput> may be found
            in the install directory or in the <filename>.libs</filename>
            subdirectory in the source treee. For example
            <filename>kea/src/bin/dhcp6/.libs/kea-dhcp6</filename>.

<screen>
strings <userinput>path</userinput>/kea-dhcp6 | sed -n 's/;;;; //p'
</screen>
      </para>

      <para>
            When running in a console, the server can be shut down by
            pressing ctrl-c. It detects the key combination and shuts
            down gracefully.
      </para>

      <para>
        On start-up, the server will detect available network interfaces
        and will attempt to open UDP sockets on all interfaces
        mentioned in the configuration file.
      </para>

      <para>
        Since the DHCPv6 server opens privileged ports, it requires root
        access. Make sure you run this daemon as root.
      </para>

    </section>

    <section id="dhcp6-configuration">
      <title>DHCPv6 Server Configuration</title>


<section>
  <title>Introduction</title>
      <para>
        This section explains how to configure the DHCPv6 server using the
        Kea configuration backend. (Kea configuration using any other
        backends is outside of scope of this document.) Before DHCPv6
        is started, its configuration file has to be created. The
        basic configuration looks as follows:
<screen>
{
# DHCPv6 configuration starts on the next line
"Dhcp6": {

# First we set up global values
    "renew-timer": 1000,
    "rebind-timer": 2000,
    "preferred-lifetime": 3000,
    "valid-lifetime": 4000,

# Next we setup the interfaces to be used by the server.
    "interfaces-config": {
        "interfaces": [ "eth0" ]
    },

# And we specify the type of a lease database
    "lease-database": {
        "type": "memfile",
        "persist": true,
        "name": "/var/kea/dhcp6.leases"
    },

# Finally, we list the subnets from which we will be leasing addresses.
    "subnet6": [
        {
            "subnet": "2001:db8:1::/64",
            "pools": [
                 {
                     "pool": "2001:db8:1::1-2001:db8:1::ffff"
                 }
             ]
        }
    ]
# DHCPv6 configuration ends with the next line
}

} </screen>
</para>

<para>The following paragraphs provide a brief overview of the parameters in
the above example and
their format. Subsequent sections of this chapter go into much greater detail
for these and other parameters.</para>

<para>The lines starting with a hash (#) are comments and are ignored by
the server; they do not impact its
operation in any way.</para>

<para>The configuration starts in the first line with the initial
opening curly bracket (or brace). Each configuration consists of
one or more objects. In this specific example, we have only one
object called Dhcp6. This is a simplified configuration, as usually
there will be additional objects, like <command>Logging</command> or
<command>DhcpDns</command>, but we omit them now for clarity. The Dhcp6
configuration starts with the <command>"Dhcp6": {</command> line
and ends with the corresponding closing brace (in the above example,
the brace after the last comment).  Everything defined between those
lines is considered to be the Dhcp6 configuration.</para>

<para>In the general case, the order in which those parameters appear does not
matter. There are two caveats here though. The first one is to remember that
the configuration file must be well formed JSON. That means that parameters
for any given scope must be separated by a comma and there must not be a comma
after the last parameter. When reordering a configuration file, keep in mind that
moving a parameter to or from the last position in a given scope may require
moving the comma as well. The second caveat is that it is uncommon &mdash; although
legal JSON &mdash; to
repeat the same parameter multiple times. If that happens, the last occurrence of a
given parameter in a given scope is used while all previous instances are
ignored. This is unlikely to cause any confusion as there are no real life
reasons to keep multiple copies of the same parameter in your configuration
file.</para>

<para>Moving onto the DHCPv6 configuration elements, the very first few elements
define some global parameters. <command>valid-lifetime</command>
defines for how long the addresses (leases) given out by the server are valid. If
nothing changes, a client that got an address is allowed to use it for 4000
seconds. (Note that integer numbers are specified as is, without any quotes
around them.) The address will become deprecated in 3000 seconds (clients are
allowed to keep old connections, but can't use this address for creating new
connections). <command>renew-timer</command> and <command>
rebind-timer</command> are values that define T1 and T2 timers that govern when
the client will begin the renewal and rebind procedures.</para>

<para>The <command>interfaces-config</command> map specifies the server
configuration concerning the network interfaces, on which the server should
listen to the DHCP messages. The <command>interfaces</command> parameter
specifies a list of network interfaces on which the server should listen.
Lists are opened and closed with square brackets, with elements separated
by commas. Had we wanted to listen on two interfaces, the
<command>interfaces-config</command> would look like this:
<screen>
"interfaces-config": {
    "interfaces": [ "eth0", "eth1" ]
},
</screen>
</para>

<para>The next couple of lines define the lease database, the place where the server
stores its lease information. This particular example tells the server to use
<command>memfile</command>, which is the simplest (and fastest) database
backend. It uses an in-memory database and stores leases on disk in a CSV
file. This is a very simple configuration. Usually, lease database configuration
is more extensive and contains additional parameters.  Note that
<command>lease-database</command>
is an object and opens up a new scope, using an opening brace.
Its parameters (just one in this example -- <command>type</command>)
follow. Had there been more than one, they would be separated by commas. This
scope is closed with a closing brace. As more parameters follow, a trailing
comma is present.</para>

<para>Finally, we need to define a list of IPv6 subnets. This is the
most important DHCPv6 configuration structure as the server uses that
information to process clients' requests. It defines all subnets from
which the server is expected to receive DHCP requests. The subnets are
specified with the <command>subnet6</command> parameter.  It is a list,
so it starts and ends with square brackets.  Each subnet definition in
the list has several attributes associated with it, so it is a structure
and is opened and closed with braces. At minimum, a subnet definition
has to have at least two parameters: <command>subnet</command> (that
defines the whole subnet) and <command>pool</command> (which is a list of
dynamically allocated pools that are governed by the DHCP server).</para>

<para>The example contains a single subnet. Had more than one been defined,
additional elements
in the <command>subnet6</command> parameter would be specified and
separated by commas. For example, to define two subnets, the following
syntax would be used:
<screen>
"subnet6": [
    {
        "pools": [
        {
            "pool": "2001:db8:1::/112"
        }
        ],
        "subnet": "2001:db8:1::/64"
    },
    {
        "pools": [ { "pool": "2001:db8:2::1-2001:db8:2::ffff" } ],
        "subnet": "2001:db8:2::/64",
        "interface": "eth0"
    }
]
</screen>
Note that indentation is optional and is used for aesthetic purposes only.
In some cases in may be preferable to use more compact notation.
</para>


<para>After all parameters are specified, we have two contexts open:
global and Dhcp6, hence we need two closing curly brackets to close them.
In a real life configuration file there most likely would be additional
components defined such as Logging or DhcpDdns, so the closing brace would
be followed by a comma and another object definition.</para>

</section>

<section>
  <title>Lease Storage</title>
  <para>All leases issued by the server are stored in the lease database.
  Currently there are three database backends available:
  memfile (which is the default backend), MySQL and PostgreSQL.</para>
<section>
  <title>Memfile, Basic Storage for Leases</title>

  <para>The server is able to store lease data in different repositories. Larger
  deployments may elect to store leases in a database. <xref
  linkend="database-configuration6"/> describes this option. In typical
  smaller deployments though, the server will use a CSV file rather than a database to
  store lease information. As well as requiring less administration, an
  advantage of using a file for storage is that it
  eliminates a dependency on third-party database software.</para>

  <para>The configuration of the file backend (Memfile) is controlled through
  the Dhcp6/lease-database parameters. The <command>type</command> parameter
  is mandatory and it specifies which storage for leases the server should use.
  The value of <userinput>"memfile"</userinput> indicates that the file should
  be used as the storage. The following list presents the remaining, not mandatory
  parameters, which can be used to configure the Memfile backend.

  <itemizedlist>
    <listitem>
      <simpara><command>persist</command>: controls whether the new leases and
      updates to existing leases are written to the file. It is strongly
      recommended that the value of this parameter is set to
      <userinput>true</userinput> at all times, during the server's normal
      operation. Not writing leases to disk will mean that if a server is restarted
      (e.g. after a power failure), it will not know what addresses have been
      assigned.  As a result, it may hand out addresses to new clients that are
      already in use. The value of <userinput>false</userinput> is mostly useful
      for performance testing purposes. The default value of the
      <command>persist</command> parameter is <userinput>true</userinput>,
      which enables writing lease updates
      to the lease file.
      </simpara>
    </listitem>

    <listitem>
      <simpara><command>name</command>: specifies an absolute location of the lease
      file in which new leases and lease updates will be recorded. The default value
      for this parameter is <userinput>"[kea-install-dir]/var/kea/kea-leases6.csv"
      </userinput>.</simpara>
    </listitem>

    <listitem>
      <simpara><command>lfc-interval</command>: specifies the interval in seconds, at
      which the server (Memfile backend) will perform a lease file cleanup (LFC),
      which removes the redundant (historical) information from the lease file
      and effectively reduces the lease file size. The cleanup process is described
      in more detailed fashion further in this section. The default value of the
      <command>lfc-interval</command> is <userinput>0</userinput>, which disables
      the LFC.</simpara>
    </listitem>

  </itemizedlist>
  </para>

  <para>The example configuration of the Memfile backend is presented below:

<screen>
"Dhcp6": {
    "lease-database": {
        <userinput>"type": "memfile"</userinput>,
        <userinput>"persist": true</userinput>,
        <userinput>"name": "/tmp/kea-leases6.csv"</userinput>,
        <userinput>"lfc-interval": 1800</userinput>
    }
}
</screen>
  </para>

  <para>It is important to know how the lease file contents are organized
  to understand why the periodic lease file cleanup is needed. Every time when
  the server updates a lease or creates a new lease for the client, the new
  lease information must be recorded in the lease file. For performance reasons,
  the server does not supersede the existing client's lease, as it would require
  the lookup of the specific lease entry, but simply appends the new lease
  information at the end of the lease file. The previous lease entries for the
  client are not removed. When the server loads leases from the lease file, e.g.
  at the server startup, it assumes that the latest lease entry for the client
  is the valid one. The previous entries are discarded. This means that the
  server can re-construct the accurate information about the leases even though
  there may be many lease entries for each client. However, storing many entries
  for each client results in bloated lease file and impairs the performance of
  the server's startup and reconfiguration, as it needs to process larger number
  of lease entries.
  </para>

  <para>The lease file cleanup removes all previous entries for each client and
  leaves only the latest ones. The interval at which the cleanup is performed
  is configurable, and it should be selected according to the frequency of lease
  renewals initiated by the clients. The more frequent renewals are, the lesser
  value of the <command>lfc-interval</command> should be. Note however, that the
  LFC takes time and thus it is possible (although unlikely) that new cleanup
  is started while the previous cleanup instance is still running, if the
  <command>lfc-interval</command> is too short. The server would recover from
  this by skipping the new cleanup when it detects that the previous cleanup
  is still in progress. But, this implies that the actual cleanups will be
  triggered more rarely than configured. Moreover, triggering a new cleanup
  adds an overhead to the server, which will not be able to respond to new
  requests for a short period of time when the new cleanup process is spawned.
  Therefore, it is recommended that the <command>lfc-interval</command> value
  is selected in a way that would allow for completing the cleanup before the
  new cleanup is triggered.
  </para>

  <para>The LFC is performed by a separate process (in background) to avoid
  performance impact on the server process. In order to avoid the conflicts
  between the two processes both using the same lease files, the LFC process
  operates on the copy of the original lease file, rather than on the lease
  file used by the server to record lease updates. There are also other files
  being created as a side effect of the lease file cleanup. The detailed
  description of the LFC is located on the Kea wiki:
  <ulink url="http://kea.isc.org/wiki/LFCDesign"/>.
  </para>
</section>

<section id="database-configuration6">
  <title>Database Configuration</title>

  <note>
    <para>Database access information must be configured for the DHCPv6 server,
    even if it has already been configured for the DHCPv4 server.  The servers
    store their information independently, so each server can use a separate
    database or both servers can use the same database.</para>
  </note>

  <para>Database configuration is controlled through the Dhcp6/lease-database
  parameters. The type of the database must be set to "mysql" or "postgresql",
  e.g.
<screen>
"Dhcp6": { "lease-database": { <userinput>"type": "mysql"</userinput>, ... }, ... }
</screen>
  Next, the name of the database is to hold the leases must be set: this is the
  name used when the lease database was created (see <xref linkend="mysql-database-create"/>
  or <xref linkend="pgsql-database-create"/>).
<screen>
"Dhcp6": { "lease-database": { <userinput>"name": "<replaceable>database-name</replaceable>" </userinput>, ... }, ... }
</screen>
  If the database is located on a different system than the DHCPv6 server, the
  database host name must also be specified (although it should be noted that this
  configuration may have a severe impact on server performance):
<screen>
"Dhcp6": { "lease-database": { <userinput>"host": <replaceable>remote-host-name</replaceable></userinput>, ... }, ... }
</screen>
  The usual state of affairs will be to have the database on the same machine as
  the DHCPv6 server.  In this case, set the value to the empty string:
<screen>
"Dhcp6": { "lease-database": { <userinput>"host" : ""</userinput>, ... }, ... }
</screen>
  </para>
  <para>Finally, the credentials of the account under which the server will
  access the database should be set:
<screen>
"Dhcp6": { "lease-database": { <userinput>"user": "<replaceable>user-name</replaceable>"</userinput>,
                               <userinput>"password": "<replaceable>password</replaceable>"</userinput>,
                              ... },
           ... }
</screen>
  If there is no password to the account, set the password to the empty string
  "". (This is also the default.)</para>
</section>
</section>

<section id="dhcp6-interface-selection">
  <title>Interface selection</title>
  <para>The DHCPv6 server has to be configured to listen on specific network
  interfaces.  The simplest network interface configuration instructs the server to
  listen on all available interfaces:
  <screen>
"Dhcp6": {
    "interfaces-config": {
        "interfaces": [ <userinput>"*"</userinput> ]
    }
    ...
}
</screen>
  The asterisk plays the role of a wildcard and means "listen on all interfaces".
  However, it is usually a good idea to explicitly specify interface names:
  <screen>
"Dhcp6": {
    "interfaces-config": {
        "interfaces": [ <userinput>"eth1", "eth3"</userinput> ]
    },
    ...
}
  </screen>
</para>
  <para>It is possible to use wildcard interface name (asterisk) concurrently
  with the actual interface names:
  <screen>
"Dhcp6": {
    "interfaces-config": {
        "interfaces": [ <userinput>"eth1", "eth3", "*"</userinput> ]
    },
    ...
}
  </screen>
It is anticipated that this will form of usage only be used where it is desired to
temporarily override a list of interface names and listen on all interfaces.
  </para>
</section>

    <section id="ipv6-subnet-id">
      <title>IPv6 Subnet Identifier</title>
      <para>
        The subnet identifier is a unique number associated with a particular subnet.
        In principle, it is used to associate clients' leases with respective subnets.
        When the subnet identifier is not specified for a subnet being configured, it will
        be automatically assigned by the configuration mechanism. The identifiers
        are assigned from 1 and are monotonically increased for each subsequent
        subnet: 1, 2, 3 ....
      </para>
      <para>
       If there are multiple subnets configured with auto-generated identifiers and
       one of them is removed, the subnet identifiers may be renumbered. For example:
       if there are four subnets and the third is removed the last subnet will be assigned
       the identifier that the third subnet had before removal. As a result, the leases
       stored in the lease database for subnet 3 are now associated with
       subnet 4, which may have unexpected consequences. In the future it is planned
       to implement a mechanism to preserve auto-generated subnet ids upon removal
       of one of the subnets. Currently, the only remedy for this issue is to
       manually specify a unique subnet identifier for each subnet.
      </para>

      <para>
        The following configuration will assign the specified subnet
        identifier to the newly configured subnet:

        <screen>
"Dhcp6": {
    "subnet6": [
        {
            "subnet": "2001:db8:1::/64",
            <userinput>"id": 1024</userinput>,
            ...
        }
    ]
}
</screen>
        This identifier will not change for this subnet unless the "id" parameter is
        removed or set to 0. The value of 0 forces auto-generation of the subnet
        identifier.
      </para>
      <!-- @todo: describe whether database needs to be updated after changing
      id -->
    </section>

    <section id="dhcp6-unicast">
      <title>Unicast traffic support</title>
      <para>
        When the DHCPv6 server starts, by default it listens to the DHCP traffic
        sent to multicast address ff02::1:2 on each interface that it is
        configured to listen on (see <xref linkend="dhcp6-interface-selection"/>).
        In some cases it is useful to configure a server to handle incoming
        traffic sent to the global unicast addresses as well. The most common
        reason for that is to have relays send their traffic to the server
        directly. To configure the server to listen on a specific unicast address, the
        notation to specify interfaces has been extended.  An interface name can be
        optionally followed by a slash, followed by the global unicast address on which
        the server should listen. This will be done in addition to normal
        link-local binding + listening on ff02::1:2 address. The sample configuration
        below shows how to listen on 2001:db8::1 (a global address)
        configured on the eth1 interface.
      </para>
      <para>
 <screen>
"Dhcp6": {
    "interfaces-config": {
        "interfaces": [ <userinput>"eth1/2001:db8::1"</userinput> ]
    },
    ...
}
 </screen>

        This configuration will cause the server to listen on
        eth1 on link-local address, multicast group (ff02::1:2) and 2001:db8::1.
      </para>
      <para>
        It is possible to mix interface names, wildcards and interface name/addresses
        on the list of interfaces. It is not possible to specify more than one
        unicast address on a given interface.
      </para>
      <para>
        Care should be taken to specify proper unicast addresses. The server will
        attempt to bind to those addresses specified, without any additional checks.
        This approach is selected on purpose, so the software can be used to
        communicate over uncommon addresses if the administrator so desires.
      </para>
    </section>

    <section id="dhcp6-address-config">
      <title>Subnet and Address Pool</title>
      <para>
        The essential role of a DHCPv6 server is address assignment. For this,
        the server has to be configured with at least one subnet and one pool of dynamic
        addresses to be managed. For example, assume that the server
        is connected to a network segment that uses the 2001:db8:1::/64
        prefix. The Administrator of that network has decided that addresses from range
        2001:db8:1::1 to 2001:db8:1::ffff are going to be managed by the Dhcp6
        server. Such a configuration can be achieved in the following way:
        <screen>
"Dhcp6": {
    <userinput>"subnet6": [
       {
           "subnet": "2001:db8:1::/64",
           "pools": [
               {
                   "pool": "2001:db8:1::1-2001:db8:1::ffff"
               }
           ],
           ...
       }
    ]</userinput>
}</screen>

        Note that subnet is defined as a simple string, but the pool parameter
        is actually a list of pools: for this reason, the pool definition is
        enclosed in square brackets, even though only one range of addresses
        is specified.</para>

        <para>Each <command>pool</command> is a structure that contains the
        parameters that describe a single pool. Currently there is only one
        parameter, <command>pool</command>, which gives the range of addresses
        in the pool. Additional parameters will be added in future releases of
        Kea.</para>

        <para>It is possible to define more than one pool in a
        subnet: continuing the previous example, further assume that
        2001:db8:1:0:5::/80 should also be managed by the server. It could be written as
        2001:db8:1:0:5:: to 2001:db8:1::5:ffff:ffff:ffff, but typing so many 'f's
        is cumbersome. It can be expressed more simply as 2001:db8:1:0:5::/80. Both
        formats are supported by Dhcp6 and can be mixed in the pool list.
        For example, one could define the following pools:
        <screen>
"Dhcp6": {
    <userinput>"subnet6": [
    {
        "subnet": "2001:db8:1::/64",
        "pools": [
            { "pool": "2001:db8:1::1-2001:db8:1::ffff" },
            { "pool": "2001:db8:1:05::/80" }
        ]</userinput>,
        ...
    }
    ]
}</screen>
        The number of pools is not limited, but for performance reasons it is recommended to
        use as few as possible.
      </para>
      <para>
         The server may be configured to serve more than one subnet. To add a second subnet,
         use a command similar to the following:
        <screen>
"Dhcp6": {
    <userinput>"subnet6": [
    {
        "subnet": "2001:db8:1::/64",
        "pools": [
            { "pool": "2001:db8:1::1-2001:db8:1::ffff" }
        ]
    },
    {
        "subnet": "2001:db8:2::/64",
        "pools": [
            { "pool": "2001:db8:2::/64" }
        ]
    },
</userinput>
        ...
    ]
}</screen>
        In this example, we allow the server to
        dynamically assign all addresses available in the whole subnet. Although
        rather wasteful, it is certainly a valid configuration to dedicate the
        whole /64 subnet for that purpose. Note that the Kea server does not preallocate
        the leases, so there is no danger in using gigantic address pools.
      </para>
      <para>
        When configuring a DHCPv6 server using prefix/length notation, please pay
        attention to the boundary values. When specifying that the server can use
        a given pool, it will also be able to allocate the first (typically network
        address) address from that pool. For example for pool 2001:db8:2::/64 the
        2001:db8:2:: address may be assigned as well. If you want to avoid this,
        use the "min-max" notation.
      </para>
    </section>

    <section>
<!-- @todo: add real meat to the prefix delegation config this is just place holder stuff -->
      <title>Subnet and Prefix Delegation Pools</title>
      <para>
        Subnets may also be configured to delegate prefixes, as defined in
            <ulink url="http://tools.ietf.org/html/rfc3633">RFC 3633</ulink>.
        A subnet may have one or more prefix delegation pools.  Each pool has
        a prefixed address, which is specified as a prefix and a prefix length,
        as well as a delegated prefix length. <command>delegated-len</command>
            must not be shorter (that is it must be numerically greater or equal)
            than <command>prefix-len</command>.
            If both <command>delegated-len</command>
            and <command>prefix-len</command> are equal, the server will be able to
            delegate only one prefix. The delegated <command>prefix</command> does
        not have to match the <command>subnet</command> prefix.
      </para>
      <para> Below is a sample subnet configuration which enables prefix
      delegation for the subnet:
      <screen>
"Dhcp6": {
    "subnet6": [
        {
            "subnet": "2001:d8b:1::/64",
            <userinput>"pd-pools": [
                {
                    "prefix": "3000:1::",
                    "prefix-len": 64,
                    "delegated-len": 96
                }
            ]</userinput>
        }
    ],
    ...
}</screen>
      </para>
    </section>

    <section id="dhcp6-std-options">
      <title>Standard DHCPv6 options</title>
      <para>
        One of the major features of a DHCPv6 server is to provide configuration
        options to clients.  Although there are several options that require
        special behavior, most options are sent by the server only if the client
        explicitly requests them.  The following example shows how to
        configure DNS servers, which is one of the most frequently used
        options.  Numbers in the first column are added for easier reference and
        will not appear on screen.  Options specified in this way are considered
        global and apply to all configured subnets.

        <screen>
"Dhcp6": {
    "option-data": [
        {
           <userinput>"name": "dns-servers",
           "code": 23,
           "space": "dhcp6",
           "csv-format": true,
           "data": "2001:db8::cafe, 2001:db8::babe"</userinput>
        },
        ...
    ]
}
</screen>
      </para>

    <para>
      The <command>option-data></command> line creates a new entry in
      the option-data table.  This table contains
      information on all global options that the server is supposed to configure
      in all subnets.  The <command>name</command> line specifies the option name.
      (For a complete list
      of currently supported names, see <xref
      linkend="dhcp6-std-options-list"/>.)  The next line specifies the option code,
      which must match one of the values from that list. The line beginning with
      <command>space</command> specifies the option space, which must always be set
      to "dhcp6" as these are standard DHCPv6 options.  For other name spaces,
      including custom option spaces, see <xref
      linkend="dhcp6-option-spaces"/>. The next line specifies the format in
      which the data will be entered: use of CSV (comma separated values) is
      recommended. The <command>data</command> line gives the actual value to be sent to
      clients.  Data is specified as normal text, with values separated by
      commas if more than one value is allowed.
    </para>

    <para>
      Options can also be configured as hexadecimal values.  If "csv-format" is
      set to false, the option data must be specified as a string of hexadecimal
      numbers.  The
      following commands configure the DNS-SERVERS option for all
      subnets with the following addresses: 2001:db8:1::cafe and
      2001:db8:1::babe.
        <screen>
"Dhcp6": {
    "option-data": [
        {
           <userinput>"name": "dns-servers",
           "code": 23,
           "space": "dhcp6",
           "csv-format": false,
           "data": "2001 0DB8 0001 0000 0000 0000 0000 CAFE
                    2001 0DB8 0001 0000 0000 0000 0000 BABE"</userinput>
        },
        ...
    ]
}
</screen>

       The value for the setting of the "data" element is split across two
       lines in this document for clarity: when entering the command, the
       whole string should be entered on the same line.  Care should be taken
       to use proper encoding when using hexadecimal format as Kea's ability
       to validate data correctness in hexadecimal is limited.
      </para>

      <para>
        Most of the parameters in the "option-data" structure are optional and
        can be omitted in some circumstances as discussed in the
        <xref linkend="dhcp6-option-data-defaults"/>.
      </para>


    <para>
      It is possible to override options on a per-subnet basis.  If
      clients connected to most of your subnets are expected to get the
      same values of a given option, you should use global options: you
      can then override specific values for a small number of subnets.
      On the other hand, if you use different values in each subnet,
      it does not make sense to specify global option values
      (Dhcp6/option-data), rather you should set only subnet-specific values
      (Dhcp6/subnet[X]/option-data[Y]).
     </para>
     <para>
      The following commands override the global
      DNS servers option for a particular subnet, setting a single DNS
      server with address 2001:db8:1::3.
<screen>
"Dhcp6": {
    "subnet6": [
        {
            <userinput>"option-data": [
                {
                    "name": "dns-servers",
                    "code": 23,
                    "space": "dhcp6",
                    "csv-format": true,
                    "data": "2001:db8:1::3"
                },
                ...
            ]</userinput>,
            ...
        },
        ...
    ],
    ...
}
</screen>
    </para>

    <para>
      The currently supported standard DHCPv6 options are
      listed in <xref linkend="dhcp6-std-options-list"/>.
      The "Name" and "Code"
      are the values that should be used as a name in the option-data
      structures. "Type" designates the format of the data: the meanings of
      the various types is given in <xref linkend="dhcp-types"/>.
    </para>
    <para>
      Some options are designated as arrays, which means that more than one
      value is allowed in such an option. For example the option dns-servers
      allows the specification of more than one IPv6 address, allowing
      clients to obtain the addresses of multiple DNS servers.
    </para>

<!-- @todo: describe record types -->

      <para>
        The <xref linkend="dhcp6-custom-options"/> describes the configuration
        syntax to create custom option definitions (formats). It is generally not
        allowed to create custom definitions for standard options, even if the
        definition being created matches the actual option format defined in the
        RFCs. There is an exception from this rule for standard options for which
        Kea does not provide a definition yet. In order to use such options,
        a server administrator must create a definition as described in
        <xref linkend="dhcp6-custom-options"/> in the 'dhcp6' option space. This
        definition should match the option format described in the relevant
        RFC but the configuration mechanism would allow any option format as it has
        no means to validate the format at the moment.
      </para>


    <para>
      <table frame="all" id="dhcp6-std-options-list">
        <title>List of standard DHCPv6 options</title>
        <tgroup cols='4'>
        <colspec colname='name'/>
        <colspec colname='code' align='center'/>
        <colspec colname='type' align='center'/>
        <colspec colname='array' align='center'/>
        <thead>
          <row><entry>Name</entry><entry>Code</entry><entry>Type</entry><entry>Array?</entry></row>
        </thead>
        <tbody>
<!-- Our engine uses those options on its own, admin must not configure them on his own
<row><entry>clientid</entry><entry>1</entry><entry>binary</entry><entry>false</entry></row>
<row><entry>serverid</entry><entry>2</entry><entry>binary</entry><entry>false</entry></row>
<row><entry>ia-na</entry><entry>3</entry><entry>record</entry><entry>false</entry></row>
<row><entry>ia-ta</entry><entry>4</entry><entry>uint32</entry><entry>false</entry></row>
<row><entry>iaaddr</entry><entry>5</entry><entry>record</entry><entry>false</entry></row>
<row><entry>oro</entry><entry>6</entry><entry>uint16</entry><entry>true</entry></row> -->
<row><entry>preference</entry><entry>7</entry><entry>uint8</entry><entry>false</entry></row>

<!-- Our engine uses those options on its own, admin must not configure them on his own
<row><entry>elapsed-time</entry><entry>8</entry><entry>uint16</entry><entry>false</entry></row>
<row><entry>relay-msg</entry><entry>9</entry><entry>binary</entry><entry>false</entry></row>
<row><entry>auth</entry><entry>11</entry><entry>binary</entry><entry>false</entry></row>
<row><entry>unicast</entry><entry>12</entry><entry>ipv6-address</entry><entry>false</entry></row>
<row><entry>status-code</entry><entry>13</entry><entry>record</entry><entry>false</entry></row>
<row><entry>rapid-commit</entry><entry>14</entry><entry>empty</entry><entry>false</entry></row>
<row><entry>user-class</entry><entry>15</entry><entry>binary</entry><entry>false</entry></row>
<row><entry>vendor-class</entry><entry>16</entry><entry>record</entry><entry>false</entry></row>
<row><entry>vendor-opts</entry><entry>17</entry><entry>uint32</entry><entry>false</entry></row>
<row><entry>interface-id</entry><entry>18</entry><entry>binary</entry><entry>false</entry></row>
<row><entry>reconf-msg</entry><entry>19</entry><entry>uint8</entry><entry>false</entry></row>
<row><entry>reconf-accept</entry><entry>20</entry><entry>empty</entry><entry>false</entry></row> -->
<row><entry>sip-server-dns</entry><entry>21</entry><entry>fqdn</entry><entry>true</entry></row>
<row><entry>sip-server-addr</entry><entry>22</entry><entry>ipv6-address</entry><entry>true</entry></row>
<row><entry>dns-servers</entry><entry>23</entry><entry>ipv6-address</entry><entry>true</entry></row>
<row><entry>domain-search</entry><entry>24</entry><entry>fqdn</entry><entry>true</entry></row>
<!-- <row><entry>ia-pd</entry><entry>25</entry><entry>record</entry><entry>false</entry></row> -->
<!-- <row><entry>iaprefix</entry><entry>26</entry><entry>record</entry><entry>false</entry></row> -->
<row><entry>nis-servers</entry><entry>27</entry><entry>ipv6-address</entry><entry>true</entry></row>
<row><entry>nisp-servers</entry><entry>28</entry><entry>ipv6-address</entry><entry>true</entry></row>
<row><entry>nis-domain-name</entry><entry>29</entry><entry>fqdn</entry><entry>true</entry></row>
<row><entry>nisp-domain-name</entry><entry>30</entry><entry>fqdn</entry><entry>true</entry></row>
<row><entry>sntp-servers</entry><entry>31</entry><entry>ipv6-address</entry><entry>true</entry></row>
<row><entry>information-refresh-time</entry><entry>32</entry><entry>uint32</entry><entry>false</entry></row>
<row><entry>bcmcs-server-dns</entry><entry>33</entry><entry>fqdn</entry><entry>true</entry></row>
<row><entry>bcmcs-server-addr</entry><entry>34</entry><entry>ipv6-address</entry><entry>true</entry></row>
<row><entry>geoconf-civic</entry><entry>36</entry><entry>record</entry><entry>false</entry></row>
<row><entry>remote-id</entry><entry>37</entry><entry>record</entry><entry>false</entry></row>
<row><entry>subscriber-id</entry><entry>38</entry><entry>binary</entry><entry>false</entry></row>
<row><entry>client-fqdn</entry><entry>39</entry><entry>record</entry><entry>false</entry></row>
<row><entry>pana-agent</entry><entry>40</entry><entry>ipv6-address</entry><entry>true</entry></row>
<row><entry>new-posix-timezone</entry><entry>41</entry><entry>string</entry><entry>false</entry></row>
<row><entry>new-tzdb-timezone</entry><entry>42</entry><entry>string</entry><entry>false</entry></row>
<row><entry>ero</entry><entry>43</entry><entry>uint16</entry><entry>true</entry></row>
<row><entry>lq-query</entry><entry>44</entry><entry>record</entry><entry>false</entry></row>
<row><entry>client-data</entry><entry>45</entry><entry>empty</entry><entry>false</entry></row>
<row><entry>clt-time</entry><entry>46</entry><entry>uint32</entry><entry>false</entry></row>
<row><entry>lq-relay-data</entry><entry>47</entry><entry>record</entry><entry>false</entry></row>
<row><entry>lq-client-link</entry><entry>48</entry><entry>ipv6-address</entry><entry>true</entry></row>
<row><entry>erp-local-domain-name</entry><entry>65</entry><entry>fqdn</entry><entry>false</entry></row>
<row><entry>rsoo</entry><entry>66</entry><entry>empty</entry><entry>false</entry></row>
<row><entry>client-linklayer-addr</entry><entry>79</entry><entry>binary</entry><entry>false</entry></row>
        </tbody>
        </tgroup>
      </table>
    </para>
    </section>

    <section id="dhcp6-custom-options">
      <title>Custom DHCPv6 options</title>
      <para>It is also possible to define options other than the standard ones.
      Assume that we want to define a new DHCPv6 option called "foo" which will have
      code 100 and will convey a single unsigned 32 bit integer value. We can define
      such an option by using the following commands:
<screen>
"Dhcp6": {
    "option-def": [
        {
            <userinput>"name": "foo",
            "code": 100,
            "type": "uint32",
            "array": false,
            "record-types": "",
            "space": "dhcp6",
            "encapsulate": ""</userinput>
        }, ...
    ],
    ...
}
</screen>
      The "false" value of the "array" parameter determines that the option does
      NOT comprise an array of "uint32" values but rather a single value.  Two
      other parameters have been left blank: "record-types" and "encapsulate".
      The former specifies the comma separated list of option data fields if the
      option comprises a record of data fields. The "record-fields" value should
      be non-empty if the "type" is set to "record". Otherwise it must be left
      blank. The latter parameter specifies the name of the option space being
      encapsulated by the particular option. If the particular option does not
      encapsulate any option space it should be left blank.  Note that the above
      set of comments define the format of the new option and do not set its
      values.
      </para>
      <para>Once the new option format is defined, its value is set
      in the same way as for a standard option. For example the following
      commands set a global value that applies to all subnets.
<screen>
"Dhcp6": {
    "option-data": [
        {
            <userinput>"name": "foo",
            "code": 100,
            "space": "dhcp6",
            "csv-format": true,
            "data": "12345"</userinput>
        }, ...
    ],
    ...
}
</screen>
      </para>

      <para>New options can take more complex forms than simple use of
      primitives (uint8, string, ipv6-address etc): it is possible to
      define an option comprising a number of existing primitives.
      </para>
      <para>
      Assume we want to define a new option that will consist of an IPv6
      address, followed by an unsigned 16 bit integer, followed by a
      boolean value, followed by a text string. Such an option could
      be defined in the following way:
<screen>
"Dhcp6": {
    "option-def": [
        {
            <userinput>"name": "bar",
            "code": 101,
            "space": "dhcp6",
            "type": "record",
            "array": false,
            "record-types": "ipv4-address, uint16, boolean, string",
            "encapsulate": ""</userinput>
        }, ...
    ],
    ...
}
</screen>
      The "type" is set to "record" to indicate that the option contains
      multiple values of different types.  These types are given as a comma-separated
      list in the "record-types" field and should be those listed in <xref linkend="dhcp-types"/>.
      </para>
      <para>
      The values of the option are set as follows:
<screen>
"Dhcp6": {
    "option-data": [
        {
            <userinput>"name": "bar",
            "space": "dhcp6",
            "code": 101,
            "csv-format": true,
            "data": "2001:db8:1::10, 123, false, Hello World"</userinput>
        }
    ],
    ...
}</screen>

      <command>csv-format</command> is set <command>true</command> to indicate
      that the <command>data</command> field comprises a command-separated list
      of values.  The values in the "data" must correspond to the types set in
      the "record-types" field of the option definition.
      </para>

      <note>
       <para>In the general case, boolean values are specified as <command>true</command> or
       <command>false</command>, without quotes. Some specific boolean parameters may
       accept also <command>"true"</command>, <command>"false"</command>,
       <command>0</command>, <command>1</command>, <command>"0"</command> and
       <command>"1"</command>. Future Kea versions will accept all those values
       for all boolean parameters.</para>
      </note>

    </section>

    <section id="dhcp6-vendor-opts">
      <title>DHCPv6 vendor specific options</title>
      <para>
      Currently there are three option spaces defined: dhcp4 (to be used
      in DHCPv4 daemon) and dhcp6 (for the DHCPv6 daemon); there is also
      vendor-opts-space, which is empty by default, but options can be
      defined in it. Those options are called vendor-specific information
      options. The following examples show how to define an option "foo"
      with code 1 that consists of an IPv6 address, an unsigned 16 bit integer
      and a string. The "foo" option is conveyed in a vendor specific
      information option. This option comprises a single uint32 value
      that is set to "12345". The sub-option "foo" follows the data
      field holding this value.
      <screen>
"Dhcp6": {
    "option-def": [
        {
            <userinput>"name": "foo",
            "code": 1,
            "space": "vendor-encapsulated-options-space",
            "type": "record",
            "array": false,
            "record-types": "ipv6-address, uint16, string",
            "encapsulates": ""</userinput>
        }
    ],
    ...
}</screen>
     (Note that the option space is set to <command>vendor-opts-space</command>.)
     Once the option format is defined, the next step is to define actual values
     for that option:
<screen>
"Dhcp6": {
    "option-data": [
        {
            <userinput>"name": "foo",
            "space": "vendor-encapsulated-options-space",
            "code": 1,
            "csv-format": true,
            "data": "2001:db8:1::10, 123, Hello World"</userinput>
        },
        ...
    ],
    ...
}</screen>
    We should also define values for the vendor-opts, that will convey our
    option foo.
<screen>
"Dhcp6": {
    "option-data": [
        ...,
        {
            <userinput>"name": "vendor-encapsulated-options",
            "space": "dhcp6",
            "code": 17,
            "csv-format": true,
            "data": "12345"</userinput>
        }
    ],
    ...
}</screen>
      </para>
    </section>

    <section id="dhcp6-option-spaces">
      <title>Nested DHCPv6 options (custom option spaces)</title>
      <para>It is sometimes useful to define completely new option
      spaces.  This is useful if the user wants his new option to
      convey sub-options that use a separate numbering scheme, for
      example sub-options with codes 1 and 2. Those option codes
      conflict with standard DHCPv6 options, so a separate option
      space must be defined.
      </para>
      <para>Note that it is not required to create a new option space when
      defining sub-options for a standard option because it is
      created by default if the standard option is meant to convey
      any sub-options (see <xref linkend="dhcp6-vendor-opts"/>).
      </para>
      <para>
      Assume that we want to have a DHCPv6 option called "container"
      with code 102 that conveys two sub-options with codes 1 and 2.
      First we need to define the new sub-options:
<screen>
"Dhcp6": {
    "option-def": [
        {
            <userinput>"name": "subopt1",
            "code": 1,
            "space": "isc",
            "type": "ipv6-address",
            "record-types": "",
            "array": false,
            "encapsulate": ""</userinput>
        },
        {
            <userinput>"name": "subopt2",
            "code": 2,
            "space": "isc",
            "type": "string",
            "record-types": "",
            "array": false
            "encapsulate": ""</userinput>
        }
    ],
    ...
}</screen>
    Note that we have defined the options to belong to a new option space
    (in this case, "isc").
    </para>
    <para>
The next step is to define a regular DHCPv6 option and specify that it
should include options from the isc option space:
<screen>
"Dhcp6": {
    "option-def": [
        ...,
        {
            <userinput>"name": "container",
            "code": 102,
            "space": "dhcp6",
            "type": "empty",
            "array": false,
            "record-types": "",
            "encapsulate": "isc"</userinput>
        }
    ],
    ...
}</screen>

    The name of the option space in which the sub-options are defined is set in
    the <command>encapsulate</command> field. The <command>type</command> field
    is set to <command>empty</command> which limits this option to only carrying
    data in sub-options.
    </para>
    <para>
    Finally, we can set values for the new options:
<screen>
"Dhcp6": {
    "option-data": [
        {
            <userinput>"name": "subopt1",
            "space": "isc",
            "code": 1,
            "csv-format": true,
            "data": "2001:db8::abcd"</userinput>
        },
        }
            <userinput>"name": "subopt2",
            "space": "isc",
            "code": 2,
            "csv-format": true,
            "data": "Hello world"</userinput>
        },
        {
            <userinput>"name": "container",
            "space": "dhcp6",
            "code": 102,
            "csv-format": true,
            "data": ""</userinput>
        }
    ],
    ...
}
</screen>

    Even though the "container" option does not carry any data except
    sub-options, the "data" field must be explicitly set to an empty value.
    This is required because in the current version of Kea, the default
    configuration values are not propagated to the configuration parsers: if the
    "data" is not set the parser will assume that this parameter is not
    specified and an error will be reported.
    </para>

    <para>Note that it is possible to create an option which carries some data
    in addition to the sub-options defined in the encapsulated option space.
    For example, if the "container" option from the previous example was
    required to carry an uint16 value as well as the sub-options, the "type"
    value would have to be set to "uint16" in the option definition. (Such an
    option would then have the following data structure: DHCP header, uint16
    value, sub-options.) The value specified with the "data" parameter &mdash; which
    should be a valid integer enclosed in quotes, e.g. "123" &mdash; would then be
    assigned to the uint16 field in the "container" option.
    </para>
    </section>

    <section id="dhcp6-option-data-defaults">
      <title>Unspecified parameters for DHCPv6 option configuration</title>
      <para>In many cases it is not required to specify all parameters for
      an option configuration and the default values can be used. However, it is
      important to understand the implications of not specifing some of them
      as it may result in configuration errors. The list below explains
      the behavior of the server when a particular parameter is not explicitly
      specified:

      <itemizedlist>
        <listitem>
          <simpara><command>name</command> - the server requires an option name or
          option code to identify an option. If this parameter is unspecified, the
          option code must be specified.
          </simpara>
        </listitem>

        <listitem>
          <simpara><command>code</command> - the server requires an option name or
          option code to identify an option. This parameter may be left unspecified if
          the <command>name</command> parameter is specified. However, this also
          requires that the particular option has its definition (it is either a
          standard option or an administrator created a definition for the option
          using an 'option-def' structure), as the option definition associates an
          option with a particular name. It is possible to configure an option
          for which there is no definition (unspecified option format).
          Configuration of such options requires the use of option code.
          </simpara>
        </listitem>

        <listitem>
          <simpara><command>space</command> - if the option space is unspecified it
          will default to 'dhcp6' which is an option space holding DHCPv6 standard
          options.
          </simpara>
        </listitem>

        <listitem>
          <simpara><command>data</command> - if the option data is unspecified it
          defaults to an empty value. The empty value is mostly used for the
          options which have no payload (boolean options), but it is legal to specify
          empty values for some options which carry variable length data and which
          spec allows for the length of 0. For such options, the data parameter
          may be omitted in the configuration.</simpara>
        </listitem>

        <listitem>
          <simpara><command>csv-format</command> - if this value is not specified
          and the definition for the particular option exists, the server will assume
          that the option data is specified as a list of comma separated values to be
          assigned to individual fields of the DHCP option. If the definition
          does not exist for this option, the server will assume that the data
          parameter contains the option payload in the binary format (represented
          as a string of hexadecimal digits). Note that not specifying this
          parameter doesn't imply that it defaults to a fixed value, but
          the configuration data interpretation also depends on the presence
          of the option definition. An administrator must be aware if the
          definition for the particular option exists when this parameter
          is not specified. It is generally recommended to not specify this
          parameter only for the options for which the definition exists, e.g.
          standard options. Setting <command>csv-format</command> to an explicit
          value will cause the server to strictly check the format of the option
          data specified.
          </simpara>
        </listitem>
      </itemizedlist>
      </para>

    </section>

    <section id="dhcp6-config-subnets">
      <title>IPv6 Subnet Selection</title>
      <para>
        The DHCPv6 server may receive requests from local (connected to the
        same subnet as the server) and remote (connecting via relays) clients.
        As the server may have many subnet configurations defined, it must select
        an appropriate subnet for a given request.
      </para>
      <para>
        The server can not assume which of the configured subnets are local. In IPv4
        it is possible as there is a reasonable expectation that the
        server will have a (global) IPv4 address configured on the interface,
        and can use that information to detect whether a subnet is local or
        not. That assumption is not true in IPv6, the DHCPv6 server must be able
        to operate while only having link-local addresses. Therefore an optional
        &quot;interface&quot; parameter is available within a subnet definition
        to designate that a given subnet is local, i.e. reachable directly over
        the specified interface. For example the server that is intended to serve
        a local subnet over eth0 may be configured as follows:
        <screen>
"Dhcp6": {
    "subnet6": [
        {
            "subnet": "2001:db8:beef::/48",
            "pools": [
                 {
                     "pool": "2001:db8:beef::/48"
                 }
             ],
            <userinput>"interface": "eth0"</userinput>
        }
    ],
    ...
}
</screen>
        </para>
      </section>

      <section id="dhcp6-rapid-commit">
        <title>Rapid Commit</title>
        <para>The Rapid Commit option, described in
        <ulink url="http://tools.ietf.org/html/rfc3315">RFC 3315</ulink>, is supported
        by the Kea DHCPv6 server. However, support is disabled by default for
        all subnets. It can be enabled for a particular subnet using the
        <command>rapid-commit</command> parameter as shown below:
<screen>
"Dhcp6": {
    "subnet6": [
        {
            "subnet": "2001:db8:beef::/48",
            <userinput>"rapid-commit": true</userinput>,
            "pools": [
                 {
                     "pool": "2001:db8:beef::1-2001:db8:beef::10"
                 }
             ],
        }
    ],
    ...
}
</screen>
        </para>
        <para>
          This setting only affects the subnet for which the
          <command>rapid-commit</command> is set to <command>true</command>.
          For clients connected to other subnets, the server will ignore the
          Rapid Commit option sent by the client and will follow the 4-way
          exchange procedure, i.e. respond with the Advertise for the Solicit
          containing Rapid Commit option.
        </para>
      </section>

      <section id="dhcp6-relays">
        <title>DHCPv6 Relays</title>
        <para>
          A DHCPv6 server with multiple subnets defined must select the
          appropriate subnet when it receives a request from a client.  For clients
          connected via relays, two mechanisms are used:
        </para>
        <para>
          The first uses the linkaddr field in the RELAY_FORW message. The name
          of this field is somewhat misleading in that it does not contain a link-layer
          address: instead, it holds an address (typically a global address) that is
          used to identify a link. The DHCPv6 server checks if the address belongs
          to a defined subnet and, if it does, that subnet is selected for the client's
          request.
        </para>
        <para>
          The second mechanism is based on interface-id options. While forwarding a client's
          message, relays may insert an interface-id option into the message that
          identifies the interface on the relay that received the message. (Some
          relays allow configuration of that parameter, but it is sometimes
          hardcoded and may range from the very simple (e.g. "vlan100") to the very cryptic:
          one example seen on real hardware was "ISAM144|299|ipv6|nt:vp:1:110"). The
          server can use this information to select the appropriate subnet.
          The information is also returned to the relay which then knows the
          interface to use to transmit the response to the client. In order for
          this to work successfully, the relay interface IDs must be unique within
          the network and the server configuration must match those values.
        </para>
        <para>
          When configuring the DHCPv6 server, it should be noted that two
          similarly-named parameters can be configured for a subnet:
          <itemizedlist>
            <listitem><simpara>
              "interface" defines which local network interface can be used
              to access a given subnet.
            </simpara></listitem>
            <listitem><simpara>
              "interface-id" specifies the content of the interface-id option
              used by relays to identify the interface on the relay to which
              the response packet is sent.
            </simpara></listitem>
          </itemizedlist>
          The two are mutually exclusive: a subnet cannot be both reachable locally
          (direct traffic) and via relays (remote traffic). Specifying both is a
          configuration error and the DHCPv6 server will refuse such a configuration.
        </para>

        <para>
          To specify interface-id with value "vlan123", the following commands can
          be used:
          <screen>
"Dhcp6": {
    "subnet6": [
        {
            "subnet": "2001:db8:beef::/48",
            "pools": [
                 {
                     "pool": "2001:db8:beef::/48"
                 }
             ],
            <userinput>"interface-id": "vlan123"</userinput>
        }
    ],
    ...
}
</screen>
        </para>
      </section>

    <section id="dhcp6-rsoo">
      <title>Relay-Supplied Options</title>
      <para><ulink url="http://tools.ietf.org/html/rfc6422">RFC 6422</ulink>
      defines a mechanism called Relay-Supplied DHCP Options. In certain cases relay
      agents are the only entities that may have specific information. They can
      insert options when relaying messages from the client to the server. The
      server will then do certain checks and copy those options to the response
      that will be sent to the client.</para>

      <para>There are certain conditions that must be met for the option to be
      included. First, the server must not provide the option by itself. In
      other words, if both relay and server provide an option, the server always
      takes precedence. Second, the option must be RSOO-enabled. IANA mantains a
      list of RSOO-enabled options <ulink url="http://www.iana.org/assignments/dhcpv6-parameters/dhcpv6-parameters.xhtml#options-relay-supplied">here</ulink>.
      However, there may be cases when system administrators want to echo other
      options. Kea can be instructed to treat other options as RSOO-enabled.
      For example, to mark options 110, 120 and 130 as RSOO-enabled, the following
      syntax should be used:
<screen>
"Dhcp6": {
    <userinput>"relay-supplied-options": [ "110", "120", "130" ],</userinput>
    ...
}
</screen>
      </para>
      <para>As of March 2015, only option 65 is RSOO-enabled by IANA. This
      option will always be treated as such and there's no need to explicitly
      mark it. Also, when enabling standard options, it is possible to use their
      names, rather than option code, e.g. (e.g. use
      <command>dns-servers</command> instead of <command>23</command>). See
      <xref linkend="dhcp6-std-options-list" /> for the names. In certain cases
      it could also work for custom options, but due to the nature of the parser
      code this may be unreliable and should be avoided.
      </para>

    </section>

    <section id="dhcp6-client-classifier">
      <title>Client Classification in DHCPv6</title>
      <note>
      <para>
        DHCPv6 server has been extended to support limited client classification.
        Although the current capability is modest, it is expected to be expanded
        in the future. It is envisaged that the majority of client classification
        extensions will be using hooks extensions.
      </para>
      </note>
      <para>In certain cases it is useful to differentiate between different types
      of clients and treat them differently. The process of doing classification
      is conducted in two steps. The first step is to assess an incoming packet and
      assign it to zero or more classes. This classification is currently simple,
      but is expected to grow in capability soon. Currently the server checks whether
      the incoming packet includes vendor class option (16). If it has, the content
      of that option is prepended with &quot;VENDOR_CLASS_&quot; then it is interpreted as a
      class. For example, modern cable modems will send this option with value
      &quot;docsis3.0&quot; and as a result the packet will belong to class
      &quot;VENDOR_CLASS_docsis3.0&quot;.
      </para>

      <para>It is envisaged that the client classification will be used for changing
      behavior of almost any part of the DHCP engine processing, including assigning
      leases from different pools, assigning different option (or different values of
      the same options) etc. For now, there is only one mechanism that is taking
      advantage of client classification: subnet selection.</para>

      <para>
        Kea can be instructed to limit access to given subnets based on class information.
        This is particularly useful for cases where two types of devices share the
        same link and are expected to be served from two different subnets. The
        primary use case for such a scenario are cable networks. There are two
        classes of devices: the cable modem itself, which should be handed a lease
        from subnet A and all other devices behind modems that should get a lease
        from subnet B. That segregation is essential to prevent overly curious
        users from playing with their cable modems. For details on how to set up
        class restrictions on subnets, see <xref linkend="dhcp6-subnet-class"/>.
      </para>

    </section>

    <section id="dhcp6-subnet-class">
      <title>Limiting access to IPv6 subnet to certain classes</title>
      <para>
        In certain cases it beneficial to restrict access to certain subnets
        only to clients that belong to a given class. For details on client
        classes, see <xref linkend="dhcp6-client-classifier"/>. This is an
        extension of a previous example from <xref linkend="dhcp6-address-config"/>.

        Let's assume that the server is connected to a network segment that uses
        the 2001:db8:1::/64 prefix. The Administrator of that network has
        decided that addresses from range 2001:db8:1::1 to 2001:db8:1::ffff are
        going to be managed by the Dhcp6 server. Only clients belonging to the
        eRouter1.0 client class are allowed to use that pool. Such a
        configuration can be achieved in the following way:

        <screen>
"Dhcp6": {
    "subnet6": [
        {
            "subnet": "2001:db8:1::/64",
            "pools": [
                 {
                     "pool": "2001:db8:1::-2001:db8:1::ffff"
                 }
             ],
            <userinput>"client-class": "VENDOR_CLASS_eRouter1.0"</userinput>
        }
    ],
    ...
}
</screen>
      </para>

      <para>
        Care should be taken with client classification as it is easy for
        clients that do not meet class criteria to be denied any service altogether.
      </para>
    </section>


    <section id="dhcp6-ddns-config">
      <title>Configuring DHCPv6 for DDNS</title>
      <para>
      As mentioned earlier, kea-dhcp6 can be configured to generate requests to
      the DHCP-DDNS server (referred to here as "D2") to update
      DNS entries.  These requests are known as NameChangeRequests or NCRs.
      Each NCR contains the following information:
      <orderedlist>
      <listitem><para>
      Whether it is a request to add (update) or remove DNS entries
      </para></listitem>
      <listitem><para>
      Whether the change requests forward DNS updates (AAAA records), reverse
      DNS updates (PTR records), or both.
      </para></listitem>
      <listitem><para>
      The FQDN, lease address, and DHCID
      </para></listitem>
      </orderedlist>
      The parameters controlling the generation of NCRs for submission to D2
      are contained in the "dhcp-ddns" section of kea-dhcp6
      configuration. The mandatory parameters for the DHCP DDNS configuration
      are <command>enable-updates</command> which is unconditionally
      required, and <command>qualifying-suffix</command> which has no
      default value and is required when <command>enable-updates</command>
      is set to <command>true</command>.

      The two (disabled and enabled) minimal DHCP DDNS configurations are:
<screen>
"Dhcp6": {
    "dhcp-ddns": {
        <userinput>"enable-updates": false</userinput>
    },
    ...
}
</screen>
      and for example:
<screen>
"Dhcp6": {
    "dhcp-ddns": {
        <userinput>"enable-updates": true,
        "qualifying-suffix": "example."</userinput>
    },
    ...
}
</screen>

      The default values for the "dhcp-ddns" section are as follows:
      <itemizedlist>
      <listitem><simpara>
      <command>"server-ip": "127.0.0.1"</command>
      </simpara></listitem>
      <listitem><simpara>
      <command>"server-port": 53001</command>
      </simpara></listitem>
      <listitem><simpara>
      <command>"sender-ip": ""</command>
      </simpara></listitem>
      <listitem><simpara>
      <command>"sender-port": 0</command>
      </simpara></listitem>
      <listitem><simpara>
      <command>"max-queue-size": 1024</command>
      </simpara></listitem>
      <listitem><simpara>
      <command>"ncr-protocol": "UDP"</command>
      </simpara></listitem>
      <listitem><simpara>
      <command>"ncr-format": "JSON"</command>
      </simpara></listitem>
      <listitem><simpara>
      <command>"override-no-update": false</command>
      </simpara></listitem>
      <listitem><simpara>
      <command>"override-client-update": false</command>
      </simpara></listitem>
      <listitem><simpara>
      <command>"replace-client-name": false</command>
      </simpara></listitem>
      <listitem><simpara>
      <command>"generated-prefix": "myhost"</command>
      </simpara></listitem>
      </itemizedlist>
      </para>


      <section id="dhcpv6-d2-io-config">
      <title>DHCP-DDNS Server Connectivity</title>
      <para>
      In order for NCRs to reach the D2 server, kea-dhcp6 must be able
      to communicate with it.  kea-dhcp6 uses the following configuration
      parameters to control how it communications with D2:
      <itemizedlist>
      <listitem><simpara>
      <command>enable-updates</command> - determines whether or not kea-dhcp6 will
      generate NCRs.  If missing, this value is assumed to be false hence DDNS updates
      are disabled.  To enable DDNS updates set this value to true:
      </simpara></listitem>
      <listitem><simpara>
      <command>server-ip</command> - IP address on which D2 listens for requests. The default is
      the local loopback interface at address 127.0.0.1. You may specify
      either an IPv4 or IPv6 address.
      </simpara></listitem>
      <listitem><simpara>
      <command>server-port</command> - port on which D2 listens for requests.  The default value
      is 53001.
      </simpara></listitem>
      <listitem><simpara>
      <command>sender-ip</command> - IP address which kea-dhcp6 should use to send requests to D2.
      The default value is blank which instructs kea-dhcp6 to select a suitable
      address.
      </simpara></listitem>
      <listitem><simpara>
      <command>sender-port</command> - port which kea-dhcp6 should use to send requests to D2. The
      default value of 0 instructs kea-dhcp6 to select a suitable port.
      </simpara></listitem>
      <listitem><simpara>
      <command>max-queue-size</command> - maximum number of requests allowed to queue waiting to
      be sent to D2. This value guards against requests accumulating
      uncontrollably if they are being generated faster than they can be
      delivered.  If the number of requests queued for transmission reaches
      this value, DDNS updating will be turned off until the queue backlog has
      been sufficiently reduced.  The intent is to allow kea-dhcp6 to
      continue lease operations.  The default value is 1024.
      </simpara></listitem>
      <listitem><simpara>
      <command>ncr-format</command> - Socket protocol use when sending requests to D2.  Currently
      only UDP is supported.  TCP may be available in an upcoming release.
      </simpara></listitem>
      <listitem><simpara>
      <command>ncr-protocol</command> - Packet format to use when sending requests to D2.
      Currently only JSON format is supported.  Other formats may be available
      in future releases.
      </simpara></listitem>
      </itemizedlist>
      By default, kea-dhcp-ddns is assumed to running on the same machine as kea-dhcp6, and
      all of the default values mentioned above should be sufficient.
      If, however, D2 has been configured to listen on a different address or
      port, these values must altered accordingly. For example, if D2 has been
      configured to listen on 2001:db8::5 port 900, the following commands
      would be required:
<screen>
"Dhcp6": {
    "dhcp-ddns": {
        <userinput>"server-ip": "2001:db8::5",
        "server-port": 900</userinput>,
        ...
    },
    ...
}
</screen>
      </para>
      </section>
      <section id="dhcpv6-d2-rules-config">
      <title>When does kea-dhcp6 generate DDNS request</title>


      <para>kea-dhcp6 follows the behavior prescribed for DHCP servers in
      <ulink url="http://tools.ietf.org/html/rfc4704">RFC 4704</ulink>.
      It is important to keep in mind that kea-dhcp6 provides the initial
      decision making of when and what to update and forwards that
      information to D2 in the form of NCRs. Carrying out the actual
      DNS updates and dealing with such things as conflict resolution
      are the purview of D2 (<xref linkend="dhcp-ddns-server"/>).</para>

      <para>
      This section describes when kea-dhcp6 will generate NCRs and the
      configuration parameters that can be used to influence this decision.
      It assumes that the "enable-updates" parameter is true.
      </para>
      <note>
        <para>
        Currently the interface between kea-dhcp6 and D2 only supports requests
        which update DNS entries for a single IP address.  If a lease grants
        more than one address, kea-dhcp6 will create the DDNS update request for
        only the first of these addresses.  Support for multiple address
        mappings may be provided in a future release.
        </para>
      </note>
      <para>
      In general, kea-dhcp6 will generate DDNS update requests when:
      <orderedlist>
      <listitem><para>
      A new lease is granted in response to a DHCP REQUEST
      </para></listitem>
      <listitem><para>
      An existing lease is renewed but the FQDN associated with it has
      changed.
      </para></listitem>
      <listitem><para>
      An existing lease is released in response to a DHCP RELEASE
      </para></listitem>
      </orderedlist>
      In the second case, lease renewal, two  DDNS requests will be issued: one
      request to remove entries for the previous FQDN and a second request to
      add entries for the new FQDN.  In the last case, a lease release, a
      single DDNS request to remove its entries will be made.  The decision
      making involved when granting a new lease is more involved and is
      discussed next.
      </para>
      <para>
      kea-dhcp6 will generate a DDNS update request only if the DHCP REQUEST
      contains the FQDN option (code 39). By default kea-dhcp6 will
      respect the FQDN N and S flags specified by the client as shown in the
      following table:
      </para>
        <table id="dhcp6-fqdn-flag-table">
          <title>Default FQDN Flag Behavior</title>
          <tgroup cols='4' align='left'>
          <colspec colname='cflags'/>
          <colspec colname='meaning'/>
          <colspec colname='response'/>
          <colspec colname='sflags'/>
          <thead>
              <row>
                <entry>Client Flags:N-S</entry>
                <entry>Client Intent</entry>
                <entry>Server Response</entry>
                <entry>Server Flags:N-S-O</entry>
              </row>
          </thead>
          <tbody>
            <row>
                <entry>0-0</entry>
                <entry>
                Client wants to do forward updates, server should do reverse updates
                </entry>
                <entry>Server generates reverse-only request</entry>
                <entry>1-0-0</entry>
            </row>
            <row>
                <entry>0-1</entry>
                <entry>Server should do both forward and reverse updates</entry>
                <entry>Server generates request to update both directions</entry>
                <entry>0-1-0</entry>
            </row>
            <row>
                <entry>1-0</entry>
                <entry>Client wants no updates done</entry>
                <entry>Server does not generate a request</entry>
                <entry>1-0-0</entry>
            </row>
          </tbody>
          </tgroup>
        </table>
      <para>
      The first row in the table above represents "client delegation". Here
      the DHCP client states that it intends to do the forward DNS updates and
      the server should do the reverse updates.  By default, kea-dhcp6 will honor
      the client's wishes and generate a DDNS request to D2 to update only
      reverse DNS data.  The parameter, "override-client-update", can be used
      to instruct the server to override client delegation requests.  When
      this parameter is true, kea-dhcp6 will disregard requests for client
      delegation and generate a DDNS request to update both forward and
      reverse DNS data.  In this case, the N-S-O flags in the server's
      response to the client will be 0-1-1 respectively.
      </para>
      <para>
      (Note that the flag combination N=1, S=1 is prohibited according to
      RFC 4702. If such a combination is received from the client, the packet
      will be dropped by kea-dhcp6.)
      </para>
      <para>
      To override client delegation, issue the following commands:
      </para>
<screen>
"Dhcp6": {
    "dhcp-ddns": {
        <userinput>"override-client-update": true</userinput>,
        ...
    },
    ...
}
</screen>
      <para>
      The third row in the table above describes the case in which the client
      requests that no DNS updates be done. The parameter, "override-no-update",
      can be used to instruct the server to disregard the client's wishes. When
      this parameter is true, kea-dhcp6 will generate DDNS update requests to
      kea-dhcp-ddns even if the client requests no updates be done.  The N-S-O
      flags in the server's response to the client will be 0-1-1.
      </para>
      <para>
      To override client delegation, issue the following commands:
      </para>
<screen>
"Dhcp6": {
    "dhcp-ddns": {
        <userinput>"override-no-update": true</userinput>,
        ...
    },
    ...
}
</screen>
      </section>
      <section id="dhcpv6-fqdn-name-generation">
      <title>kea-dhcp6 name generation for DDNS update requests</title>

      <para>Each NameChangeRequest must of course include the fully qualified domain
      name whose DNS entries are to be affected.  kea-dhcp6 can be configured to
      supply a portion or all of that name based upon what it receives from
      the client in the DHCP REQUEST.</para>

      <para>The rules for determining the FQDN option are as follows:
      <orderedlist>
      <listitem><para>
      If configured to do so ignore the REQUEST contents and generate a
      FQDN using a configurable prefix and suffix.
      </para></listitem>
      <listitem><para>
      Otherwise, using the domain name value from the client FQDN option as
      the candidate name:
      <orderedlist>
      <listitem><para>
      If the candidate name is a fully qualified domain name then use it.
      </para></listitem>
      <listitem><para>
      If the candidate name is a partial (i.e. unqualified) name then
      add a configurable suffix to the name and use the result as the FQDN.
      </para></listitem>
      <listitem><para>
      If the candidate name is a empty then generate a FQDN using a
      configurable prefix and suffix.
      </para></listitem>
      </orderedlist>
      </para></listitem>
      </orderedlist>
      To instruct kea-dhcp6 to always generate a FQDN, set the parameter
      "replace-client-name" to true:
      </para>
<screen>
"Dhcp6": {
    "dhcp-ddns": {
        <userinput>"replace-client-name": true</userinput>,
        ...
    },
    ...
}
</screen>
      <para>
      The prefix used when generating a FQDN is specified by the
      "generated-prefix" parameter.  The default value is "myhost".  To alter
      its value, simply set it to the desired string:
      </para>
<screen>
"Dhcp6": {
    "dhcp-ddns": {
        <userinput>"generated-prefix": "another.host"</userinput>,
        ...
    },
    ...
}
</screen>
      <para>
      The suffix used when generating a FQDN or when qualifying a
      partial name is specified by
      the <command>qualifying-suffix</command> parameter. This
      parameter has no default value, thus it is mandatory when
      DDNS updates are enabled.
      To set its value simply set it to the desired string:
      </para>
<screen>
"Dhcp6": {
    "dhcp-ddns": {
        <userinput>"qualifying-suffix": "foo.example.org"</userinput>,
        ...
    },
    ...
}
</screen>
      </section>
      <para>
      When qualifying a partial name, kea-dhcp6 will construct a name with the
      format:
      </para>
      <para>
        [candidate-name].[qualifying-suffix].
      </para>
      <para>
      where candidate-name is the partial name supplied in the REQUEST.
      For example, if FQDN domain name value was "some-computer" and
      qualifying-suffix "example.com", the generated FQDN would be:
      </para>
      <para>
        some-computer.example.com.
      </para>
      <para>
      When generating the entire name, kea-dhcp6 will construct name of the
      format:
      </para>
      <para>
        [generated-prefix]-[address-text].[qualifying-suffix].
      </para>
      <para>
      where address-text is simply the lease IP address converted to a
      hyphenated string.  For example, if lease address is 3001:1::70E,
      the qualifying suffix "example.com", and the default value is used for
      <command>generated-prefix</command>, the generated FQDN would be:
      </para>
      <para>
        myhost-3001-1--70E.example.com.
      </para>
    </section>

   </section>

  <!-- Host reservation is a large topic. There will be many subsections,
   so it should be a section on its own. -->
  <section id="host-reservation-v6">
    <title>Host reservation in DHCPv6</title>

    <para>There are many cases where it is useful to provide a configuration on
    a per host basis. The most obvious one is to reserve specific, static IPv6
    address or/and prefix for exclusive use by a given client (host) &dash; returning
    client will get the same address or/and prefix every time and other clients will
    never get that address. Note that there may be cases when the
    new reservation has been made for the client for the address or prefix being
    currently in use by another client. We call this situation a "conflict". The
    conflicts get resolved automatically over time as described in the subsequent
    sections. Once conflict is resolved, the client will keep receiving the reserved
    configuration when it renews.</para>

    <para>Another example when the host reservations are applicable is when a host
    that has specific requirements, e.g. a printer that needs additional DHCP options
    or a cable modem needs specific parameters. Yet another possible use case for
    host reservation is to define unique names for hosts.  Although not all of
    the presented use cases are are implemented yet, Kea software will support them
    in the near future.</para>

    <para>Hosts reservations are defined as parameters for each subnet. Each host
    can be identified by either DUID or its hardware/MAC address. See
    <xref linkend="mac-in-dhcpv6"/> for details. There is an optional
    <command>reservations</command> array in the
    <command>Subnet6</command> structure. Each element in that array
    is a structure, that holds information about a single host. In
    particular, such a structure has to have an indentifer that
    uniquely identifies a host.  In DHCPv6 context, such an identifier
    is a hardware (MAC) address or a DUID.  Also, either one or more
    addresses or prefixes should be specified. It is possible to
    specify a hostname. Additional capabilities are planned.</para>

    <para>The following example shows how to reserve addresses and prefixes
    for specific hosts:

<screen>
"subnet6": [
    {
        "subnet": "2001:db8:1::/48",
        "pools": [ { "pool": "2001:db8:1::/80" } ],
        "pd-pools": [
            {
                "prefix": "2001:db8:1:8000::",
                "prefix-len": 56,
                "delegated-len": 64
            }
        ],
        <userinput>"reservations": [
            {
                "duid": "01:02:03:04:05:0A:0B:0C:0D:0E",
                "ip-addresses": [ "2001:db8:1::100" ]
            },
            {
                "hw-address": "00:01:02:03:04:05",
                "ip-addresses": [ "2001:db8:1::101" ]
            },
            {
                "duid": "01:02:03:04:05:06:07:08:09:0A",
                "ip-addresses": [ "2001:db8:1::102" ],
                "prefixes": [ "2001:db8:2:abcd::/64" ],
                "hostname": "foo.example.com"
            }
        ]</userinput>
    }
]
</screen>
    This example makes 3 reservations. The first one reserves 2001:db8:1::100 address
    for the client using DUID 01:02:03:04:05:0A:0B:0C:0D:0E. The second one
    also reserves an address, but does so using MAC or hardware address, rather than
    DUID. The third example is most advanced. It reserves an address, a prefix and
    a hostname at the same time.
    </para>

    <para>Note that DHCPv6 allows for a single client to lease multiple addresses
    and multiple prefixes at the same time. In the upcoming Kea releases, it will
    be possible to have multiple addresses and prefixes reserved for a single
    host. Therefore <command>ip-addresses</command> and <command>prefixes</command>
    are plural and are actually arrays. As of 0.9.1 having more than one IPv6
    address or prefix is only partially supported.</para>

    <para>Making a reservation for a mobile host that may visit multiple subnets
    requires a separate host definition in each subnet it is expected to visit.
    It is not allowed to define multiple host definitions with the same hardware
    address in a single subnet. It is a valid configuration, if such definitions
    are specified in different subnets, though. The reservation for a given host
    should include only one identifier, either DUID or hwardware address. Defining
    both for the same host is considered a configuration error, but as of 0.9.1
    beta, it is not rejected.
    </para>

    <para>Adding host reservation incurs a performance penalty. In principle,
    when the server that does not support host reservation responds to a query,
    it needs to check whether there is a lease for a given address being
    considered for allocation or renewal. The server that also supports host
    reservation, has to perform additional checks: not only if the address is
    currently used (if there is a lease for it), but also whether the address
    could be used by someone else (if there is a reservation for it). That
    additional check incurs performance penalty.</para>

    <section id="reservation6-types">
      <title>Address/prefix reservation types</title>

      <para>In a typical scenario there's an IPv6 subnet defined with a certain
      part of it dedicated for dynamic address allocation by the DHCPv6
      server. There may be an additional address space defined for prefix
      delegation. Those dynamic parts are referred to as dynamic pools, address
      and prefix pools or simply pools. In principle, the host reservation can
      reserve any address or prefix that belongs to the subnet. The reservations
      that specify an address that belongs to configured pools are called
      <command>in-pool reservations</command>. In contrast, those that do not
      belong to dynamic pools are called <command>out-of-pool
      reservations</command>. There is no formal difference in the reservation
      syntax. As of 0.9.1, both reservation types are handled
      uniformly. However, upcoming releases may offer improved performance if
      there are only out-of-pool reservations as the server will be able to skip
      reservation checks when dealing with existing leases. Therefore, system
      administrators are encouraged to use out-of-pool reservations, if
      possible.</para>
    </section>

    <section id="reservation6-conflict">
      <title>Conflicts in DHCPv6 reservations</title>
      <para>As reservations and lease information are stored in different places,
      conflicts may arrise. Consider the following series of events. The server
      has configured the dynamic pool of addresses from the range of 2001:db8::10
      to 2001:db8::20. Host A requests an address and gets 2001:db8::10. Now the
      system administrator decides to reserve an address for host B. He decides
      to reserve 2001:db8::10 for that purpose. In general, reserving an address
      that is currently assigned to someone else is not recommended, but there
      are valid use cases where such an operation is warranted.</para>

      <para>The server now has a conflict to resolve. Let's analyze the
      situation here. If host B boots up and request an address, the server is
      not able to assign the reserved address 2001:db8::10. A naive approach
      would to be immediately remove the lease for host A and create a new one
      for host B. That would not solve the problem, though, because as soon as
      host B get the address, it will detect that the address is already in use
      by someone else (host A) and would send Decline. Therefore in this
      situation, the server has to temporarily assign a different address from the
      dynamic pool (not matching what has been reserved) to host B.</para>

      <para>When the host A renews its address, the server will discover that
      the address being renewed is now reserved for someone else (host
      B). Therefore the server will remove the lease for 2001:db8::10 and select
      a new address and will create a new lease for it. It will send two
      addresses in its response: the old address with lifetimes set to 0 to
      explicitly indicate that it is no longer valid and a new address with
      non-zero lifetimes. When the host B renews its temporarily assigned
      address, the server will detect that the existing lease does not match
      reservation, so it will release the current address host B has and will
      create a new lease matching the reservation. Similar as before, the server
      will send two addresses: the temporarily assigned one with zeroed
      lifetimes, and the new one that matches reservation with proper lifetimes
      set.</para>

      <para>This recovery will succeed, even if other hosts will attempt to get
      the reserved address. Had the host C requested address 2001:db8::10 after
      the reservation was made, the server will propose a different address.</para>

      <para>This recovery mechanism allows the server to fully recover from a
      case where reservations conflict with existing leases. This procedure
      takes time and will roughly take as long as renew-timer value specified.
      The best way to avoid such recovery is to not define new reservations that
      conflict with existing leases. Another recommendation is to use
      out-of-pool reservations. If the reserved address does not belong to a
      pool, there is no way that other clients could get this address (note that
      having multiple reservations for the same address is not allowed).
      </para>
    </section>

    <section id="reservation6-hostname">
      <title>Reserving a hostname</title>
      <para>When the reservation for the client includes the <command>hostname
      </command>, the server will assign this hostname to the client and send
      it back in the Client FQDN, if the client sent the FQDN option to the
      the server. The reserved hostname always takes precedence over the hostname
       supplied by the client (via the FQDN option) or the autogenerated
      (from the IPv6 address) hostname.</para>

      <para>The server qualifies the reserved hostname with the value
      of the <command>qualifying-suffix</command> parameter. For example, the
      following subnet configuration:
<screen>
"subnet6": [
    {
        "subnet": "2001:db8:1::/48",
        "pools": [ { "pool": "2001:db8:1::/80" } ],
        "reservations": [
            {
                "duid": "01:02:03:04:05:0A:0B:0C:0D:0E",
                "ip-addresses": [ "2001:db8:1::100" ]
                "hostname": "alice-laptop"
            }
        ]
    }
],
"dhcp-ddns": {
    "enable-updates": true,
    "qualifying-suffix": "example.isc.org."
}
</screen>
      will result in assigning the "alice-laptop.example.isc.org." hostname to the
      client using the DUID "01:02:03:04:05:0A:0B:0C:0D:0E". If the <command>qualifying-suffix
      </command> is not specified, the default (empty) value will be used, and
      in this case the value specified as a <command>hostname</command> will
      be treated as fully qualified name.  Thus, by leaving the
      <command>qualifying-suffix</command> empty it is possible to qualify
      hostnames for the different clients with different domain names:
<screen>
"subnet6": [
    {
        "subnet": "2001:db8:1::/48",
        "pools": [ { "pool": "2001:db8:1::/80" } ],
        "reservations": [
            {
                "duid": "01:02:03:04:05:0A:0B:0C:0D:0E",
                "ip-addresses": [ "2001:db8:1::100" ]
                "hostname": "mark-desktop.example.org."
            }
        ]
    }
],
"dhcp-ddns": {
    "enable-updates": true,
}
</screen>
      will result in assigning the "mark-desktop.example.org." hostname to the
      client using the DUID "01:02:03:04:05:0A:0B:0C:0D:0E".
    </para>
</section>

    <section id="reservation6-options">
      <title>Reserving specific options</title>
      <!-- @todo: replace this with the actual text once #3573 is implemented -->
      <para>Currently it is not possible to specify options in host
      reservation. Such a feature will be added in the upcoming Kea
      releases.</para>
    </section>

    <section id="reservation6-mode">
      <title>Fine Tuning IPv6 Host Reservation</title>

      <note>
        <para><command>reservation-mode</command> in the DHCPv6 server is
        implemented in Kea 0.9.1 beta, but has not been tested and is
        considered experimental.</para>
      </note>

      <para>Host reservation capability introduces additional restrictions for the
      allocation engine during lease selection and renewal. In particular, three
      major checks are necessary. First, when selecting a new lease, it is not
      sufficient for a candidate lease to be not used by another DHCP client. It
      also must not be reserved for another client. Second, when renewing a lease,
      additional check must be performed whether the address being renewed is not
      reserved for another client. Finally, when a host renews an address or a
      prefix, the server has to check whether there's a reservation for this host,
      so the existing (dynamically allocated) address should be revoked and the
      reserved one be used instead.</para>
      <para>Some of those checks may be unnecessary in certain deployments. Not
      performing them may improve performance. The Kea server provides the
      <command>reservation-mode</command> configuration parameter to select the
      types of reservations allowed for the particular subnet. Each reservation
      type has different constraints for the checks to be performed by the
      server when allocating or renewing a lease for the client.
      Allowed values are:

      <itemizedlist>
      <listitem><simpara> <command>all</command> - enables all host reservation
      types. This is the default value. This setting is the safest and the most
      flexible. It allows in-pool and out-of-pool reservations. As all checks
      are conducted, it is also the slowest.
      </simpara></listitem>

      <listitem><simpara> <command>out-of-pool</command> - allows only out of
      pool host reservations.  With this setting in place, the server may assume
      that all host reservations are for addresses that do not belong to the
      dynamic pool. Therefore it can skip the reservation checks when dealing
      with in-pool addresses, thus improving performance. Do not use this mode
      if any of your reservations use in-pool address. Caution is advised when
      using this setting. Kea 0.9.1 does not sanity check the reservations against
      <command>reservation-mode</command>. Misconfiguration may cause problems.
      </simpara></listitem>

      <listitem><simpara>
      <command>disabled</command> - host reservation support is disabled. As there
      are no reservations, the server will skip all checks. Any reservations defined
      will be completely ignored. As the checks are skipped, the server may
      operate faster in this mode.
      </simpara></listitem>

      </itemizedlist>
      </para>

      <para>
        An example configuration that disables reservation looks like follows:
        <screen>
"Dhcp6": {
    "subnet6": [
        {
        "subnet": "2001:db8:1::/64",
        <userinput>"reservation-mode": "disabled"</userinput>,
        ...
        }
    ]
}
</screen>
      </para>
   </section>

    <!-- @todo: add support for per IA reservation (that specifies IAID in
                the ip-addresses and prefixes) -->
  </section>
  <!-- end of host reservations section -->

    <section id="dhcp6-serverid">
      <title>Server Identifier in DHCPv6</title>
      <para>The DHCPv6 protocol uses a "server identifier" (also known
      as a DUID) for clients to be able to discriminate between several
      servers present on the same link.  There are several types of
      DUIDs defined, but <ulink url="http://tools.ietf.org/html/rfc3315">RFC 3315</ulink> instructs servers to use DUID-LLT if
      possible. This format consists of a link-layer (MAC) address and a
      timestamp. When started for the first time, the DHCPv6 server will
      automatically generate such a DUID and store the chosen value to
      a file.  That file is read by the server
      and the contained value used whenever the server is subsequently started.
      </para>
      <para>
        It is unlikely that this parameter should ever need to be changed.
        However, if such a need arises, stop the server, edit the file and restart
        the server. (The file is named kea-dhcp6-serverid and by default is
        stored in the "var" subdirectory of the directory in which Kea is installed.
        This can be changed when Kea is built by using "--localstatedir"
        on the "configure" command line.)  The file is a text file that contains
        double digit hexadecimal values
        separated by colons. This format is similar to typical MAC address
        format. Spaces are ignored. No extra characters are allowed in this
        file.
      </para>

    </section>

    <section id="stateless-dhcp6">
      <title>Stateless DHCPv6 (Information-Request Message)</title>
      <para>Typically DHCPv6 is used to assign both addresses and options. These
      assignments (leases) have state that changes over time, hence
      their name, stateful. DHCPv6 also supports a stateless mode,
      where clients request configuration options only. This mode is
      considered lightweight from the server perspective, as it does not require
      any state tracking; hence its name.</para>
      <para>The Kea server supports stateless mode. Clients can send
      Information-Request messages and the server will send back
      answers with the requested options (providing the options are
      available in the server configuration).  The server will attempt to
      use per-subnet options first. If that fails - for whatever reason - it
      will then try to provide options defined in the global scope.</para>

      <para>Stateless and stateful mode can be used together. No special
      configuration directives are required to handle this. Simply use the
      configuration for stateful clients and the stateless clients will get
      just options they requested.</para>

      <para>This usage of global options allows for an interesting case.
      It is possible to run a server that provides just options and no
      addresses or prefixes. If the options have the same value in each
      subnet, the configuration can define required options in the global
      scope and skip subnet definitions altogether. Here's a simple example of
      such a configuration:
<screen>
"Dhcp6": {
    "interfaces-config": {
        "interfaces": [ "ethX" ]
    },
    <userinput>"option-data": [ {
        "name": "dns-servers",
        "data": "2001:db8::1, 2001:db8::2"
    } ]</userinput>,
    "lease-database": { "type": "memfile" }
 }
</screen>
      This very simple configuration will provide DNS server information
      to all clients in the network, regardless of their location. Note the
      specification of the memfile lease database: this is required since,
      as of version 0.9.1, Kea requires a lease database to be specified
      even if it is not used.</para>
    </section>

    <section id="dhcp6-relay-override">
      <title>Using specific relay agent for a subnet</title>
      <para>
        The relay has to have an interface connected to the link on which
        the clients are being configured. Typically the relay has a global IPv6
        address configured on the interface that belongs to the subnet from which
        the server will assign addresses. In the typical case, the
        server is able to use the IPv6 address inserted by the relay (in the link-addr
        field in RELAY-FORW message) to select the appropriate subnet.
      </para>
      <para>
        However, that is not always the case. The relay
        address may not match the subnet in certain deployments. This
        usually means that there is more than one subnet allocated for a given
        link. The two most common examples where this is the case are long lasting
        network renumbering (where both old and new address space is still being
        used) and a cable network. In a cable network both cable modems and the
        devices behind them are physically connected to the same link, yet
        they use distinct addressing. In such case, the DHCPv6 server needs
        additional information (like the value of interface-id option or IPv6
        address inserted in the link-addr field in RELAY-FORW message) to
        properly select an appropriate subnet.
      </para>
      <para>
        The following example assumes that there is a subnet 2001:db8:1::/64
        that is accessible via relay that uses 3000::1 as its IPv6 address.
        The server will be able to select this subnet for any incoming packets
        that came from a relay that has an address in 2001:db8:1::/64 subnet.
        It will also select that subnet for a relay with address 3000::1.
        <screen>
"Dhcp6": {
    "subnet6": [
        {
            "subnet": "2001:db8:1::/64",
            "pools": [
                 {
                     "pool": "2001:db8:1::1-2001:db8:1::ffff"
                 }
             ],
             <userinput>"relay": {
                 "ip-address": "3000::1"
             }</userinput>
        }
    ]
}
</screen>
      </para>

    </section>

      <section id="dhcp6-client-class-relay">
        <title>Segregating IPv6 clients in a cable network</title>
        <para>
          In certain cases, it is useful to mix relay address information,
          introduced in <xref linkend="dhcp6-relay-override"/> with client
          classification, explained in <xref linkend="dhcp6-subnet-class"/>.
          One specific example is a cable network, where typically modems
          get addresses from a different subnet than all devices connected
          behind them.
        </para>
        <para>
          Let's assume that there is one CMTS (Cable Modem Termination System)
          with one CM MAC (a physical link that modems are connected to).
          We want the modems to get addresses from the 3000::/64 subnet,
          while everything connected behind modems should get addresses from
          another subnet (2001:db8:1::/64). The CMTS that acts as a relay
          an uses address 3000::1. The following configuration can serve
          that configuration:
        <screen>
"Dhcp6": {
    "subnet6": [
        {
            "subnet": "3000::/64",
            "pools": [
                { "pool": "3000::2 - 3000::ffff" }
            ],
            <userinput>"client-class": "VENDOR_CLASS_docsis3.0",
            "relay": {
                "ip-address": "3000::1"
            }</userinput>
        },

        {
            "subnet": "2001:db8:1::/64",
            "pools": [
                 {
                     "pool": "2001:db8:1::1-2001:db8:1::ffff"
                 }
             ],
             <userinput>"relay": {
                 "ip-address": "3000::1"
             }</userinput>
        }
    ]
}
</screen>
      </para>
      </section>

    <section id="mac-in-dhcpv6">
      <title>MAC/Hardware addresses in DHCPv6</title>
      <para>MAC/hardware addesses are available in DHCPv4 messages
      from the clients and administrators
      frequently use that information to perform certain tasks, like per host
      configuration, address reserveration for specific MAC addresses and other.
      Unfortunately, DHCPv6 protocol does not provide any completely reliable way
      to retrieve that information. To mitigate that issue a number of mechanisms
      have been implemented in Kea that attempt to gather that information. Each
      of those mechanisms works in certain cases, but may fail in other cases.
      Whether the mechanism works or not in the particular deployment is
      somewhat dependent on the network topology and the technologies used.</para>

      <para>Kea allows for configuration which of the supported methods should be
      used and in which order. This configuration may be considered a fine tuning
      of the DHCP deployment. In a typical deployment the default
      value of <command>"any"</command> is sufficient and there is no
      need to select specific methods. Changing the value of this parameter
      is the most useful in cases when an administrator wants to disable
      certain method, e.g. if the administrator trusts the network infrastructure
      more than the information provided by the clients themselves, the
      administrator may prefer information provided by the relays over that
      provided by the clients. The format of this parameter is as follows:
        <screen>
"Dhcp6": {
    <userinput>"mac-sources": [ "method1", "method2", "method3", ... ]</userinput>,

    "subnet6": [ ... ],

    ...
}
</screen>

    When not specified, a special value of <emphasis>any</emphasis> is used, which
    instructs the server to attempt to use all the methods in sequence and use
    value returned by the first one that succeeds.</para>

    <para>Supported methods are:
    <itemizedlist>
      <listitem>
        <simpara><command>any</command> - not an actual method, just a keyword that
        instructs Kea to try all other methods and use the first one that succeeds.
        This is the default operation if no <command>mac-sources</command> are defined.
        </simpara>
      </listitem>
      <listitem>
        <simpara><command>raw</command> - In principle, a DHCPv6 server could use raw
        sockets to receive incoming traffic and extract MAC/hardware address
        information. This is currently not implemented for DHCPv6 and this value has
        no effect.
        </simpara>
      </listitem>
      <listitem>
        <simpara><command>duid</command> - DHCPv6 uses DUID identifiers instead of
        MAC addresses. There are currently four DUID types defined, with two of them
        (DUID-LLT, which is the default one and DUID-LL) convey MAC address information.
        Although RFC3315 forbids it, it is possible to parse those DUIDs and extract
        necessary information from them. This method is not completely reliable, as
        clients may use other DUID types, namely DUID-EN or DUID-UUID.
        </simpara>
      </listitem>
      <listitem>
        <simpara><command>ipv6-link-local</command> - Another possible aquisition
        method comes from the source IPv6 address. In typical usage, clients are
        sending their packets from IPv6 link-local addresses. There's a good chance
        that those addresses are based on EUI-64, which contains MAC address. This
        method is not completely reliable, as clients may use other link-local address
        types.  In particular, privacy extensions, defined in RFC4941, do not use
        MAC addresses.  Also note that successful extraction requires that the
        address's u-bit must be set to 1 and its g-bit set to 0, indicating that it
        is an interface identifier as per
        <ulink url="http://tools.ietf.org/html/rfc2373#section-2.5.1">
        RFC 2373, section 2.5.1</ulink>.
        </simpara>
      </listitem>
      <listitem>
        <simpara><command>client-link-addr-option</command> - One extension defined
        to alleviate missing MAC issues is client link-layer address option, defined
        in <ulink url="http://tools.ietf.org/html/rfc6939">RFC 6939</ulink>. This is
        an option that is inserted by a relay and contains information about client's
        MAC address. This method requires a relay agent that supports the option and
        is configured to insert it. This method is useless for directly connected
        clients. This parameter can also be specified as <command>rfc6939</command>,
        which is an alias for <command>client-link-addr-option</command>.
        </simpara>
      </listitem>
      <listitem>
        <simpara><command>remote-id</command> - <ulink
        url="http://tools.ietf.org/html/rfc4649">RFC 4649</ulink>
        defines remote-id option that is inserted by a relay agent. Depending
        on the relay agent configuration, the inserted option may convey client's
        MAC address information. This parameter can also be specified as
        <command>rfc4649</command>, which is an alias for <command>remote-id</command>.
        </simpara>
      </listitem>
      <listitem>
        <simpara><command>subscriber-id</command> - Another option
        that is somewhat similar to the previous one is subscriber-id,
        defined in <ulink url="http://tools.ietf.org/html/rfc4580">RFC
        4580</ulink>. It is, too, inserted by a relay agent that is
        configured to insert it. This parameter can also be specified
        as <command>rfc4580</command>, which is an alias for
        <command>subscriber-id</command>. This method is currently not
        implemented.
        </simpara>
      </listitem>
      <listitem>
        <simpara><command>docsis-cmts</command> - Yet another possible source of MAC
        address information are DOCSIS options inserted by a CMTS that acts
        as a DHCPv6 relay agent in cable networks. This method attempts to extract
        MAC address information from suboption 1026 (cm mac) of the vendor specific option
        with vendor-id=4491. This vendor option is extracted from the relay-forward message,
        not the original client's message.
        </simpara>
      </listitem>
      <listitem>
        <simpara><command>docsis-modem</command> - Yet another possible source of MAC
        address information are DOCSIS options inserted by the cable modem itself.
        This method attempts to extract MAC address information from suboption 36 (device id)
        of the vendor specific option with vendor-id=4491. This vendor option is extracted from
        the original client's message, not from any relay options.
        </simpara>
      </listitem>
    </itemizedlist>
    </para>
    </section>

    <section id="dhcp6-stats">
      <title>Statistics in DHCPv6 server</title>
      <note>
        <para>This section describes DHCPv6-specific statistics. For a general
        overview and usage of statistics, see <xref linkend="stats" />.</para>
      </note>

      <para>
        The DHCPv6 server supports the following statistics:
      </para>
<<<<<<< HEAD
        <table frame="all" id="dhcp6-statistics">
          <title>DHCPv4 Statistics</title>
=======
        <table frame="all" id="dhcp4-statistics">
          <title>DHCPv6 Statistics</title>
>>>>>>> 7f5186e3
          <tgroup cols='3'>
          <colspec colname='statistic' align='center'/>
          <colspec colname='type' align='center'/>
          <colspec colname='description' align='left'/>
          <thead>
            <row>
              <entry>Statistic</entry>
              <entry>Data Type</entry>
              <entry>Description</entry>
            </row>
          </thead>
          <tbody>

            <row>
<<<<<<< HEAD
              <entry>pkt6-received</entry>
              <entry>integer</entry>
              <entry>Number of DHCPv6 packets received. This includes all packets:
              valid, bogus, corrupted, rejected etc. This statistic is expected
              to grow rapidly.</entry>
            </row>

            <row>
              <entry>pkt6-receive-drop</entry>
              <entry>integer</entry>
              <entry>Number of incoming packets that were dropped. Exact reason
              for dropping packets is logged, but the most common reasons may
              be: an unacceptable or not supported packet type, direct responses
              are forbidden, the server-id sent by the client does not match the
              server's server-id or the packet is malformed.</entry>
            </row>

            <row>
              <entry>pkt6-parse-failed</entry>
              <entry>integer</entry>
              <entry>Number of incoming packets that could not be parsed.
              A non-zero value of this statistic indicates that the server
              received a malformed or truncated packet. This may indicate problems
              in your network, faulty clients, faulty relay agents or server
              code bug.</entry>
            </row>

            <row>
              <entry>pkt6-solicit-received</entry>
              <entry>integer</entry>
              <entry>
                Number of SOLICIT packets received. This statistic is expected
                to grow.  Its increase means that clients that just booted
                started their configuration process and their initial packets
                reached your server.
              </entry>
            </row>

            <row>
              <entry>pkt6-advertise-received</entry>
              <entry>integer</entry>
              <entry>
                Number of ADVERTISE packets received. Advertise packets are sent
                by the server and the server is never expected to receive them. A non-zero
                value of this statistic indicates an error ocurring in the network.
                One likely cause would be a misbehaving relay agent that incorrectly
                forwards ADVERTISE messages towards the server, rather back to the
                clients.
              </entry>
            </row>

            <row>
              <entry>pkt6-request-received</entry>
              <entry>integer</entry>
              <entry>Number of REQUEST packets received. This statistic
                is expected to grow. Its increase means that clients that just booted
                received the server's response (ADVERTISE), accepted it and are now
                requesting an address (REQUEST).
              </entry>
            </row>

            <row>
              <entry>pkt6-reply-received</entry>
              <entry>integer</entry>
              <entry>Number of REPLY packets received. This statistic is
              expected to remain zero at all times, as REPLY packets are sent by
              the server and the server is never expected to receive
              them. A non-zero value indicates an error. One likely cause would be
              a misbehaving relay agent that incorrectly forwards REPLY messages
              towards the server, rather back to the clients.
              </entry>
            </row>

            <row>
              <entry>pkt6-renew-received</entry>
              <entry>integer</entry>
              <entry>Number of RENEW packets received. This statistic
                is expected to grow. Its increase means that clients received their
                addresses and prefixes and are trying to renew them.
              </entry>
            </row>

            <row>
              <entry>pkt6-rebind-received</entry>
              <entry>integer</entry>
              <entry>Number of REBIND packets received. A non-zero value
              indicates that clients didn't receive responses to their RENEW messages
              (regular lease renewal mechanism) and are attempting to find any server
              that is able to take over their leases. It may mean that some server's
              REPLY messages never reached the clients.
              </entry>
            </row>

            <row>
              <entry>pkt6-release-received</entry>
              <entry>integer</entry>
              <entry>Number of RELEASE packets received. This statistic is expected
              to grow when a device is being shut down in the network. It
              indicates that the address or prefix assigned is reported as no longer
              needed. Note that many devices, especially wireless, do not send RELEASE,
              because of design choice or due to moving out of range.
              </entry>
            </row>

            <row>
            <entry>pkt6-decline-received</entry>
            <entry>integer</entry>
            <entry>
              Number of DECLINE packets received. This statistic is expected to
              remain close to zero. Its increase means that a client leased an
              address, but discovered that the address is currently used by an
              unknown device in your network. If this statistic is growing, it
              may indicate misconfigured server or devices that have statically
              assigned conflicting addresses.
=======
            <entry>subnet[id].total-nas</entry>
            <entry>integer</entry>
            <entry>
            This statistic shows the total number of NA addresses available for
            DHCPv6 management for a given subnet. In other words, this is the sum
            of all addresses in all configured pools. This statistic changes only
            during configuration changes. Note it does not take into account any
            addresses that may be reserved due to host reservation. The
            <emphasis>id</emphasis> is the subnet-id of a given subnet. This
            statistic is exposed for each subnet separately. This statistic is
            reset during a reconfiguration event.
>>>>>>> 7f5186e3
            </entry>
            </row>

            <row>
<<<<<<< HEAD
              <entry>pkt6-infrequest-received</entry>
              <entry>integer</entry>
              <entry>
                Number of INFORMATION-REQUEST packets received. This statistic
                is expected to grow if there are devices that are using
                stateless DHCPv6. INFORMATION-REQUEST messages are used by
                clients that request stateless configuration, i.e. options
                and parameters other than addresses or prefixes.
              </entry>
            </row>

            <row>
              <entry>pkt6-unknown-received</entry>
              <entry>integer</entry>
              <entry>Number of packets received of an unknown type. Non-zero
              value of this statistic indicates that the server received a
              packet that it wasn't able to recognize: either with unsupported
              type or possibly malformed.</entry>
            </row>

            <row>
              <entry>pkt6-sent</entry>
              <entry>integer</entry>
              <entry>Number of DHCPv6 packets sent. This statistic is expected
              to grow every time the server transmits a packet. In general, it
              should roughly match pkt6-received, as most incoming packets cause
              the server to respond. There are exceptions (e.g. server receiving a
              REQUEST with server-id matching other server), so do not worry, if
              it is lesser than pkt6-received.</entry>
            </row>

            <row>
              <entry>pkt6-advertise-sent</entry>
              <entry>integer</entry>
              <entry>Number of ADVERTISE packets sent. This statistic is
              expected to grow in most cases after a SOLICIT is processed. There
              are certain uncommon, but valid cases where incoming SOLICIT is
              dropped, but in general this statistic is expected to be close to
              pkt6-solicit-received.</entry>
            </row>

            <row>
              <entry>pkt6-reply-sent</entry>
              <entry>integer</entry>
              <entry>Number of REPLY packets sent. This statistic is expected to
              grow in most cases after a SOLICIT (with rapid-commit), REQUEST,
              RENEW, REBIND, RELEASE, DECLINE or INFORMATION-REQUEST is
              processed. There are certain cases where there is no response.
              </entry>
            </row>

          </tbody>
          </tgroup>
=======
            <entry>subnet[id].assigned-nas</entry>
            <entry>integer</entry>
            <entry>
            This statistic shows the number of NA addresses in a given subnet that
            are assigned. This statistic increases every time a new lease is allocated
            (as a result of receiving a REQUEST message) and is decreased every time a
            lease is released (a RELEASE message is received). When lease expiration
            is implemented (planned for Kea 1.0), it will also decrease when a lease
            is expired. The <emphasis>id</emphasis> is the subnet-id of a given
            subnet. This statistic is exposed for each subnet separately. This
            statistic is reset during a reconfiguration event.
            </entry>
            </row>

            <row>
            <entry>subnet[id].total-pds</entry>
            <entry>integer</entry>
            <entry>
            This statistic shows the total number of PD prefixes available for
            DHCPv6 management for a given subnet. In other words, this is the sum
            of all prefixes in all configured pools. This statistic changes only
            during configuration changes. Note it does not take into account any
            prefixes that may be reserved due to host reservation. The
            <emphasis>id</emphasis> is the subnet-id of a given subnet. This
            statistic is exposed for each subnet separately. This statistic is
            reset during a reconfiguration event.
            </entry>
            </row>

            <row>
            <entry>subnet[id].assigned-pds</entry>
            <entry>integer</entry>
            <entry>
            This statistic shows the number of PD prefixes in a given subnet that
            are assigned. This statistic increases every time a new lease is allocated
            (as a result of receiving a REQUEST message) and is decreased every time a
            lease is released (a RELEASE message is received). When lease expiration
            is implemented (planned for Kea 1.0), it will also decrease when a lease
            is expired. The <emphasis>id</emphasis> is the subnet-id of a given
            subnet. This statistic is exposed for each subnet separately. This
            statistic is reset during a reconfiguration event.
            </entry>
            </row>

        </tbody>
        </tgroup>
>>>>>>> 7f5186e3
        </table>
    </section>

    <section id="dhcp6-std">
      <title>Supported DHCPv6 Standards</title>
      <para>The following standards are currently
      supported:</para>
      <itemizedlist>
          <listitem>
            <simpara><emphasis>Dynamic Host Configuration Protocol for IPv6</emphasis>,
            <ulink url="http://tools.ietf.org/html/rfc3315">RFC 3315</ulink>:
            Supported messages are SOLICIT,
            ADVERTISE, REQUEST, RELEASE, RENEW, REBIND, INFORMATION-REQUEST,
            CONFIRM and REPLY.</simpara>
          </listitem>
          <listitem>
            <simpara><emphasis>IPv6 Prefix Options for
            Dynamic Host Configuration Protocol (DHCP) version 6</emphasis>,
            <ulink url="http://tools.ietf.org/html/rfc3633">RFC 3633</ulink>:
            Supported options are IA_PD and
            IA_PREFIX. Also supported is the status code NoPrefixAvail.</simpara>
          </listitem>
          <listitem>
            <simpara><emphasis>DNS Configuration options for Dynamic Host
            Configuration Protocol for IPv6 (DHCPv6)</emphasis>,
            <ulink url="http://tools.ietf.org/html/rfc3646">RFC 3646</ulink>:
            Supported option is DNS_SERVERS.</simpara>
          </listitem>
          <listitem>
            <simpara><emphasis>The Dynamic Host Configuration Protocol for IPv6 (DHCPv6)
            Relay Agent Remote-ID Option</emphasis>,
            <ulink url="http://tools.ietf.org/html/rfc4649">RFC 4649</ulink>:
            REMOTE-ID option is supported.</simpara>
          </listitem>
          <listitem>
            <simpara><emphasis>The Dynamic Host Configuration Protocol for IPv6 (DHCPv6) Client
            Fully Qualified Domain Name (FQDN) Option</emphasis>,
            <ulink url="http://tools.ietf.org/html/rfc4704">RFC 4704</ulink>:
            Supported option is CLIENT_FQDN.</simpara>
          </listitem>
          <listitem>
            <simpara><emphasis>Relay-Supplied DHCP Options</emphasis>,
            <ulink url="http://tools.ietf.org/html/rfc6422">RFC 6422</ulink>:
            Full functionality is supported: OPTION_RSOO, ability of the server
            to echo back the options, checks whether an option is RSOO-enabled,
            ability to mark additional options as RSOO-enabled.</simpara>
          </listitem>
          <listitem>
            <simpara><emphasis>Client Link-Layer Address Option in
            DHCPv6</emphasis>,
            <ulink url="http://tools.ietf.org/html/rfc6939">RFC
            6939</ulink>: Supported option is client link-layer
            address option.</simpara>
          </listitem>
      </itemizedlist>
    </section>

    <section id="dhcp6-limit">
      <title>DHCPv6 Server Limitations</title>
      <para> These are the current limitations and known problems
      with the DHCPv6 server
      software. Most of them are reflections of the early stage of
      development and should be treated as <quote>not implemented
      yet</quote>, rather than actual limitations.</para>
      <itemizedlist>
          <listitem> <!-- see tickets #3234, #3281 -->
            <para>
              On-line configuration has some limitations. Adding new subnets or
              modifying existing ones work, as is removing the last subnet from
              the list. However, removing non-last (e.g. removing subnet 1,2 or 3 if
              there are 4 subnets configured) will cause issues. The problem is
              caused by simplistic subnet-id assignment. The subnets are always
              numbered, starting from 1. That subnet-id is then used in leases
              that are stored in the lease database. Removing non-last subnet will
              cause the configuration information to mismatch data in the lease
              database. It is possible to manually update subnet-id fields in
              MySQL or PostgreSQL database, but it is awkward and error prone
              process. A better reconfiguration support is planned.
            </para>
          </listitem>

        <listitem>
          <simpara>
            The server will allocate, renew or rebind a maximum of one lease
            for a particular IA option (IA_NA or IA_PD) sent by a client.
            <ulink url="http://tools.ietf.org/html/rfc3315">RFC 3315</ulink> and
            <ulink url="http://tools.ietf.org/html/rfc3633">RFC 3633</ulink> allow
            for multiple addresses or prefixes to be allocated for a single IA.
          </simpara>
        </listitem>

        <listitem>
          <simpara>Temporary addresses are not supported.</simpara>
        </listitem>

        <listitem>
          <simpara>
            Duplication report (DECLINE) and client reconfiguration (RECONFIGURE) are
            not yet supported.
          </simpara>
        </listitem>

        <listitem>
          <simpara>
            The server doesn't act upon expired leases. In particular,
            when a lease expires, the server doesn't request removal of
            the DNS records associated with it.
          </simpara>
        </listitem>
      </itemizedlist>
    </section>

    <!--
    <section id="dhcp6-srv-examples">
      <title>Kea DHCPv6 server examples</title>

      <para>
        This section provides easy to use example. Each example can be read
        separately. It is not intended to be read sequentially as there will
        be many repetitions between examples. They are expected to serve as
        easy to use copy-paste solutions to many common deployments.
      </para>

      @todo: add simple configuration for direct clients
      @todo: add configuration for relayed clients
      @todo: add client classification example

    </section> -->

  </chapter><|MERGE_RESOLUTION|>--- conflicted
+++ resolved
@@ -2589,13 +2589,8 @@
       <para>
         The DHCPv6 server supports the following statistics:
       </para>
-<<<<<<< HEAD
         <table frame="all" id="dhcp6-statistics">
-          <title>DHCPv4 Statistics</title>
-=======
-        <table frame="all" id="dhcp4-statistics">
           <title>DHCPv6 Statistics</title>
->>>>>>> 7f5186e3
           <tgroup cols='3'>
           <colspec colname='statistic' align='center'/>
           <colspec colname='type' align='center'/>
@@ -2610,7 +2605,6 @@
           <tbody>
 
             <row>
-<<<<<<< HEAD
               <entry>pkt6-received</entry>
               <entry>integer</entry>
               <entry>Number of DHCPv6 packets received. This includes all packets:
@@ -2725,7 +2719,62 @@
               unknown device in your network. If this statistic is growing, it
               may indicate misconfigured server or devices that have statically
               assigned conflicting addresses.
-=======
+            </entry>
+            </row>
+
+            <row>
+              <entry>pkt6-infrequest-received</entry>
+              <entry>integer</entry>
+              <entry>
+                Number of INFORMATION-REQUEST packets received. This statistic
+                is expected to grow if there are devices that are using
+                stateless DHCPv6. INFORMATION-REQUEST messages are used by
+                clients that request stateless configuration, i.e. options
+                and parameters other than addresses or prefixes.
+              </entry>
+            </row>
+
+            <row>
+              <entry>pkt6-unknown-received</entry>
+              <entry>integer</entry>
+              <entry>Number of packets received of an unknown type. Non-zero
+              value of this statistic indicates that the server received a
+              packet that it wasn't able to recognize: either with unsupported
+              type or possibly malformed.</entry>
+            </row>
+
+            <row>
+              <entry>pkt6-sent</entry>
+              <entry>integer</entry>
+              <entry>Number of DHCPv6 packets sent. This statistic is expected
+              to grow every time the server transmits a packet. In general, it
+              should roughly match pkt6-received, as most incoming packets cause
+              the server to respond. There are exceptions (e.g. server receiving a
+              REQUEST with server-id matching other server), so do not worry, if
+              it is lesser than pkt6-received.</entry>
+            </row>
+
+            <row>
+              <entry>pkt6-advertise-sent</entry>
+              <entry>integer</entry>
+              <entry>Number of ADVERTISE packets sent. This statistic is
+              expected to grow in most cases after a SOLICIT is processed. There
+              are certain uncommon, but valid cases where incoming SOLICIT is
+              dropped, but in general this statistic is expected to be close to
+              pkt6-solicit-received.</entry>
+            </row>
+
+            <row>
+              <entry>pkt6-reply-sent</entry>
+              <entry>integer</entry>
+              <entry>Number of REPLY packets sent. This statistic is expected to
+              grow in most cases after a SOLICIT (with rapid-commit), REQUEST,
+              RENEW, REBIND, RELEASE, DECLINE or INFORMATION-REQUEST is
+              processed. There are certain cases where there is no response.
+              </entry>
+            </row>
+
+            <row>
             <entry>subnet[id].total-nas</entry>
             <entry>integer</entry>
             <entry>
@@ -2737,66 +2786,10 @@
             <emphasis>id</emphasis> is the subnet-id of a given subnet. This
             statistic is exposed for each subnet separately. This statistic is
             reset during a reconfiguration event.
->>>>>>> 7f5186e3
             </entry>
             </row>
 
             <row>
-<<<<<<< HEAD
-              <entry>pkt6-infrequest-received</entry>
-              <entry>integer</entry>
-              <entry>
-                Number of INFORMATION-REQUEST packets received. This statistic
-                is expected to grow if there are devices that are using
-                stateless DHCPv6. INFORMATION-REQUEST messages are used by
-                clients that request stateless configuration, i.e. options
-                and parameters other than addresses or prefixes.
-              </entry>
-            </row>
-
-            <row>
-              <entry>pkt6-unknown-received</entry>
-              <entry>integer</entry>
-              <entry>Number of packets received of an unknown type. Non-zero
-              value of this statistic indicates that the server received a
-              packet that it wasn't able to recognize: either with unsupported
-              type or possibly malformed.</entry>
-            </row>
-
-            <row>
-              <entry>pkt6-sent</entry>
-              <entry>integer</entry>
-              <entry>Number of DHCPv6 packets sent. This statistic is expected
-              to grow every time the server transmits a packet. In general, it
-              should roughly match pkt6-received, as most incoming packets cause
-              the server to respond. There are exceptions (e.g. server receiving a
-              REQUEST with server-id matching other server), so do not worry, if
-              it is lesser than pkt6-received.</entry>
-            </row>
-
-            <row>
-              <entry>pkt6-advertise-sent</entry>
-              <entry>integer</entry>
-              <entry>Number of ADVERTISE packets sent. This statistic is
-              expected to grow in most cases after a SOLICIT is processed. There
-              are certain uncommon, but valid cases where incoming SOLICIT is
-              dropped, but in general this statistic is expected to be close to
-              pkt6-solicit-received.</entry>
-            </row>
-
-            <row>
-              <entry>pkt6-reply-sent</entry>
-              <entry>integer</entry>
-              <entry>Number of REPLY packets sent. This statistic is expected to
-              grow in most cases after a SOLICIT (with rapid-commit), REQUEST,
-              RENEW, REBIND, RELEASE, DECLINE or INFORMATION-REQUEST is
-              processed. There are certain cases where there is no response.
-              </entry>
-            </row>
-
-          </tbody>
-          </tgroup>
-=======
             <entry>subnet[id].assigned-nas</entry>
             <entry>integer</entry>
             <entry>
@@ -2843,7 +2836,6 @@
 
         </tbody>
         </tgroup>
->>>>>>> 7f5186e3
         </table>
     </section>
 
