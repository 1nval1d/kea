--- conflicted
+++ resolved
@@ -1,8 +1,4 @@
-<<<<<<< HEAD
-// Copyright (C) 2018 Internet Systems Consortium, Inc. ("ISC")
-=======
 // Copyright (C) 2016-2018 Internet Systems Consortium, Inc. ("ISC")
->>>>>>> ed42dddc
 // Copyright (C) 2015-2018 Deutsche Telekom AG.
 //
 // Authors: Razvan Becheriu <razvan.becheriu@qualitance.com>
@@ -371,7 +367,7 @@
      {GET_LEASE4_LIMIT,
       "SELECT "
       "address, hwaddr, client_id, valid_lifetime, expire, subnet_id, "
-      "fqdn_fwd, fqdn_rev, hostname, state "
+      "fqdn_fwd, fqdn_rev, hostname, state, user_context "
       "FROM lease4 "
       "LIMIT ? "
       "ALLOW FILTERING "}},
@@ -381,7 +377,7 @@
      {GET_LEASE4_PAGE,
       "SELECT "
       "address, hwaddr, client_id, valid_lifetime, expire, subnet_id, "
-      "fqdn_fwd, fqdn_rev, hostname, state "
+      "fqdn_fwd, fqdn_rev, hostname, state, user_context "
       "FROM lease4 "
       "WHERE TOKEN(address) > TOKEN(?) "
       "LIMIT ? "
@@ -1050,7 +1046,7 @@
       "SELECT "
       "address, valid_lifetime, expire, subnet_id, pref_lifetime, duid, iaid, "
       "lease_type, prefix_len, fqdn_fwd, fqdn_rev, hostname, hwaddr, hwtype, "
-      "hwaddr_source, state "
+      "hwaddr_source, state, user_context "
       "FROM lease6 "
       "LIMIT ? "
       "ALLOW FILTERING "}},
@@ -1061,7 +1057,7 @@
       "SELECT "
       "address, valid_lifetime, expire, subnet_id, pref_lifetime, duid, iaid, "
       "lease_type, prefix_len, fqdn_fwd, fqdn_rev, hostname, hwaddr, hwtype, "
-      "hwaddr_source, state "
+      "hwaddr_source, state, user_context "
       "FROM lease6 "
       "WHERE TOKEN(address) > TOKEN(?) "
       "LIMIT ? "
