--- conflicted
+++ resolved
@@ -58,11 +58,7 @@
     }
 
     ~IfaceMgrTest() {
-<<<<<<< HEAD
         unlink(INTERFACE_FILE);
-=======
-            unlink(INTERFACE_FILE);
->>>>>>> aac05f56
     }
 };
 
@@ -159,8 +155,6 @@
 
     createLoInterfacesTxt();
 
-    createLoInterfacesTxt();
-
     IfaceMgr & ifacemgr = IfaceMgr::instance();
     ASSERT_TRUE(&ifacemgr != 0);
 }
@@ -393,12 +387,9 @@
         socket2 = ifacemgr->openSocket(LOOPBACK, loAddr, DHCP4_SERVER_PORT + 10000 + 1);
     );
 
-<<<<<<< HEAD
     EXPECT_GE(socket1, 0);
     EXPECT_GE(socket2, 0);
 
-=======
->>>>>>> aac05f56
     boost::shared_ptr<Pkt4> sendPkt(new Pkt4(DHCPDISCOVER, 1234) );
 
     sendPkt->setLocalAddr(IOAddress("127.0.0.1"));
@@ -415,15 +406,12 @@
     sendPkt->setYiaddr(IOAddress("192.0.2.3"));
     sendPkt->setGiaddr(IOAddress("192.0.2.4"));
 
-<<<<<<< HEAD
-=======
     // unpack() now checks if mandatory DHCP_MESSAGE_TYPE is present
     boost::shared_ptr<Option> msgType(new Option(Option::V4,
            static_cast<uint16_t>(DHO_DHCP_MESSAGE_TYPE)));
     msgType->setUint8(static_cast<uint8_t>(DHCPDISCOVER));
     sendPkt->addOption(msgType);
 
->>>>>>> aac05f56
     uint8_t sname[] = "That's just a string that will act as SNAME";
     sendPkt->setSname(sname, strlen((const char*)sname));
     uint8_t file[] = "/another/string/that/acts/as/a/file_name.txt";
