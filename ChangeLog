--- conflicted
+++ resolved
@@ -1,14 +1,12 @@
-<<<<<<< HEAD
+862.	[func]		dgutier, tomek
+	Support for client link-layer address option (RFC6939) has
+	been added.
+	(Trac #3551, git dabdf965d92085f86d5e96c8dadce0f0a8f7c8e3)
+
 861.	[func]		marcin
 	The configuration parameters for a DHCPv4 and DHCPv6 options are now
 	optional.
 	(Trac #3467, git 7bf8cef161e6dd00a7f2b2fe8ec04e1958d6db3f)
-=======
-6XX.	[func]		dgutier
-	Support for client link-layer address option (RFC6939) has
-	been added.
-	(Trac #3551, git abcd)
->>>>>>> 557b8b72
 
 860.	[bug]		marcin
 	Fixed calculation of the Client FQDN option length for the ASCII
