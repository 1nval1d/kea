// Copyright (C) 2012-2013  Internet Systems Consortium, Inc. ("ISC")
//
// Permission to use, copy, modify, and/or distribute this software for any
// purpose with or without fee is hereby granted, provided that the above
// copyright notice and this permission notice appear in all copies.
//
// THE SOFTWARE IS PROVIDED "AS IS" AND ISC DISCLAIMS ALL WARRANTIES WITH
// REGARD TO THIS SOFTWARE INCLUDING ALL IMPLIED WARRANTIES OF MERCHANTABILITY
// AND FITNESS.  IN NO EVENT SHALL ISC BE LIABLE FOR ANY SPECIAL, DIRECT,
// INDIRECT, OR CONSEQUENTIAL DAMAGES OR ANY DAMAGES WHATSOEVER RESULTING FROM
// LOSS OF USE, DATA OR PROFITS, WHETHER IN AN ACTION OF CONTRACT, NEGLIGENCE
// OR OTHER TORTIOUS ACTION, ARISING OUT OF OR IN CONNECTION WITH THE USE OR
// PERFORMANCE OF THIS SOFTWARE.

/**
 * @mainpage BIND10 Developer's Guide
 *
 * Welcome to BIND10 Developer's Guide. This documentation is addressed
 * at existing and prospecting developers and programmers and provides
 * information needed to both extend and maintain BIND 10.
 *
 * If you wish to write "hook" code - code that is loaded by BIND 10 at
 * run-time and modifies its behavior you should read the section
 * @ref hooksdgDevelopersGuide.
 *
 * BIND 10 maintenance information is divided into a number of sections
 * depending on focus.  DNS-specific issues are covered in the
 * @ref dnsMaintenanceGuide while information on DHCP-specific topics can
 * be found in the @ref dhcpMaintenanceGuide.  General BIND 10 topics, not
 * specific to any protocol, are discussed in @ref miscellaneousTopics.
 *
 * If you are a user or system administrator, rather than software engineer,
 * you should read the
 * <a href="http://bind10.isc.org/docs/bind10-guide.html">BIND10
 * Guide (Administrator Reference for BIND10)</a> instead.
 *
 * Regardless of your field of expertise, you are encouraged to visit the
 * <a href="http://bind10.isc.org/">BIND10 webpage (http://bind10.isc.org)</a>
 * @section hooksFramework Hooks Framework
 * - @subpage hooksdgDevelopersGuide
 * - @subpage dhcpv4Hooks
 * - @subpage dhcpv6Hooks
 * - @subpage hooksComponentDeveloperGuide
 * - @subpage hooksmgMaintenanceGuide
 *
 * @section dnsMaintenanceGuide DNS Maintenance Guide
 * - Authoritative DNS (todo)
 * - Recursive resolver (todo)
 * - @subpage DataScrubbing
 *
 * @section dhcpMaintenanceGuide DHCP Maintenance Guide
 * - @subpage dhcp4
 *   - @subpage dhcpv4Session
 *   - @subpage dhcpv4ConfigParser
 *   - @subpage dhcpv4ConfigInherit
<<<<<<< HEAD
 *   - @subpage dhcpv4DDNSIntegration
=======
 *   - @subpage dhcpv4OptionsParse
>>>>>>> 6443d119
 *   - @subpage dhcpv4Other
 * - @subpage dhcp6
 *   - @subpage dhcpv6Session
 *   - @subpage dhcpv6ConfigParser
 *   - @subpage dhcpv6ConfigInherit
 *   - @subpage dhcpv6DDNSIntegration
 *   - @subpage dhcpv6OptionsParse
 *   - @subpage dhcpv6Other
 * - @subpage libdhcp
 *   - @subpage libdhcpIntro
 *   - @subpage libdhcpRelay
 *   - @subpage libdhcpIfaceMgr
 * - @subpage libdhcpsrv
 *   - @subpage leasemgr
 *   - @subpage cfgmgr
 *   - @subpage allocengine
 * - @subpage dhcpDatabaseBackends
 * - @subpage perfdhcpInternals
 * - @subpage libdhcp_ddns
 *
 * @section miscellaneousTopics Miscellaneous Topics
 * - @subpage LoggingApi
 *   - @subpage LoggingApiOverview
 *   - @subpage LoggingApiLoggerNames
 *   - @subpage LoggingApiLoggingMessages
 * - @subpage SocketSessionUtility
 * - <a href="./doxygen-error.log">Documentation warnings and errors</a>
 *
 * @image html isc-logo.png
 */
/*
 * @todo: Move the logo to the right (and possibly up). Not sure what
 * is the best way to do it in Doxygen, without using CSS hacks.
 */
<|MERGE_RESOLUTION|>--- conflicted
+++ resolved
@@ -53,11 +53,8 @@
  *   - @subpage dhcpv4Session
  *   - @subpage dhcpv4ConfigParser
  *   - @subpage dhcpv4ConfigInherit
-<<<<<<< HEAD
+ *   - @subpage dhcpv4OptionsParse
  *   - @subpage dhcpv4DDNSIntegration
-=======
- *   - @subpage dhcpv4OptionsParse
->>>>>>> 6443d119
  *   - @subpage dhcpv4Other
  * - @subpage dhcp6
  *   - @subpage dhcpv6Session
