--- conflicted
+++ resolved
@@ -1349,29 +1349,6 @@
 DhcpConfigParser* createGlobalDhcpConfigParser(const std::string& config_id) {
     FactoryMap factories;
 
-<<<<<<< HEAD
-    factories.insert(pair<string, ParserFactory*>(
-                         "preferred-lifetime", Uint32Parser::Factory));
-    factories.insert(pair<string, ParserFactory*>(
-                         "valid-lifetime", Uint32Parser::Factory));
-    factories.insert(pair<string, ParserFactory*>(
-                         "renew-timer", Uint32Parser::Factory));
-    factories.insert(pair<string, ParserFactory*>(
-                         "rebind-timer", Uint32Parser::Factory));
-
-    factories.insert(pair<string, ParserFactory*>(
-                         "interface", InterfaceListConfigParser::Factory));
-    factories.insert(pair<string, ParserFactory*>(
-                         "subnet6", Subnets6ListConfigParser::Factory));
-
-    factories.insert(pair<string, ParserFactory*>(
-                         "option-data", OptionDataListParser::Factory));
-
-    factories.insert(pair<string, ParserFactory*>(
-                         "version", StringParser::Factory));
-    factories.insert(pair<string, ParserFactory*>(
-                         "lease-database", DbAccessParser::factory));
-=======
     factories["preferred-lifetime"] = Uint32Parser::factory;
     factories["valid-lifetime"] = Uint32Parser::factory;
     factories["renew-timer"] = Uint32Parser::factory;
@@ -1380,7 +1357,7 @@
     factories["subnet6"] = Subnets6ListConfigParser::factory;
     factories["option-data"] = OptionDataListParser::factory;
     factories["version"] = StringParser::factory;
->>>>>>> a41d6b8f
+    factories["lease-database"] = DbAccessParser::factory;
 
     FactoryMap::iterator f = factories.find(config_id);
     if (f == factories.end()) {
