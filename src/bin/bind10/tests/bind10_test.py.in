# Copyright (C) 2011  Internet Systems Consortium.
#
# Permission to use, copy, modify, and distribute this software for any
# purpose with or without fee is hereby granted, provided that the above
# copyright notice and this permission notice appear in all copies.
#
# THE SOFTWARE IS PROVIDED "AS IS" AND INTERNET SYSTEMS CONSORTIUM
# DISCLAIMS ALL WARRANTIES WITH REGARD TO THIS SOFTWARE INCLUDING ALL
# IMPLIED WARRANTIES OF MERCHANTABILITY AND FITNESS. IN NO EVENT SHALL
# INTERNET SYSTEMS CONSORTIUM BE LIABLE FOR ANY SPECIAL, DIRECT,
# INDIRECT, OR CONSEQUENTIAL DAMAGES OR ANY DAMAGES WHATSOEVER RESULTING
# FROM LOSS OF USE, DATA OR PROFITS, WHETHER IN AN ACTION OF CONTRACT,
# NEGLIGENCE OR OTHER TORTIOUS ACTION, ARISING OUT OF OR IN CONNECTION
# WITH THE USE OR PERFORMANCE OF THIS SOFTWARE.

from bind10_src import ProcessInfo, BoB, parse_args, dump_pid, unlink_pid_file, _BASETIME

# XXX: environment tests are currently disabled, due to the preprocessor
#      setup that we have now complicating the environment

import unittest
import sys
import os
import copy
import signal
import socket
from isc.net.addr import IPAddr
import time
import isc
import isc.log

from isc.testutils.parse_args import TestOptParser, OptsError

class TestProcessInfo(unittest.TestCase):
    def setUp(self):
        # redirect stdout to a pipe so we can check that our
        # process spawning is doing the right thing with stdout
        self.old_stdout = os.dup(sys.stdout.fileno())
        self.pipes = os.pipe()
        os.dup2(self.pipes[1], sys.stdout.fileno())
        os.close(self.pipes[1])
        # note that we use dup2() to restore the original stdout
        # to the main program ASAP in each test... this prevents
        # hangs reading from the child process (as the pipe is only
        # open in the child), and also insures nice pretty output

    def tearDown(self):
        # clean up our stdout munging
        os.dup2(self.old_stdout, sys.stdout.fileno())
        os.close(self.pipes[0])

    def test_init(self):
        pi = ProcessInfo('Test Process', [ '/bin/echo', 'foo' ])
        pi.spawn()
        os.dup2(self.old_stdout, sys.stdout.fileno())
        self.assertEqual(pi.name, 'Test Process')
        self.assertEqual(pi.args, [ '/bin/echo', 'foo' ])
#        self.assertEqual(pi.env, { 'PATH': os.environ['PATH'],
#                                   'PYTHON_EXEC': os.environ['PYTHON_EXEC'] })
        self.assertEqual(pi.dev_null_stdout, False)
        self.assertEqual(os.read(self.pipes[0], 100), b"foo\n")
        self.assertNotEqual(pi.process, None)
        self.assertTrue(type(pi.pid) is int)

#    def test_setting_env(self):
#        pi = ProcessInfo('Test Process', [ '/bin/true' ], env={'FOO': 'BAR'})
#        os.dup2(self.old_stdout, sys.stdout.fileno())
#        self.assertEqual(pi.env, { 'PATH': os.environ['PATH'],
#                                   'PYTHON_EXEC': os.environ['PYTHON_EXEC'],
#                                   'FOO': 'BAR' })

    def test_setting_null_stdout(self):
        pi = ProcessInfo('Test Process', [ '/bin/echo', 'foo' ],
                         dev_null_stdout=True)
        pi.spawn()
        os.dup2(self.old_stdout, sys.stdout.fileno())
        self.assertEqual(pi.dev_null_stdout, True)
        self.assertEqual(os.read(self.pipes[0], 100), b"")

    def test_respawn(self):
        pi = ProcessInfo('Test Process', [ '/bin/echo', 'foo' ])
        pi.spawn()
        # wait for old process to work...
        self.assertEqual(os.read(self.pipes[0], 100), b"foo\n")
        # respawn it
        old_pid = pi.pid
        pi.respawn()
        os.dup2(self.old_stdout, sys.stdout.fileno())
        # make sure the new one started properly
        self.assertEqual(pi.name, 'Test Process')
        self.assertEqual(pi.args, [ '/bin/echo', 'foo' ])
#        self.assertEqual(pi.env, { 'PATH': os.environ['PATH'],
#                                   'PYTHON_EXEC': os.environ['PYTHON_EXEC'] })
        self.assertEqual(pi.dev_null_stdout, False)
        self.assertEqual(os.read(self.pipes[0], 100), b"foo\n")
        self.assertNotEqual(pi.process, None)
        self.assertTrue(type(pi.pid) is int)
        self.assertNotEqual(pi.pid, old_pid)

class TestBoB(unittest.TestCase):
    def test_init(self):
        bob = BoB()
        self.assertEqual(bob.verbose, False)
        self.assertEqual(bob.msgq_socket_file, None)
        self.assertEqual(bob.cc_session, None)
        self.assertEqual(bob.ccs, None)
        self.assertEqual(bob.components, {})
        self.assertEqual(bob.dead_processes, {})
        self.assertEqual(bob.runnable, False)
        self.assertEqual(bob.uid, None)
        self.assertEqual(bob.username, None)
        self.assertEqual(bob.nocache, False)
        self.assertEqual(bob.cfg_start_auth, True)
        self.assertEqual(bob.cfg_start_resolver, False)

        self.assertEqual(bob.cfg_start_dhcp4, False)
        self.assertEqual(bob.cfg_start_dhcp6, False)

    def test_init_alternate_socket(self):
        bob = BoB("alt_socket_file")
        self.assertEqual(bob.verbose, False)
        self.assertEqual(bob.msgq_socket_file, "alt_socket_file")
        self.assertEqual(bob.cc_session, None)
        self.assertEqual(bob.ccs, None)
        self.assertEqual(bob.components, {})
        self.assertEqual(bob.dead_processes, {})
        self.assertEqual(bob.runnable, False)
        self.assertEqual(bob.uid, None)
        self.assertEqual(bob.username, None)
        self.assertEqual(bob.nocache, False)
        self.assertEqual(bob.cfg_start_auth, True)
        self.assertEqual(bob.cfg_start_resolver, False)
        self.assertEqual(bob.cfg_start_dhcp4, False)
        self.assertEqual(bob.cfg_start_dhcp6, False)

    def test_command_handler(self):
        class DummySession():
            def group_sendmsg(self, msg, group):
                (self.msg, self.group) = (msg, group)
            def group_recvmsg(self, nonblock, seq): pass
        class DummyModuleCCSession():
            module_spec = isc.config.module_spec.ModuleSpec({
                    "module_name": "Boss",
                    "statistics": [
                        {
                            "item_name": "boot_time",
                            "item_type": "string",
                            "item_optional": False,
                            "item_default": "1970-01-01T00:00:00Z",
                            "item_title": "Boot time",
                            "item_description": "A date time when bind10 process starts initially",
                            "item_format": "date-time"
                            }
                        ]
                    })
            def get_module_spec(self):
                return self.module_spec
        bob = BoB()
        bob.verbose = True
        bob.cc_session = DummySession()
        bob.ccs = DummyModuleCCSession()
        # a bad command
        self.assertEqual(bob.command_handler(-1, None),
                         isc.config.ccsession.create_answer(1, "bad command"))
        # "shutdown" command
        self.assertEqual(bob.command_handler("shutdown", None),
                         isc.config.ccsession.create_answer(0))
        self.assertFalse(bob.runnable)
        # "getstats" command
        self.assertEqual(bob.command_handler("getstats", None),
                         isc.config.ccsession.create_answer(0,
                            { "owner": "Boss",
                              "data": {
                                'boot_time': time.strftime('%Y-%m-%dT%H:%M:%SZ', _BASETIME)
                            }}))
        # "sendstats" command
        self.assertEqual(bob.command_handler("sendstats", None),
                         isc.config.ccsession.create_answer(0))
        self.assertEqual(bob.cc_session.group, "Stats")
        self.assertEqual(bob.cc_session.msg,
                         isc.config.ccsession.create_command(
                "set", { "owner": "Boss",
                         "data": {
                        "boot_time": time.strftime("%Y-%m-%dT%H:%M:%SZ", _BASETIME)
                        }}))
        # "ping" command
        self.assertEqual(bob.command_handler("ping", None),
                         isc.config.ccsession.create_answer(0, "pong"))
        # "show_processes" command
        self.assertEqual(bob.command_handler("show_processes", None),
                         isc.config.ccsession.create_answer(0,
                                                            bob.get_processes()))
        # an unknown command
        self.assertEqual(bob.command_handler("__UNKNOWN__", None),
                         isc.config.ccsession.create_answer(1, "Unknown command"))

# Class for testing the BoB without actually starting processes.
# This is used for testing the start/stop components routines and
# the BoB commands.
#
# Testing that external processes start is outside the scope
# of the unit test, by overriding the process start methods we can check
# that the right processes are started depending on the configuration
# options.
class MockBob(BoB):
    def __init__(self):
        BoB.__init__(self)

        # Set flags as to which of the overridden methods has been run.
        self.msgq = False
        self.cfgmgr = False
        self.ccsession = False
        self.auth = False
        self.resolver = False
        self.xfrout = False
        self.xfrin = False
        self.zonemgr = False
        self.stats = False
        self.stats_httpd = False
        self.cmdctl = False
        self.dhcp6 = False
        self.dhcp4 = False
        self.c_channel_env = {}
        self.components = { }
        self.creator = False

        class MockSockCreator(isc.bind10.component.Component):
            def __init__(self, process, boss, kind, address=None, params=None):
                isc.bind10.component.Component.__init__(self, process, boss,
                                                        kind, 'SockCreator')
                self._start_func = boss.start_creator

        specials = isc.bind10.special_component.get_specials()
        specials['sockcreator'] = MockSockCreator
        self._component_configurator = \
            isc.bind10.component.Configurator(self, specials)

    def start_creator(self):
        self.creator = True
        procinfo = ProcessInfo('b10-sockcreator', ['/bin/false'])
        procinfo.pid = 1
        return procinfo

    def stop_creator(self, kill=False):
        self.creator = False

    def _read_bind10_config(self):
        # Configuration options are set directly
        pass

    def start_msgq(self):
        self.msgq = True
        procinfo = ProcessInfo('b10-msgq', ['/bin/false'])
        procinfo.pid = 2
        return procinfo

    def start_ccsession(self, c_channel_env):
        # this is not a process, don't have to do anything with procinfo
        self.ccsession = True

    def start_cfgmgr(self):
        self.cfgmgr = True
        procinfo = ProcessInfo('b10-cfgmgr', ['/bin/false'])
        procinfo.pid = 3
        return procinfo

    def start_auth(self):
        self.auth = True
        procinfo = ProcessInfo('b10-auth', ['/bin/false'])
        procinfo.pid = 5
        return procinfo

    def start_resolver(self):
        self.resolver = True
        procinfo = ProcessInfo('b10-resolver', ['/bin/false'])
        procinfo.pid = 6
        return procinfo

    def start_simple(self, name):
        procmap = { 'b10-xfrout': self.start_xfrout,
                    'b10-zonemgr': self.start_zonemgr,
                    'b10-stats': self.start_stats,
                    'b10-stats-httpd': self.start_stats_httpd,
                    'b10-cmdctl': self.start_cmdctl,
                    'b10-dhcp6': self.start_dhcp6,
                    'b10-dhcp4': self.start_dhcp4 }
        return procmap[name]()

    def start_xfrout(self):
        self.xfrout = True
        procinfo = ProcessInfo('b10-xfrout', ['/bin/false'])
        procinfo.pid = 7
        return procinfo

    def start_xfrin(self):
        self.xfrin = True
        procinfo = ProcessInfo('b10-xfrin', ['/bin/false'])
        procinfo.pid = 8
        return procinfo

    def start_zonemgr(self):
        self.zonemgr = True
        procinfo = ProcessInfo('b10-zonemgr', ['/bin/false'])
        procinfo.pid = 9
        return procinfo

    def start_stats(self):
        self.stats = True
        procinfo = ProcessInfo('b10-stats', ['/bin/false'])
        procinfo.pid = 10
        return procinfo

    def start_stats_httpd(self):
        self.stats_httpd = True
        procinfo = ProcessInfo('b10-stats-httpd', ['/bin/false'])
        procinfo.pid = 11
        return procinfo

    def start_cmdctl(self):
        self.cmdctl = True
        procinfo = ProcessInfo('b10-cmdctl', ['/bin/false'])
        procinfo.pid = 12
        return procinfo

    def start_dhcp6(self):
        self.dhcp6 = True
        procinfo = ProcessInfo('b10-dhcp6', ['/bin/false'])
        procinfo.pid = 13
        return procinfo

    def start_dhcp4(self):
        self.dhcp4 = True
        procinfo = ProcessInfo('b10-dhcp4', ['/bin/false'])
        procinfo.pid = 14
        return procinfo

    def stop_process(self, process, recipient):
        procmap = { 'b10-auth': self.stop_auth,
                    'b10-resolver': self.stop_resolver,
                    'b10-xfrout': self.stop_xfrout,
                    'b10-xfrin': self.stop_xfrin,
                    'b10-zonemgr': self.stop_zonemgr,
                    'b10-stats': self.stop_stats,
                    'b10-stats-httpd': self.stop_stats_httpd,
                    'b10-cmdctl': self.stop_cmdctl }
        procmap[process]()

    # Some functions to pretend we stop processes, use by stop_process
    def stop_msgq(self):
        if self.msgq:
            del self.components[2]
        self.msgq = False

    def stop_cfgmgr(self):
        if self.cfgmgr:
            del self.components[3]
        self.cfgmgr = False

    def stop_auth(self):
        if self.auth:
            del self.components[5]
        self.auth = False

    def stop_resolver(self):
        if self.resolver:
            del self.components[6]
        self.resolver = False

    def stop_xfrout(self):
        if self.xfrout:
            del self.components[7]
        self.xfrout = False

    def stop_xfrin(self):
        if self.xfrin:
            del self.components[8]
        self.xfrin = False

    def stop_zonemgr(self):
        if self.zonemgr:
            del self.components[9]
        self.zonemgr = False

    def stop_stats(self):
        if self.stats:
            del self.components[10]
        self.stats = False

    def stop_stats_httpd(self):
        if self.stats_httpd:
            del self.components[11]
        self.stats_httpd = False

    def stop_cmdctl(self):
        if self.cmdctl:
            del self.components[12]
        self.cmdctl = False

class TestStartStopProcessesBob(unittest.TestCase):
    """
    Check that the start_all_components method starts the right combination
    of components and that the right components are started and stopped
    according to changes in configuration.
    """
    def check_environment_unchanged(self):
        # Check whether the environment has not been changed
        self.assertEqual(original_os_environ, os.environ)

    def check_started(self, bob, core, auth, resolver):
        """
        Check that the right sets of services are started. The ones that
        should be running are specified by the core, auth and resolver parameters
        (they are groups of processes, eg. auth means b10-auth, -xfrout, -xfrin
        and -zonemgr).
        """
        self.assertEqual(bob.msgq, core)
        self.assertEqual(bob.cfgmgr, core)
        self.assertEqual(bob.ccsession, core)
        self.assertEqual(bob.creator, core)
        self.assertEqual(bob.auth, auth)
        self.assertEqual(bob.resolver, resolver)
        self.assertEqual(bob.xfrout, auth)
        self.assertEqual(bob.xfrin, auth)
        self.assertEqual(bob.zonemgr, auth)
        self.assertEqual(bob.stats, core)
        self.assertEqual(bob.stats_httpd, core)
        self.assertEqual(bob.cmdctl, core)
        self.check_environment_unchanged()

    def check_preconditions(self, bob):
        self.check_started(bob, False, False, False)

    def check_started_none(self, bob):
        """
        Check that the situation is according to configuration where no servers
        should be started. Some components still need to be running.
        """
        self.check_started(bob, True, False, False)
        self.check_environment_unchanged()

    def check_started_both(self, bob):
        """
        Check the situation is according to configuration where both servers
        (auth and resolver) are enabled.
        """
        self.check_started(bob, True, True, True)
        self.check_environment_unchanged()

    def check_started_auth(self, bob):
        """
        Check the set of components needed to run auth only is started.
        """
        self.check_started(bob, True, True, False)
        self.check_environment_unchanged()

    def check_started_resolver(self, bob):
        """
        Check the set of components needed to run resolver only is started.
        """
        self.check_started(bob, True, False, True)
        self.check_environment_unchanged()

    def check_started_dhcp(self, bob, v4, v6):
        """
        Check if proper combinations of DHCPv4 and DHCpv6 can be started
        """
        self.assertEqual(v4, bob.dhcp4)
        self.assertEqual(v6, bob.dhcp6)
        self.check_environment_unchanged()

<<<<<<< HEAD
    # Checks the components started when starting neither auth nor resolver
    # is specified.
    def test_start_none(self):
        # Create BoB and ensure correct initialization
        bob = MockBob()
        self.check_preconditions(bob)

        # Start components and check what was started
        bob.cfg_start_auth = False
        bob.cfg_start_resolver = False

        bob.start_all_components()
        self.check_started_none(bob)

    # Checks the components started when starting only the auth process
    def test_start_auth(self):
        # Create BoB and ensure correct initialization
        bob = MockBob()
        self.check_preconditions(bob)

        # Start components and check what was started
        bob.cfg_start_auth = True
        bob.cfg_start_resolver = False

        bob.start_all_components()
=======
    def construct_config(self, start_auth, start_resolver):
        # The things that are common, not turned on an off
        config = {}
        config['b10-stats'] = { 'kind': 'dispensable', 'address': 'Stats' }
        config['b10-stats-httpd'] = { 'kind': 'dispensable',
                                      'address': 'StatsHttpd' }
        config['b10-cmdctl'] = { 'kind': 'needed', 'special': 'cmdctl' }
        if start_auth:
            config['b10-auth'] = { 'kind': 'needed', 'special': 'auth' }
            config['b10-xfrout'] = { 'kind': 'dispensable',
                                     'address': 'Xfrout' }
            config['b10-xfrin'] = { 'kind': 'dispensable', 'special': 'xfrin' }
            config['b10-zonemgr'] = { 'kind': 'dispensable',
                                      'address': 'Zonemgr' }
        if start_resolver:
            config['b10-resolver'] = { 'kind': 'needed',
                                       'special': 'resolver' }
        return {'components': config}

    def config_start_init(self, start_auth, start_resolver):
        """
        Test the configuration is loaded at the startup.
        """
        bob = MockBob()
        config = self.construct_config(start_auth, start_resolver)
        class CC:
            def get_full_config(self):
                return config
        # Provide the fake CC with data
        bob.ccs = CC()
        # And make sure it's not overwritten
        def start_ccsession():
            bob.ccsession = True
        bob.start_ccsession = lambda _: start_ccsession()
        # We need to return the original _read_bind10_config
        bob._read_bind10_config = lambda: BoB._read_bind10_config(bob)
        bob.start_all_processes()
        self.check_started(bob, True, start_auth, start_resolver)
        self.check_environment_unchanged()
>>>>>>> 0f7a43ef

    def test_start_none(self):
        self.config_start_init(False, False)

<<<<<<< HEAD
    # Checks the components started when starting only the resolver process
    def test_start_resolver(self):
        # Create BoB and ensure correct initialization
        bob = MockBob()
        self.check_preconditions(bob)

        # Start components and check what was started
        bob.cfg_start_auth = False
        bob.cfg_start_resolver = True

        bob.start_all_components()
=======
    def test_start_resolver(self):
        self.config_start_init(False, True)
>>>>>>> 0f7a43ef

    def test_start_auth(self):
        self.config_start_init(True, False)

<<<<<<< HEAD
    # Checks the components started when starting both auth and resolver process
    def test_start_both(self):
        # Create BoB and ensure correct initialization
        bob = MockBob()
        self.check_preconditions(bob)

        # Start components and check what was started
        bob.cfg_start_auth = True
        bob.cfg_start_resolver = True

        bob.start_all_components()

        self.check_started_both(bob)
=======
    def test_start_both(self):
        self.config_start_init(True, True)
>>>>>>> 0f7a43ef

    def test_config_start(self):
        """
        Test that the configuration starts and stops components according
        to configuration changes.
        """

        # Create BoB and ensure correct initialization
        bob = MockBob()
        self.check_preconditions(bob)

<<<<<<< HEAD
        # Start components (nothing much should be started, as in
        # test_start_none)
        bob.cfg_start_auth = False
        bob.cfg_start_resolver = False

        bob.start_all_components()
=======
        bob.start_all_processes()
>>>>>>> 0f7a43ef
        bob.runnable = True
        bob._BoB_started = True
        bob.config_handler(self.construct_config(False, False))
        self.check_started_none(bob)

        # Enable both at once
        bob.config_handler(self.construct_config(True, True))
        self.check_started_both(bob)

        # Not touched by empty change
        bob.config_handler({})
        self.check_started_both(bob)

        # Not touched by change to the same configuration
        bob.config_handler(self.construct_config(True, True))
        self.check_started_both(bob)

        # Turn them both off again
        bob.config_handler(self.construct_config(False, False))
        self.check_started_none(bob)

        # Not touched by empty change
        bob.config_handler({})
        self.check_started_none(bob)

        # Not touched by change to the same configuration
        bob.config_handler(self.construct_config(False, False))
        self.check_started_none(bob)

        # Start and stop auth separately
        bob.config_handler(self.construct_config(True, False))
        self.check_started_auth(bob)

        bob.config_handler(self.construct_config(False, False))
        self.check_started_none(bob)

        # Start and stop resolver separately
        bob.config_handler(self.construct_config(False, True))
        self.check_started_resolver(bob)

        bob.config_handler(self.construct_config(False, False))
        self.check_started_none(bob)

        # Alternate
        bob.config_handler(self.construct_config(True, False))
        self.check_started_auth(bob)

        bob.config_handler(self.construct_config(False, True))
        self.check_started_resolver(bob)

        bob.config_handler(self.construct_config(True, False))
        self.check_started_auth(bob)

    def test_config_start_once(self):
        """
        Tests that a process is started only once.
        """
        # Create BoB and ensure correct initialization
        bob = MockBob()
        self.check_preconditions(bob)

<<<<<<< HEAD
        # Start components (both)
        bob.cfg_start_auth = True
        bob.cfg_start_resolver = True

        bob.start_all_components()
=======
        bob.start_all_processes()
        bob._BoB_started = True
>>>>>>> 0f7a43ef
        bob.runnable = True
        bob.config_handler(self.construct_config(True, True))
        self.check_started_both(bob)

        bob.start_auth = lambda: self.fail("Started auth again")
        bob.start_xfrout = lambda: self.fail("Started xfrout again")
        bob.start_xfrin = lambda: self.fail("Started xfrin again")
        bob.start_zonemgr = lambda: self.fail("Started zonemgr again")
        bob.start_resolver = lambda: self.fail("Started resolver again")

        # Send again we want to start them. Should not do it, as they are.
        bob.config_handler(self.construct_config(True, True))

    def test_config_not_started_early(self):
        """
        Test that components are not started by the config handler before
        startup.
        """
        bob = MockBob()
        self.check_preconditions(bob)

        bob.start_auth = lambda: self.fail("Started auth again")
        bob.start_xfrout = lambda: self.fail("Started xfrout again")
        bob.start_xfrin = lambda: self.fail("Started xfrin again")
        bob.start_zonemgr = lambda: self.fail("Started zonemgr again")
        bob.start_resolver = lambda: self.fail("Started resolver again")

        bob.config_handler({'start_auth': True, 'start_resolver': True})

    # Checks that DHCP (v4 and v6) components are started when expected
    def test_start_dhcp(self):

        # Create BoB and ensure correct initialization
        bob = MockBob()
        self.check_preconditions(bob)

<<<<<<< HEAD
        # don't care about DNS stuff
        bob.cfg_start_auth = False
        bob.cfg_start_resolver = False

        # v4 and v6 disabled
        bob.cfg_start_dhcp6 = False
        bob.cfg_start_dhcp4 = False
        bob.start_all_components()
=======
        bob.start_all_processes()
        bob._BoB_started = True
        bob.runnable = True
        bob.config_handler(self.construct_config(False, False))
>>>>>>> 0f7a43ef
        self.check_started_dhcp(bob, False, False)

    def test_start_dhcp_v6only(self):
        # Create BoB and ensure correct initialization
        bob = MockBob()
        self.check_preconditions(bob)
        # v6 only enabled
<<<<<<< HEAD
        bob.cfg_start_dhcp6 = True
        bob.cfg_start_dhcp4 = False
        bob.start_all_components()
=======
        bob.start_all_processes()
        bob.runnable = True
        bob._BoB_started = True
        config = self.construct_config(False, False)
        config['components']['b10-dhcp6'] = { 'kind': 'needed',
                                              'address': 'Dhcp6' }
        bob.config_handler(config)
>>>>>>> 0f7a43ef
        self.check_started_dhcp(bob, False, True)

        # uncomment when dhcpv4 becomes implemented
        # v4 only enabled
        #bob.cfg_start_dhcp6 = False
        #bob.cfg_start_dhcp4 = True
        #self.check_started_dhcp(bob, True, False)

        # both v4 and v6 enabled
        #bob.cfg_start_dhcp6 = True
        #bob.cfg_start_dhcp4 = True
        #self.check_started_dhcp(bob, True, True)

class MockComponent:
    def __init__(self, name, pid):
        self.name = lambda: name
        self.pid = lambda: pid


class TestBossCmd(unittest.TestCase):
    def test_ping(self):
        """
        Confirm simple ping command works.
        """
        bob = MockBob()
        answer = bob.command_handler("ping", None)
        self.assertEqual(answer, {'result': [0, 'pong']})

    def test_show_processes_empty(self):
        """
        Confirm getting a list of processes works.
        """
        bob = MockBob()
        answer = bob.command_handler("show_processes", None)
        self.assertEqual(answer, {'result': [0, []]})

    def test_show_processes(self):
        """
        Confirm getting a list of processes works.
        """
        bob = MockBob()
        bob.register_process(1, MockComponent('first', 1))
        bob.register_process(2, MockComponent('second', 2))
        answer = bob.command_handler("show_processes", None)
        processes = [[1, 'first'],
                     [2, 'second']]
        self.assertEqual(answer, {'result': [0, processes]})

class TestParseArgs(unittest.TestCase):
    """
    This tests parsing of arguments of the bind10 master process.
    """
    #TODO: Write tests for the original parsing, bad options, etc.
    def test_no_opts(self):
        """
        Test correct default values when no options are passed.
        """
        options = parse_args([], TestOptParser)
        self.assertEqual(None, options.data_path)
        self.assertEqual(None, options.config_file)
        self.assertEqual(None, options.cmdctl_port)

    def test_data_path(self):
        """
        Test it can parse the data path.
        """
        self.assertRaises(OptsError, parse_args, ['-p'], TestOptParser)
        self.assertRaises(OptsError, parse_args, ['--data-path'],
                          TestOptParser)
        options = parse_args(['-p', '/data/path'], TestOptParser)
        self.assertEqual('/data/path', options.data_path)
        options = parse_args(['--data-path=/data/path'], TestOptParser)
        self.assertEqual('/data/path', options.data_path)

    def test_config_filename(self):
        """
        Test it can parse the config switch.
        """
        self.assertRaises(OptsError, parse_args, ['-c'], TestOptParser)
        self.assertRaises(OptsError, parse_args, ['--config-file'],
                          TestOptParser)
        options = parse_args(['-c', 'config-file'], TestOptParser)
        self.assertEqual('config-file', options.config_file)
        options = parse_args(['--config-file=config-file'], TestOptParser)
        self.assertEqual('config-file', options.config_file)

    def test_cmdctl_port(self):
        """
        Test it can parse the command control port.
        """
        self.assertRaises(OptsError, parse_args, ['--cmdctl-port=abc'],
                                                TestOptParser)
        self.assertRaises(OptsError, parse_args, ['--cmdctl-port=100000000'],
                                                TestOptParser)
        self.assertRaises(OptsError, parse_args, ['--cmdctl-port'],
                          TestOptParser)
        options = parse_args(['--cmdctl-port=1234'], TestOptParser)
        self.assertEqual(1234, options.cmdctl_port)

    def test_brittle(self):
        """
        Test we can use the "brittle" flag.
        """
        options = parse_args([], TestOptParser)
        self.assertFalse(options.brittle)
        options = parse_args(['--brittle'], TestOptParser)
        self.assertTrue(options.brittle)

class TestPIDFile(unittest.TestCase):
    def setUp(self):
        self.pid_file = '@builddir@' + os.sep + 'bind10.pid'
        if os.path.exists(self.pid_file):
            os.unlink(self.pid_file)

    def tearDown(self):
        if os.path.exists(self.pid_file):
            os.unlink(self.pid_file)

    def check_pid_file(self):
        # dump PID to the file, and confirm the content is correct
        dump_pid(self.pid_file)
        my_pid = os.getpid()
        self.assertEqual(my_pid, int(open(self.pid_file, "r").read()))

    def test_dump_pid(self):
        self.check_pid_file()

        # make sure any existing content will be removed
        open(self.pid_file, "w").write('dummy data\n')
        self.check_pid_file()

    def test_unlink_pid_file_notexist(self):
        dummy_data = 'dummy_data\n'
        open(self.pid_file, "w").write(dummy_data)
        unlink_pid_file("no_such_pid_file")
        # the file specified for unlink_pid_file doesn't exist,
        # and the original content of the file should be intact.
        self.assertEqual(dummy_data, open(self.pid_file, "r").read())

    def test_dump_pid_with_none(self):
        # Check the behavior of dump_pid() and unlink_pid_file() with None.
        # This should be no-op.
        dump_pid(None)
        self.assertFalse(os.path.exists(self.pid_file))

        dummy_data = 'dummy_data\n'
        open(self.pid_file, "w").write(dummy_data)
        unlink_pid_file(None)
        self.assertEqual(dummy_data, open(self.pid_file, "r").read())

    def test_dump_pid_failure(self):
        # the attempt to open file will fail, which should result in exception.
        self.assertRaises(IOError, dump_pid,
                          'nonexistent_dir' + os.sep + 'bind10.pid')

# TODO: Do we want brittle mode? Probably yes. So we need to re-enable to after that.
@unittest.skip("Brittle mode temporarily broken")
class TestBrittle(unittest.TestCase):
    def test_brittle_disabled(self):
        bob = MockBob()
        bob.start_all_components()
        bob.runnable = True

        bob.reap_children()
        self.assertTrue(bob.runnable)

    def simulated_exit(self):
        ret_val = self.exit_info
        self.exit_info = (0, 0)
        return ret_val

    def test_brittle_enabled(self):
        bob = MockBob()
        bob.start_all_components()
        bob.runnable = True

        bob.brittle = True
        self.exit_info = (5, 0)
        bob._get_process_exit_status = self.simulated_exit

        old_stdout = sys.stdout
        sys.stdout = open("/dev/null", "w")
        bob.reap_children()
        sys.stdout = old_stdout
        self.assertFalse(bob.runnable)

class TestBossComponents(unittest.TestCase):
    """
    Test the boss propagates component configuration properly to the
    component configurator and acts sane.
    """
    def setUp(self):
        self.__param = None
        self.__called = False
        self.__compconfig = {
            'comp': {
                'kind': 'needed',
                'process': 'cat'
            }
        }

    def __unary_hook(self, param):
        """
        A hook function that stores the parameter for later examination.
        """
        self.__param = param

    def __nullary_hook(self):
        """
        A hook function that notes down it was called.
        """
        self.__called = True

    def __check_core(self, config):
        """
        A function checking that the config contains parts for the valid
        core component configuration.
        """
        self.assertIsNotNone(config)
        for component in ['sockcreator', 'msgq', 'cfgmgr']:
            self.assertTrue(component in config)
            self.assertEqual(component, config[component]['special'])
            self.assertEqual('core', config[component]['kind'])

    def __check_extended(self, config):
        """
        This checks that the config contains the core and one more component.
        """
        self.__check_core(config)
        self.assertTrue('comp' in config)
        self.assertEqual('cat', config['comp']['process'])
        self.assertEqual('needed', config['comp']['kind'])
        self.assertEqual(4, len(config))

    def test_correct_run(self):
        """
        Test the situation when we run in usual scenario, nothing fails,
        we just start, reconfigure and then stop peacefully.
        """
        bob = MockBob()
        # Start it
        orig = bob._component_configurator.startup
        bob._component_configurator.startup = self.__unary_hook
        bob.start_all_processes()
        bob._component_configurator.startup = orig
        self.__check_core(self.__param)
        self.assertEqual(3, len(self.__param))

        # Reconfigure it
        self.__param = None
        orig = bob._component_configurator.reconfigure
        bob._component_configurator.reconfigure = self.__unary_hook
        # Otherwise it does not work
        bob.runnable = True
        bob.config_handler({'components': self.__compconfig})
        self.__check_extended(self.__param)
        currconfig = self.__param
        # If we reconfigure it, but it does not contain the components part,
        # nothing is called
        bob.config_handler({})
        self.assertEqual(self.__param, currconfig)
        self.__param = None
        bob._component_configurator.reconfigure = orig
        # Check a configuration that messes up the core components is rejected.
        compconf = dict(self.__compconfig)
        compconf['msgq'] = { 'process': 'echo' }
        result = bob.config_handler({'components': compconf})
        # Check it rejected it
        self.assertEqual(1, result['result'][0])

        # We can't call shutdown, that one relies on the stuff in main
        # We check somewhere else that the shutdown is actually called
        # from there (the test_kills).

    def test_kills(self):
        """
        Test that the boss kills processes which don't want to stop.
        """
        bob = MockBob()
        killed = []
        class ImmortalComponent:
            """
            An immortal component. It does not stop when it is told so
            (anyway it is not told so). It does not die if it is killed
            the first time. It dies only when killed forcefully.
            """
            def kill(self, forcefull=False):
                killed.append(forcefull)
                if forcefull:
                    bob.processes = {}
            def pid(self):
                return 1
            def name(self):
                return "Immortal"
        bob.processes = {}
        bob.register_process(1, ImmortalComponent())

        # While at it, we check the configurator shutdown is actually called
        orig = bob._component_configurator.shutdown
        bob._component_configurator.shutdown = self.__nullary_hook
        self.__called = False

        bob.shutdown()

        self.assertEqual([False, True], killed)
        self.assertTrue(self.__called)

        bob._component_configurator.shutdown = orig

    def test_component_shutdown(self):
        """
        Test the component_shutdown sets all variables accordingly.
        """
        bob = MockBob()
        self.assertRaises(Exception, bob.component_shutdown, 1)
        self.assertEqual(1, bob.exitcode)
        bob._BoB__started = True
        bob.runnable = True
        bob.component_shutdown(2)
        self.assertEqual(2, bob.exitcode)
        self.assertFalse(bob.runnable)

    def test_init_config(self):
        """
        Test initial configuration is loaded.
        """
        bob = MockBob()
        # Start it
        bob._component_configurator.reconfigure = self.__unary_hook
        # We need to return the original read_bind10_config
        bob._read_bind10_config = lambda: BoB._read_bind10_config(bob)
        # And provide a session to read the data from
        class CC:
            pass
        bob.ccs = CC()
        bob.ccs.get_full_config = lambda: {'components': self.__compconfig}
        bob.start_all_processes()
        self.__check_extended(self.__param)

if __name__ == '__main__':
    # store os.environ for test_unchanged_environment
    original_os_environ = copy.deepcopy(os.environ)
    isc.log.resetUnitTestRootLogger()
    unittest.main()<|MERGE_RESOLUTION|>--- conflicted
+++ resolved
@@ -468,33 +468,6 @@
         self.assertEqual(v6, bob.dhcp6)
         self.check_environment_unchanged()
 
-<<<<<<< HEAD
-    # Checks the components started when starting neither auth nor resolver
-    # is specified.
-    def test_start_none(self):
-        # Create BoB and ensure correct initialization
-        bob = MockBob()
-        self.check_preconditions(bob)
-
-        # Start components and check what was started
-        bob.cfg_start_auth = False
-        bob.cfg_start_resolver = False
-
-        bob.start_all_components()
-        self.check_started_none(bob)
-
-    # Checks the components started when starting only the auth process
-    def test_start_auth(self):
-        # Create BoB and ensure correct initialization
-        bob = MockBob()
-        self.check_preconditions(bob)
-
-        # Start components and check what was started
-        bob.cfg_start_auth = True
-        bob.cfg_start_resolver = False
-
-        bob.start_all_components()
-=======
     def construct_config(self, start_auth, start_resolver):
         # The things that are common, not turned on an off
         config = {}
@@ -531,52 +504,21 @@
         bob.start_ccsession = lambda _: start_ccsession()
         # We need to return the original _read_bind10_config
         bob._read_bind10_config = lambda: BoB._read_bind10_config(bob)
-        bob.start_all_processes()
+        bob.start_all_components()
         self.check_started(bob, True, start_auth, start_resolver)
         self.check_environment_unchanged()
->>>>>>> 0f7a43ef
 
     def test_start_none(self):
         self.config_start_init(False, False)
 
-<<<<<<< HEAD
-    # Checks the components started when starting only the resolver process
-    def test_start_resolver(self):
-        # Create BoB and ensure correct initialization
-        bob = MockBob()
-        self.check_preconditions(bob)
-
-        # Start components and check what was started
-        bob.cfg_start_auth = False
-        bob.cfg_start_resolver = True
-
-        bob.start_all_components()
-=======
     def test_start_resolver(self):
         self.config_start_init(False, True)
->>>>>>> 0f7a43ef
 
     def test_start_auth(self):
         self.config_start_init(True, False)
 
-<<<<<<< HEAD
-    # Checks the components started when starting both auth and resolver process
-    def test_start_both(self):
-        # Create BoB and ensure correct initialization
-        bob = MockBob()
-        self.check_preconditions(bob)
-
-        # Start components and check what was started
-        bob.cfg_start_auth = True
-        bob.cfg_start_resolver = True
-
-        bob.start_all_components()
-
-        self.check_started_both(bob)
-=======
     def test_start_both(self):
         self.config_start_init(True, True)
->>>>>>> 0f7a43ef
 
     def test_config_start(self):
         """
@@ -588,16 +530,7 @@
         bob = MockBob()
         self.check_preconditions(bob)
 
-<<<<<<< HEAD
-        # Start components (nothing much should be started, as in
-        # test_start_none)
-        bob.cfg_start_auth = False
-        bob.cfg_start_resolver = False
-
         bob.start_all_components()
-=======
-        bob.start_all_processes()
->>>>>>> 0f7a43ef
         bob.runnable = True
         bob._BoB_started = True
         bob.config_handler(self.construct_config(False, False))
@@ -653,22 +586,15 @@
 
     def test_config_start_once(self):
         """
-        Tests that a process is started only once.
+        Tests that a component is started only once.
         """
         # Create BoB and ensure correct initialization
         bob = MockBob()
         self.check_preconditions(bob)
 
-<<<<<<< HEAD
-        # Start components (both)
-        bob.cfg_start_auth = True
-        bob.cfg_start_resolver = True
-
         bob.start_all_components()
-=======
-        bob.start_all_processes()
+
         bob._BoB_started = True
->>>>>>> 0f7a43ef
         bob.runnable = True
         bob.config_handler(self.construct_config(True, True))
         self.check_started_both(bob)
@@ -705,21 +631,10 @@
         bob = MockBob()
         self.check_preconditions(bob)
 
-<<<<<<< HEAD
-        # don't care about DNS stuff
-        bob.cfg_start_auth = False
-        bob.cfg_start_resolver = False
-
-        # v4 and v6 disabled
-        bob.cfg_start_dhcp6 = False
-        bob.cfg_start_dhcp4 = False
         bob.start_all_components()
-=======
-        bob.start_all_processes()
         bob._BoB_started = True
         bob.runnable = True
         bob.config_handler(self.construct_config(False, False))
->>>>>>> 0f7a43ef
         self.check_started_dhcp(bob, False, False)
 
     def test_start_dhcp_v6only(self):
@@ -727,19 +642,13 @@
         bob = MockBob()
         self.check_preconditions(bob)
         # v6 only enabled
-<<<<<<< HEAD
-        bob.cfg_start_dhcp6 = True
-        bob.cfg_start_dhcp4 = False
         bob.start_all_components()
-=======
-        bob.start_all_processes()
         bob.runnable = True
         bob._BoB_started = True
         config = self.construct_config(False, False)
         config['components']['b10-dhcp6'] = { 'kind': 'needed',
                                               'address': 'Dhcp6' }
         bob.config_handler(config)
->>>>>>> 0f7a43ef
         self.check_started_dhcp(bob, False, True)
 
         # uncomment when dhcpv4 becomes implemented
@@ -983,7 +892,7 @@
         # Start it
         orig = bob._component_configurator.startup
         bob._component_configurator.startup = self.__unary_hook
-        bob.start_all_processes()
+        bob.start_all_components()
         bob._component_configurator.startup = orig
         self.__check_core(self.__param)
         self.assertEqual(3, len(self.__param))
@@ -1016,7 +925,7 @@
 
     def test_kills(self):
         """
-        Test that the boss kills processes which don't want to stop.
+        Test that the boss kills components which don't want to stop.
         """
         bob = MockBob()
         killed = []
@@ -1029,12 +938,12 @@
             def kill(self, forcefull=False):
                 killed.append(forcefull)
                 if forcefull:
-                    bob.processes = {}
+                    bob.components = {}
             def pid(self):
                 return 1
             def name(self):
                 return "Immortal"
-        bob.processes = {}
+        bob.components = {}
         bob.register_process(1, ImmortalComponent())
 
         # While at it, we check the configurator shutdown is actually called
@@ -1076,7 +985,7 @@
             pass
         bob.ccs = CC()
         bob.ccs.get_full_config = lambda: {'components': self.__compconfig}
-        bob.start_all_processes()
+        bob.start_all_components()
         self.__check_extended(self.__param)
 
 if __name__ == '__main__':
