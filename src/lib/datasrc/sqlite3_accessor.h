// Copyright (C) 2011  Internet Systems Consortium, Inc. ("ISC")
//
// Permission to use, copy, modify, and/or distribute this software for any
// purpose with or without fee is hereby granted, provided that the above
// copyright notice and this permission notice appear in all copies.
//
// THE SOFTWARE IS PROVIDED "AS IS" AND ISC DISCLAIMS ALL WARRANTIES WITH
// REGARD TO THIS SOFTWARE INCLUDING ALL IMPLIED WARRANTIES OF MERCHANTABILITY
// AND FITNESS.  IN NO EVENT SHALL ISC BE LIABLE FOR ANY SPECIAL, DIRECT,
// INDIRECT, OR CONSEQUENTIAL DAMAGES OR ANY DAMAGES WHATSOEVER RESULTING FROM
// LOSS OF USE, DATA OR PROFITS, WHETHER IN AN ACTION OF CONTRACT, NEGLIGENCE
// OR OTHER TORTIOUS ACTION, ARISING OUT OF OR IN CONNECTION WITH THE USE OR
// PERFORMANCE OF THIS SOFTWARE.


#ifndef __DATASRC_SQLITE3_ACCESSOR_H
#define __DATASRC_SQLITE3_ACCESSOR_H

#include <datasrc/database.h>
#include <datasrc/data_source.h>

#include <exceptions/exceptions.h>

#include <boost/enable_shared_from_this.hpp>
#include <boost/scoped_ptr.hpp>
#include <string>

#include <cc/data.h>

namespace isc {
namespace dns {
class RRClass;
}

namespace datasrc {

/**
 * \brief Low-level database error
 *
 * This exception is thrown when the SQLite library complains about something.
 * It might mean corrupt database file, invalid request or that something is
 * rotten in the library.
 */
class SQLite3Error : public DataSourceError {
public:
    SQLite3Error(const char* file, size_t line, const char* what) :
        DataSourceError(file, line, what) {}
<<<<<<< HEAD
=======
};

/**
 * \brief Too Much Data
 *
 * Thrown if a query expecting a certain number of rows back returned too
 * many rows.
 */
class TooMuchData : public DataSourceError {
public:
    TooMuchData(const char* file, size_t line, const char* what) :
        DataSourceError(file, line, what) {}
};

/**
 * \brief Too Little Data
 *
 * Thrown if a query expecting a certain number of rows back returned too
 * few rows (including none).
 */
class TooLittleData : public DataSourceError {
public:
    TooLittleData(const char* file, size_t line, const char* what) :
        DataSourceError(file, line, what) {}
>>>>>>> 9f89f07a
};

/**
 * \brief Too Much Data
 *
 * Thrown if a query expecting a certain number of rows back returned too
 * many rows.
 */
class TooMuchData : public DataSourceError {
public:
    TooMuchData(const char* file, size_t line, const char* what) :
        DataSourceError(file, line, what) {}
};

/**
 * \brief Too Little Data
 *
 * Thrown if a query expecting a certain number of rows back returned too
 * few rows (including none).
 */
class TooLittleData : public DataSourceError {
public:
    TooLittleData(const char* file, size_t line, const char* what) :
        DataSourceError(file, line, what) {}
};


struct SQLite3Parameters;

/**
 * \brief Concrete implementation of DatabaseAccessor for SQLite3 databases
 *
 * This opens one database file with our schema and serves data from there.
 * According to the design, it doesn't interpret the data in any way, it just
 * provides unified access to the DB.
 */
class SQLite3Accessor : public DatabaseAccessor,
    public boost::enable_shared_from_this<SQLite3Accessor> {
public:
    /**
     * \brief Constructor
     *
     * This opens the database and becomes ready to serve data from there.
     *
     * \exception SQLite3Error will be thrown if the given database file
     * doesn't work (it is broken, doesn't exist and can't be created, etc).
     *
     * \param filename The database file to be used.
     * \param rrclass Textual representation of RR class ("IN", "CH", etc),
     *     specifying which class of data it should serve (while the database
     *     file can contain multiple classes of data, a single accessor can
     *     work with only one class).
     */
    SQLite3Accessor(const std::string& filename, const std::string& rrclass);

    /**
     * \brief Destructor
     *
     * Closes the database.
     */
    ~SQLite3Accessor();

    /// This implementation internally opens a new sqlite3 database for the
    /// same file name specified in the constructor of the original accessor.
    virtual boost::shared_ptr<DatabaseAccessor> clone();

    /**
     * \brief Look up a zone
     *
     * This implements the getZone from DatabaseAccessor and looks up a zone
     * in the data. It looks for a zone with the exact given origin and class
     * passed to the constructor.
     *
     * \exception SQLite3Error if something about the database is broken.
     *
     * \param name The (fully qualified) domain name of zone to look up
     * \return The pair contains if the lookup was successful in the first
     *     element and the zone id in the second if it was.
     */
    virtual std::pair<bool, int> getZone(const std::string& name) const;

    /** \brief Look up all resource records for a name
     *
     * This implements the getRecords() method from DatabaseAccessor
     *
     * \exception SQLite3Error if there is an sqlite3 error when performing
     *                         the query
     *
     * \param name the name to look up
     * \param id the zone id, as returned by getZone()
     * \param subdomains Match subdomains instead of the name.
     * \return Iterator that contains all records with the given name
     */
    virtual IteratorContextPtr getRecords(const std::string& name,
                                          int id,
                                          bool subdomains = false) const;

    /** \brief Look up all resource records for a zone
     *
     * This implements the getRecords() method from DatabaseAccessor
     *
     * \exception SQLite3Error if there is an sqlite3 error when performing
     *                         the query
     *
     * \param id the zone id, as returned by getZone()
     * \return Iterator that contains all records in the given zone
     */
    virtual IteratorContextPtr getAllRecords(int id) const;

    /** \brief Creates an iterator context for a set of differences.
     *
     * Implements the getDiffs() method from DatabaseAccessor
     *
     * \exception NoSuchSerial if either of the versions do not exist in
     *            the difference table.
     * \exception SQLite3Error if there is an sqlite3 error when performing
     *            the query
     *
     * \param id The ID of the zone, returned from getZone().
     * \param start The SOA serial number of the version of the zone from
     *        which the difference sequence should start.
     * \param end The SOA serial number of the version of the zone at which
     *        the difference sequence should end.
     *
     * \return Iterator containing difference records.
     */
    virtual IteratorContextPtr
    getDiffs(int id, uint32_t start, uint32_t end) const;


    virtual std::pair<bool, int> startUpdateZone(const std::string& zone_name,
                                                 bool replace);

    virtual void startTransaction();

    /// \note we are quite impatient here: it's quite possible that the COMMIT
    /// fails due to other process performing SELECT on the same database
    /// (consider the case where COMMIT is done by xfrin or dynamic update
    /// server while an authoritative server is busy reading the DB).
    /// In a future version we should probably need to introduce some retry
    /// attempt and/or increase timeout before giving up the COMMIT, even
    /// if it still doesn't guarantee 100% success.  Right now this
    /// implementation throws a \c DataSourceError exception in such a case.
    virtual void commit();

    /// \note In SQLite3 rollback can fail if there's another unfinished
    /// statement is performed for the same database structure.
    /// Although it's not expected to happen in our expected usage, it's not
    /// guaranteed to be prevented at the API level.  If it ever happens, this
    /// method throws a \c DataSourceError exception.  It should be
    /// considered a bug of the higher level application program.
    virtual void rollback();

    virtual void addRecordToZone(
        const std::string (&columns)[ADD_COLUMN_COUNT]);

    virtual void deleteRecordInZone(
        const std::string (&params)[DEL_PARAM_COUNT]);

    /// This derived version of the method prepares an SQLite3 statement
    /// for adding the diff first time it's called, and if it fails throws
    // an \c SQLite3Error exception.
    virtual void addRecordDiff(
        int zone_id, uint32_t serial, DiffOperation operation,
        const std::string (&params)[DIFF_PARAM_COUNT]);

    // A short term method for tests until we implement more complete
    // API to retrieve diffs (#1330).  It returns all records of the diffs
    // table whose zone_id column is identical to the given value.
    // Since this is a short term workaround, it ignores some corner cases
    // (such as an SQLite3 execution failure) and is not very efficient,
    // in favor of brevity.  Once #1330 is completed, this method must be
    // removed, and the tests using this method must be rewritten using the
    // official API.
    std::vector<std::vector<std::string> > getRecordDiff(int zone_id);

    /// The SQLite3 implementation of this method returns a string starting
    /// with a fixed prefix of "sqlite3_" followed by the DB file name
    /// removing any path name.  For example, for the DB file
    /// /somewhere/in/the/system/bind10.sqlite3, this method will return
    /// "sqlite3_bind10.sqlite3".
    virtual const std::string& getDBName() const { return (database_name_); }

    /// \brief Concrete implementation of the pure virtual method
    virtual std::string findPreviousName(int zone_id, const std::string& rname)
        const;

private:
    /// \brief Private database data
    boost::scoped_ptr<SQLite3Parameters> dbparameters_;
    /// \brief The filename of the DB (necessary for clone())
    const std::string filename_;
    /// \brief The class for which the queries are done
    const std::string class_;
    /// \brief Database name
    const std::string database_name_;

    /// \brief Opens the database
    void open(const std::string& filename);
    /// \brief Closes the database
    void close();

    /// \brief SQLite3 implementation of IteratorContext for all records
    class Context;
    friend class Context;
    /// \brief SQLite3 implementation of IteratorContext for differences
    class DiffContext;
    friend class DiffContext;
};

/// \brief Creates an instance of the SQlite3 datasource client
///
/// Currently the configuration passed here must be a MapElement, containing
/// one item called "database_file", whose value is a string
///
/// This configuration setup is currently under discussion and will change in
/// the near future.
///
/// \param config The configuration for the datasource instance
/// \param error This string will be set to an error message if an error occurs
///              during initialization
/// \return An instance of the sqlite3 datasource client, or NULL if there was
///         an error
extern "C" DataSourceClient* createInstance(isc::data::ConstElementPtr config,
                                            std::string& error);

/// \brief Destroy the instance created by createInstance()
extern "C" void destroyInstance(DataSourceClient* instance);

}
}

#endif  // __DATASRC_SQLITE3_CONNECTION_H

// Local Variables:
// mode: c++
// End:<|MERGE_RESOLUTION|>--- conflicted
+++ resolved
@@ -45,8 +45,6 @@
 public:
     SQLite3Error(const char* file, size_t line, const char* what) :
         DataSourceError(file, line, what) {}
-<<<<<<< HEAD
-=======
 };
 
 /**
@@ -71,33 +69,7 @@
 public:
     TooLittleData(const char* file, size_t line, const char* what) :
         DataSourceError(file, line, what) {}
->>>>>>> 9f89f07a
-};
-
-/**
- * \brief Too Much Data
- *
- * Thrown if a query expecting a certain number of rows back returned too
- * many rows.
- */
-class TooMuchData : public DataSourceError {
-public:
-    TooMuchData(const char* file, size_t line, const char* what) :
-        DataSourceError(file, line, what) {}
-};
-
-/**
- * \brief Too Little Data
- *
- * Thrown if a query expecting a certain number of rows back returned too
- * few rows (including none).
- */
-class TooLittleData : public DataSourceError {
-public:
-    TooLittleData(const char* file, size_t line, const char* what) :
-        DataSourceError(file, line, what) {}
-};
-
+};
 
 struct SQLite3Parameters;
 
