--- conflicted
+++ resolved
@@ -316,11 +316,7 @@
 typedef boost::shared_ptr<const ClientList> ConstClientListPtr;
 
 /// \brief Concrete implementation of the ClientList, which is constructed
-<<<<<<< HEAD
 ///     based on configuration.
-=======
-/// based on configuration.
->>>>>>> 90460192
 ///
 /// This is the implementation which is expected to be used in the servers.
 /// However, it is expected most of the code will use it as the ClientList,
