--- conflicted
+++ resolved
@@ -1,3 +1,11 @@
+<!--
+ - Copyright (C) 2014-2018 Internet Systems Consortium, Inc. ("ISC")
+ -
+ - This Source Code Form is subject to the terms of the Mozilla Public
+ - License, v. 2.0. If a copy of the MPL was not distributed with this
+ - file, You can obtain one at http://mozilla.org/MPL/2.0/.
+-->
+
 <!-- Converted by db4-upgrade version 1.1 -->
 <chapter xmlns="http://docbook.org/ns/docbook" version="5.0" xml:id="installation">
     <title>Installation</title>
@@ -106,19 +114,11 @@
           on the system:</para>
           <itemizedlist>
             <listitem>
-<<<<<<< HEAD
                 <para>Boost C++ Libraries
-          (<ulink url="http://www.boost.org/"/>).
+          (<uri xmlns:xlink="http://www.w3.org/1999/xlink" xlink:href="http://www.boost.org/">http://www.boost.org/</uri>).
           The oldest Boost version used for testing is 1.57 (it may work with
           older versions). Boost system library is required.  Building boost
           header only is no longer recommended.
-=======
-                <para>Boost build-time headers
-          (<uri xmlns:xlink="http://www.w3.org/1999/xlink" xlink:href="http://www.boost.org/">http://www.boost.org/</uri>).
-          At least Boost version 1.41 is required.
-          When header-only Boost error code is not available or wanted, the
-          Boost system library is required too.
->>>>>>> 00f4b5b0
         </para>
         </listitem>
 
@@ -196,15 +196,11 @@
 
         </itemizedlist>
 
-<<<<<<< HEAD
-=======
         <para>
           Visit the user-contributed wiki at
-          <uri xmlns:xlink="http://www.w3.org/1999/xlink" xlink:href="http://kea.isc.org/wiki/SystemSpecificNotes">http://kea.isc.org/wiki/SystemSpecificNotes</uri>
+          <uri xmlns:xlink="http://www.w3.org/1999/xlink" xlink:href="http://kea.isc.org/wiki/Install">http://kea.isc.org/wiki/Install</uri>
           for system-specific installation tips.
         </para>
-
->>>>>>> 00f4b5b0
     </section>
 
     <section xml:id="install">
@@ -276,7 +272,7 @@
           your code. Please consult
           <uri xmlns:xlink="http://www.w3.org/1999/xlink" xlink:href="https://help.github.com/articles/fork-a-repo/">https://help.github.com/articles/fork-a-repo/</uri> for help on
           how to fork a Github repository.
-          The <link xmlns:xlink="http://www.w3.org/1999/xlink" xlink:href="http://git.kea.isc.org/~tester/kea/doxygen/">Kea 
+          The <link xmlns:xlink="http://www.w3.org/1999/xlink" xlink:href="http://git.kea.isc.org/~tester/kea/doxygen/">Kea
           Developer's Guide</link> contains more information about the process, as
           well as describing the requirements for contributed code to be accepted by ISC.
         </para>
@@ -449,22 +445,22 @@
           <para>The install step may require superuser privileges.</para>
         </note>
         <para>
-	  If required, run <command>ldconfig</command> as root with
-	  <filename>/usr/local/lib</filename> (or with <replaceable>prefix</replaceable>/lib if
-	  configured with --prefix) in
-	  <filename>/etc/ld.so.conf</filename> (or the relevant linker
-	  cache configuration file for your OS):
-	  <screen>$ <userinput>ldconfig</userinput></screen>
+          If required, run <command>ldconfig</command> as root with
+          <filename>/usr/local/lib</filename> (or with <replaceable>prefix</replaceable>/lib if
+          configured with --prefix) in
+          <filename>/etc/ld.so.conf</filename> (or the relevant linker
+          cache configuration file for your OS):
+          <screen>$ <userinput>ldconfig</userinput></screen>
         </para>
         <note>
           <para>
-	    If you do not run <command>ldconfig</command> where it is
-	    required, you may see errors like the following:
+            If you do not run <command>ldconfig</command> where it is
+            required, you may see errors like the following:
             <screen>
-	      program: error while loading shared libraries: libkea-something.so.1:
-	      cannot open shared object file: No such file or directory
-	    </screen>
-	  </para>
+              program: error while loading shared libraries: libkea-something.so.1:
+              cannot open shared object file: No such file or directory
+            </screen>
+          </para>
         </note>
       </section>
 
@@ -484,10 +480,10 @@
         <varlistentry>
           <term>JSON</term>
           <listitem>
-	    <simpara>JSON is the default configuration backend
-	    that allows Kea to read JSON configuration files from
-	    disk. It does not require any framework and thus is
-	    considered more lightweight. It allows dynamic on-line
+            <simpara>JSON is the default configuration backend
+            that allows Kea to read JSON configuration files from
+            disk. It does not require any framework and thus is
+            considered more lightweight. It allows dynamic on-line
             reconfiguration using Kea API.</simpara>
           </listitem>
         </varlistentry>
@@ -531,7 +527,7 @@
           "configure" step (see <xref linkend="configure"/>), the --with-dhcp-mysql switch
           should be specified:
           <screen><userinput>./configure [other-options] --with-dhcp-mysql</userinput></screen>
-	      If MySQL was not installed in the default location, the location of the MySQL
+              If MySQL was not installed in the default location, the location of the MySQL
           configuration program "mysql_config" should be included with the switch, i.e.
           <screen><userinput>./configure [other-options] --with-dhcp-mysql=<replaceable>path-to-mysql_config</replaceable></userinput></screen>
         </para>
@@ -553,7 +549,7 @@
           "configure" step (see <xref linkend="configure"/>), the --with-dhcp-pgsql switch
           should be specified:
           <screen><userinput>./configure [other-options] --with-dhcp-pgsql</userinput></screen>
-	      If PostgreSQL was not installed in the default location, the location of the PostgreSQL
+              If PostgreSQL was not installed in the default location, the location of the PostgreSQL
           configuration program "pg_config" should be included with the switch, i.e.
           <screen><userinput>./configure [other-options] --with-dhcp-pgsql=<replaceable>path-to-pg_config</replaceable></userinput></screen>
         </para>
