--- conflicted
+++ resolved
@@ -1,4 +1,17 @@
-<<<<<<< HEAD
+695.	[func]		tomek
+	b10-dhcp6 is now able to listen on global IPv6 unicast addresses.
+	(Trac #3195, git 72e601f2a57ab70b25d50877c8e49242739d1c9f)
+
+694.	[bug]		tomek
+	b10-dhcp6 now handles exceptions better when processing initial
+	configuration. In particular, errors with socket binding do not
+	prevent b10-dhcp6 from establishing configuration session anymore.
+	(Trac #3195, git 72e601f2a57ab70b25d50877c8e49242739d1c9f)
+
+693.	[bug]		tomek
+	b10-dhcp6 now handles IPv6 interface enabling correctly.
+	(Trac #3195, git 72e601f2a57ab70b25d50877c8e49242739d1c9f)
+
 692.	[bug]		marcin
 	b10-dhcp4: Fix a bug whereby the Parameter Request List was not parsed
 	by the server and requested DHCPv4 options were not returned to the
@@ -11,21 +24,6 @@
 	tftp-server-name (66) and boot-file-name (67). Also, fixed definition
 	of DHCPv4 option time-offset (2).
 	(Trac #3199, git abcd)
-=======
-6XX.	[func]		tomek
-	b10-dhcp6 is now able to listen on global IPv6 unicast addresses.
-	(Trac #3195, git ABCD)
-
-6XX.	[bug]		tomek
-	b10-dhcp6 now handles exceptions better when processing initial
-	configuration. In particular, errors with socket binding do not
-	prevent b10-dhcp6 from establishing configuration session anymore.
-	(Trac #3195, git ABCD)
-
-6XX.	[bug]		tomek
-	b10-dhcp6 now handles IPv6 interface enabling correctly.
-	(Trac #3195, git ABCD)
->>>>>>> e8c92d45
 
 690.	[bug]		tomek
 	b10-dhcp4: Relay Agent Info option is now echoed back in
