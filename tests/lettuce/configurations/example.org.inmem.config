{
    "version": 3,
    "Logging": {
        "loggers": [{
            "severity": "DEBUG",
            "name": "*",
            "debuglevel": 99
        }]
    },
    "Auth": {
        "listen_on": [{
            "port": 47806,
            "address": "127.0.0.1"
        }]
    },
    "data_sources": {
        "classes": {
            "IN": [
                {
                    "type": "MasterFiles",
                    "cache-enable": true,
                    "params": {
                        "example.org": "data/example.org"
                    }
                }
            ]
        }
    },
<<<<<<< HEAD
    "Init": {
=======
    "Stats": {
        "poll-interval": 1
    },
    "Boss": {
>>>>>>> 9cb4a5e7
        "components": {
            "b10-auth": { "kind": "needed", "special": "auth" },
            "b10-stats": { "address": "Stats", "kind": "dispensable" },
            "b10-cmdctl": { "special": "cmdctl", "kind": "needed" }
        }
    }
}<|MERGE_RESOLUTION|>--- conflicted
+++ resolved
@@ -26,14 +26,10 @@
             ]
         }
     },
-<<<<<<< HEAD
-    "Init": {
-=======
     "Stats": {
         "poll-interval": 1
     },
-    "Boss": {
->>>>>>> 9cb4a5e7
+    "Init": {
         "components": {
             "b10-auth": { "kind": "needed", "special": "auth" },
             "b10-stats": { "address": "Stats", "kind": "dispensable" },
