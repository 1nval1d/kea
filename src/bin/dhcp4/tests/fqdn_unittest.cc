--- conflicted
+++ resolved
@@ -34,18 +34,13 @@
 
 class NameDhcpv4SrvTest : public Dhcpv4SrvTest {
 public:
-<<<<<<< HEAD
-
     // Bit Constants for turning on and off DDNS configuration options.
     static const uint16_t ALWAYS_INCLUDE_FQDN = 1;
     static const uint16_t OVERRIDE_NO_UPDATE = 2;
     static const uint16_t OVERRIDE_CLIENT_UPDATE = 4;
     static const uint16_t REPLACE_CLIENT_NAME = 8;
 
-    NameDhcpv4SrvTest() : Dhcpv4SrvFakeIfaceTest() {
-=======
     NameDhcpv4SrvTest() : Dhcpv4SrvTest() {
->>>>>>> b6c929fa
         srv_ = new NakedDhcpv4Srv(0);
         // Config DDNS to be enabled, all controls off
         enableD2();
@@ -362,6 +357,10 @@
     /// @param response_flags Mask of expected FQDN flags in the response
     void flagVsConfigScenario(const uint8_t client_flags,
                        const uint8_t response_flags) {
+        // Create fake interfaces and open fake sockets.
+        IfaceMgrTestConfig iface_config(true);
+        IfaceMgr::instance().openSockets4();
+
         Pkt4Ptr req = generatePktWithFqdn(DHCPREQUEST, client_flags,
                                           "myhost.example.com.",
                                           Option4ClientFqdn::FULL, true);
@@ -778,6 +777,10 @@
 // to it when DHCPv4 Client FQDN option specifies an empty domain-name  AND
 // ddns updates are disabled.
 TEST_F(NameDhcpv4SrvTest, processRequestEmptyDomainNameDisabled) {
+    // Create fake interfaces and open fake sockets.
+    IfaceMgrTestConfig test_config(true);
+    IfaceMgr::instance().openSockets4();
+
     disableD2();
     Pkt4Ptr req = generatePktWithFqdn(DHCPREQUEST, Option4ClientFqdn::FLAG_S |
                                       Option4ClientFqdn::FLAG_E,
@@ -943,16 +946,13 @@
 // DDNS updates are enabled that the server genenerates a NameChangeRequest
 // to remove entries corresponding to the released lease.
 TEST_F(NameDhcpv4SrvTest, processRequestRelease) {
-<<<<<<< HEAD
+    IfaceMgrTestConfig test_config(true);
+    IfaceMgr::instance().openSockets4();
+
     // Verify the updates are enabled.
     ASSERT_TRUE(CfgMgr::instance().ddnsEnabled());
 
     // Create and process a lease request so we have a lease to release.
-=======
-    IfaceMgrTestConfig test_config(true);
-    IfaceMgr::instance().openSockets4();
-
->>>>>>> b6c929fa
     Pkt4Ptr req = generatePktWithFqdn(DHCPREQUEST, Option4ClientFqdn::FLAG_S |
                                       Option4ClientFqdn::FLAG_E,
                                       "myhost.example.com.",
@@ -991,6 +991,10 @@
 // and DDNS updates are disabled that server does NOT generate a
 // NameChangeRequest to remove entries corresponding to the released lease.
 TEST_F(NameDhcpv4SrvTest, processRequestReleaseUpdatesDisabled) {
+    // Create fake interfaces and open fake sockets.
+    IfaceMgrTestConfig test_config(true);
+    IfaceMgr::instance().openSockets4();
+
     // Disable DDNS.
     disableD2();
     ASSERT_FALSE(CfgMgr::instance().ddnsEnabled());
