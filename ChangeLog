--- conflicted
+++ resolved
@@ -1,10 +1,10 @@
-<<<<<<< HEAD
-4XX.	[func]		tomek
+525.	[func]		tomek
 	b10-dhcp4: DHCPv4 server is now able to parse configuration. It
 	is possible to specify IPv4 subnets with dynamic pools within
 	them. Although configuration is accepted, it is not used yet. This
 	will be implemented shortly.
-=======
+	(Trac #2270, git de29c07129d41c96ee0d5eebdd30a1ea7fb9ac8a)
+
 524.	[func]		tomek
 	b10-dhcp6 is now able to handle RENEW messages. Leases are
 	renewed and REPLY responses are sent back to clients.
@@ -250,7 +250,6 @@
 	(Trac #2340, git 55be177fc4f7537143ab6ef5a728bd44bdf9d783,
 	3e2a372012e633d017a97029d13894e743199741 and commits before it
 	with [2340] in the commit log)
->>>>>>> 28b18b54
 
 492.	[func]		tomek
 	libdhcpsrv: The DHCP Configuration Manager is now able to store
