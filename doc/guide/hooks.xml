--- conflicted
+++ resolved
@@ -1651,611 +1651,7 @@
       <!-- === lease_cmds ================================================== -->
       <!-- ================================================================= -->
 
-<<<<<<< HEAD
-      <section xml:id="lease-cmds">
-        <title>lease_cmds: Lease Commands</title>
-        <para>
-          This section describes the hook library that offers a number of new
-          commands used to manage leases. Kea provides a way to store lease
-          information in several backends (memfile, MySQL, PostgreSQL and
-          Cassandra). This library provides a unified interface that can
-          manipulate leases in an unified, safe way. In particular, it allows
-          things previously impossible: manipulate leases in memfile while Kea
-          is running, sanity check changes, check lease existence and remove all
-          leases belonging to specific subnet. It can also catch more obscure
-          errors, like adding a lease with subnet-id that does not exist in the
-          configuration or configuring a lease to use an address that is outside
-          of the subnet to which it is supposed to belong.
-          It provides a not programmatic way to manage user contexts
-          associated to leases.
-
-          <note>
-            <para>This library may only be loaded by <command>kea-dhcp4</command>
-            or <command>kea-dhcp6</command> process.
-            </para>
-          </note>
-        </para>
-
-        <para>There are many use cases when an administrative command may be
-        useful: during migration between servers (possibly even between
-        different vendors), when a certain network is being retired, when a
-        device has been disconnected and the sysadmin knows for sure that it
-        will not be coming back. The "get" queries may be useful for automating
-        certain management and monitoring tasks. They can also act as
-        preparatory steps for lease updates and removals.</para>
-
-        <para>
-          This library provides the following commands:
-          <itemizedlist>
-            <listitem>
-              <para><command>lease4-add</command> - adds new IPv4 lease;</para>
-            </listitem>
-            <listitem>
-              <para><command>lease6-add</command> - adds new IPv6 lease;</para>
-            </listitem>
-            <listitem>
-              <para><command>lease4-get</command> - checks if an IPv4 lease with
-              the specified parameters exists and returns it if it does;</para>
-            </listitem>
-            <listitem>
-              <para><command>lease6-get</command> - checks if an IPv6 lease with
-              the specified parameters exists and returns it if it does;</para>
-            </listitem>
-            <listitem>
-              <para><command>lease4-get-all</command> - returns all IPv4 leases
-              or IPv4 leases for specified subnets;</para>
-            </listitem>
-            <listitem>
-              <para><command>lease6-get-all</command> - returns all IPv6 leases
-              or IPv6 leases for specified subnets;</para>
-            </listitem>
-            <listitem>
-              <para><command>lease4-del</command> - attempts to delete an IPv4
-              lease with the specified parameters;</para>
-            </listitem>
-            <listitem>
-              <para><command>lease6-del</command> - attempts to delete an IPv6
-              lease with the specified parameters;</para>
-            </listitem>
-            <listitem>
-              <para><command>lease4-update</command> - updates an IPv4 lease;</para>
-            </listitem>
-            <listitem>
-              <para><command>lease6-update</command> - updates an IPv6 lease;</para>
-            </listitem>
-            <listitem>
-              <para><command>lease4-wipe</command> - removes all leases from a
-              specific IPv4 subnet or all subnets;</para>
-            </listitem>
-            <listitem>
-              <para><command>lease6-wipe</command> - removes all leases from a
-              specific IPv6 subnet or all subnets;</para>
-            </listitem>
-          </itemizedlist>
-
-        </para>
-
-        <para>Lease commands library is part of the open source code and is
-        available to every Kea user.</para>
-
-        <para>
-          All commands are using JSON syntax. They can be issued either using
-          control channel (see <xref linkend="ctrl-channel"/>) or via Control
-          Agent (see <xref linkend="kea-ctrl-agent"/>).
-        </para>
-
-        <para>
-          The library can be loaded in the same way as other hook libraries. It
-          does not take any parameters. It supports both DHCPv4 and DHCPv6
-          servers.
-<screen>
-"Dhcp6": { <userinput>
-    "hooks-libraries": [
-        {
-            "library": "/path/libdhcp_lease_cmds.so"
-        }
-        ...
-    ] </userinput>
-}
-</screen>
-        </para>
-
-        <section>
-          <title>lease4-add, lease6-add commands</title>
-        <para>
-          <command>lease4-add</command> and <command>lease6-add</command>
-          commands allow for the creation of a new lease. Typically Kea creates a lease
-          on its own, when it first sees a new device. However, sometimes it may
-          be convenient to create the lease administratively. The
-          <command>lease4-add</command> command requires at least three
-          parameters: an IPv4 address, a subnet-id and an identifier: hardware
-          (MAC) address. The simplest successful call might look as follows:
-<screen>
-{
-    "command": "lease4-add",
-    "arguments": {
-        "subnet-id": 44,
-        "ip-address": "192.0.2.202",
-        "hw-address": "1a:1b:1c:1d:1e:1f"
-    }
-}
-</screen>
-        </para>
-
-        <para><command>lease6-add</command> command requires four
-        parameters: an IPv6 address, a subnet-id, and IAID value
-        (identity association identifier, a value sent by clients) and
-        a DUID:
-<screen>
-{
-    "command": "lease6-add",
-    "arguments": {
-        "subnet-id": 66,
-        "ip-address": "2001:db8::3",
-        "duid": "1a:1b:1c:1d:1e:1f:20:21:22:23:24",
-        "iaid": 1234
-    }
-}</screen>
-
-<command>lease6-add</command> can be also used to add leases for IPv6
-prefixes. In this case there are two parameters that must be
-specified: type (set to value of "IA_PD") and a prefix
-length. The actual prefix is set using ip-address field. For example,
-to configure a lease for prefix 2001:db8:abcd::/48, the following
-command can be used:
-
-<screen>
-{
-    "command": "lease6-add",
-    "arguments": {
-        "subnet-id": 66,
-        "type": "IA_PD",
-        "ip-address": "2001:db8:abcd::",
-        "prefix-len": 48,
-        "duid": "1a:1b:1c:1d:1e:1f:20:21:22:23:24",
-        "iaid": 1234
-    }
-}</screen>
-
-The commands can take a number of additional optional parameters:
-          <itemizedlist>
-            <listitem>
-              <para><command>valid-lft</command> - specifies the lifetime of the
-              lease, expressed in seconds. If not specified, the value
-              configured in the subnet related to specified subnet-id is
-              used.</para>
-            </listitem>
-            <listitem>
-              <para><command>expire</command> - timestamp of the lease
-              expiration time, expressed in unix format (seconds since 1 Jan
-              1970). If not specified, the default value is now + valid
-              lifetime.</para>
-            </listitem>
-            <listitem>
-              <para><command>fqdn-fwd</command> - specifies whether the lease
-              should be marked as if forward DNS update was conducted. Note this
-              only affects the lease parameter and the actual DNS update will
-              not be conducted at the lease insertion time. If configured, a DNS
-              update to remove the A or AAAA records will be conducted when the
-              lease is removed due to expiration or being released by a
-              client. If not specified, the default value is false. Hostname
-              parameter must be specified in fqdn-fwd is set to true.</para>
-            </listitem>
-            <listitem>
-              <para><command>fqdn-rev</command> - specifies whether the lease
-              should be marked as if reverse DNS update was conducted. Note this
-              only affects the lease parameter and the actual DNS update will
-              not be conducted at the lease insertion time. If configured, a DNS
-              update to remove the PTR record will be conducted when the lease
-              is removed due to expiration or being released by a client. If not
-              specified, the default value is false. Hostname parameter must be
-              specified in fqdn-fwd is set to true.</para>
-            </listitem>
-            <listitem>
-              <para><command>hostname</command> - specifies the hostname to be
-              associated with this lease. Its value must be non-empty if either
-              fqdn-fwd or fwdn-rev are set to true. If not specified, the
-              default value is an empty string.</para>
-            </listitem>
-            <listitem>
-              <para><command>hw-address</command> - hardware (MAC) address can
-              be optionally specified for IPv6 lease. It is mandatory parameter
-              for IPv4 lease.</para>
-            </listitem>
-            <listitem>
-              <para><command>client-id</command> - client identifier is an
-              optional parameter that can be specified for IPv4 lease.</para>
-            </listitem>
-            <listitem>
-              <para><command>preferred-lft</command> - Preferred lifetime is an
-              optional parameter for IPv6 leases. If not specified, the value
-              configured for the subnet corresponding to the specified subnet-id
-              is used. This parameter is not used in IPv4.</para>
-            </listitem>
-            <listitem>
-              <para><command>user-context</command> - specifies the user
-              context to be associated with this lease. It must be a
-              JSON map.</para>
-              </listitem>
-          </itemizedlist>
-        </para>
-
-        <para>Here's an example of more complex lease addition:
-
-<screen>
-{
-    "command": "lease6-add",
-    "arguments": {
-        "subnet-id": 66,
-        "ip-address": "2001:db8::3",
-        "duid": "01:02:03:04:05:06:07:08",
-        "iaid": 1234,
-        "hw-address": "1a:1b:1c:1d:1e:1f",
-        "preferred-lft": 500,
-        "valid-lft": 1000,
-        "expire": 12345678,
-        "fqdn-fwd": true,
-        "fqdn-rev": true,
-        "hostname": "urania.example.org",
-        "user-context": { "version": 1 }
-    }
-}
-</screen>
-        </para>
-
-        <para>
-          The command returns a status that indicates either a success (result
-          0) or a failure (result 1). Failed command always includes text
-          parameter that explains the cause of failure. Example results:
-          <screen>{ "result": 0, "text": "Lease added." }</screen> Example failure:
-          <screen>{ "result": 1, "text": "missing parameter 'ip-address' (&lt;string&gt;:3:19)" }</screen>
-        </para>
-
-
-        <section>
-          <title>lease4-get, lease6-get commands</title>
-          <para><command>lease4-get</command> or <command>lease6-get</command>
-          can be used to query the lease database and retrieve existing
-          leases. There are two types of parameters the
-          <command>lease4-get</command> supports: (address) or (subnet-id,
-          identifier-type, identifier). There are two types for
-          <command>lease6-get</command>: (address,type) or (subnet-id,
-          identifier-type, identifier, IAID, type). The first type of query is
-          used when the address (either IPv4 or IPv6) is known, but the details
-          of the lease aren't. One common use case of this type of query is to
-          find out whether a given address is being used or not. The second
-          query uses identifiers. Currently supported identifiers for leases are:
-          "hw-address" (IPv4 only), "client-id" (IPv4 only) and "duid" (IPv6 only).
-          </para>
-
-          <para>
-            An example <command>lease4-get</command> command for getting a lease
-            by an IPv4 address looks as follows:
-<screen>
-{
-    "command": "lease4-get",
-    "arguments": {
-        "ip-address": "192.0.2.1"
-    }
-}
-</screen>
-          </para>
-
-          <para>An example of the <command>lease6-get</command> query
-          looks as follows:
-<screen>
-{
-  "command": "lease6-get",
-  "arguments": {
-    "ip-address": "2001:db8:1234:ab::",
-    "type": "IA_PD"
-  }
-}</screen>
-          </para>
-
-          <para>An example query by "hw-address" for IPv4 lease looks
-          as follows:
-<screen>
-{
-    "command": "lease4-get",
-    "arguments": {
-        "identifier-type": "hw-address",
-        "identifier": "08:08:08:08:08:08",
-        "subnet-id": 44
-    }
-}</screen>
-
-          </para>
-
-          <para>An example query by "client-id" for IPv4 lease looks
-          as follows:
-<screen>
-{
-    "command": "lease4-get",
-    "arguments": {
-        "identifier-type": "client-id",
-        "identifier": "01:01:02:03:04:05:06",
-        "subnet-id": 44
-    }
-}</screen>
-
-          </para>
-
-          <para>An example query by (subnet-id, identifier-type,
-          identifier, iaid, type) for IPv6 lease looks as follows:
-<screen>
-{
-    "command": "lease4-get",
-    "arguments": {
-        "identifier-type": "duid",
-        "identifier": "08:08:08:08:08:08",
-        "iaid": 1234567,
-        "type": "IA_NA",
-        "subnet-id": 44
-    }
-}</screen>
-The type is an optional parameter. Supported values are: IA_NA
-(non-temporary address) and IA_PD (IPv6 prefix) are supported.
-If not specified, IA_NA is assumed.
-          </para>
-
-          <para><command>leaseX-get</command> returns a result that indicates a
-          result of the operation and lease details, if found. It has one of the
-          following values: 0 (success), 1 (error) or 2 (empty). The empty
-          result means that a query has been completed properly, but the object
-          (a lease in this case) has not been found. The lease parameters, if
-          found, are returned as arguments.
-          </para>
-
-          <para>
-An example result returned when the host was found:
-<screen>{
-  "arguments": {
-    "client-id": "42:42:42:42:42:42:42:42",
-    "cltt": 12345678,
-    "fqdn-fwd": false,
-    "fqdn-rev": true,
-    "hostname": "myhost.example.com.",
-    "hw-address": "08:08:08:08:08:08",
-    "ip-address": "192.0.2.1",
-    "state": 0,
-    "subnet-id": 44,
-    "valid-lft": 3600
-  },
-  "result": 0,
-  "text": "IPv4 lease found."
-}</screen>
-</para>
-
-        </section>
-
-        <section>
-          <title>lease4-get-all, lease6-get-all commands</title>
-          <para><command>lease4-get-all</command> and
-          <command>lease6-get-all</command> are used to retrieve all
-          IPv4 or IPv6 leases or all leases for the specified set of
-          subnets. All leases are returned when there are no arguments
-          specified with the command as in the following example:
-<screen>
-{
-    "command": "lease4-get-all"
-}
-</screen>
-          </para>
-
-          <para>If the arguments are provided, it is expected that they contain
-          "subnets" parameter, being a list of subnet identifiers for which the
-          leases should be returned. For example, in order to retrieve all IPv6
-          leases belonging to the subnets with identifiers 1, 2, 3 and 4:
-<screen>
-{
-    "command": "lease6-get-all",
-    "arguments": {
-        "subnets": [ 1, 2, 3, 4 ]
-    }
-}
-</screen>
-          </para>
-
-          <para>
-            The returned response contains a detailed list of leases in the
-            following format:
-<screen>{
-    "arguments": {
-        "leases": [
-            {
-                "cltt": 12345678,
-                "duid": "42:42:42:42:42:42:42:42",
-                "fqdn-fwd": false,
-                "fqdn-rev": true,
-                "hostname": "myhost.example.com.",
-                "hw-address": "08:08:08:08:08:08",
-                "iaid": 1,
-                "ip-address": "2001:db8:2::1",
-                "preferred-lft": 500,
-                "state": 0,
-                "subnet-id": 44,
-                "type": "IA_NA",
-                "valid-lft": 3600
-            },
-            {
-                "cltt": 12345678,
-                "duid": "21:21:21:21:21:21:21:21",
-                "fqdn-fwd": false,
-                "fqdn-rev": true,
-                "hostname": "",
-                "iaid": 1,
-                "ip-address": "2001:db8:0:0:2::",
-                "preferred-lft": 500,
-                "prefix-len": 80,
-                "state": 0,
-                "subnet-id": 44,
-                "type": "IA_PD",
-                "valid-lft": 3600
-            }
-        ]
-    },
-    "result": 0,
-    "text": "2 IPv6 lease(s) found."
-}</screen>
-          </para>
-
-          <warning>
-            <para>The <command>lease4-get</command> and
-            <command>lease6-get</command> commands may result in very
-            large responses. This may have negative impact on the DHCP server
-            responsiveness while the response is generated and transmitted
-            over the control channel, as the server imposes no restriction
-            on the number of leases returned as a result of this command.
-            </para>
-          </warning>
-
-        </section>
-
-        <section>
-          <title>lease4-del, lease6-del commands</title>
-          <para><command>leaseX-del</command> can be used to delete a lease from
-          the lease database. There are two types of parameters this command
-          supports, similar to leaseX-get commands: (address) for both v4 and
-          v6, (subnet-id, identifier-type, identifier) for v4 and (subnet-id,
-          identifier-type, identifier, type, IAID) for v6. The first type of
-          query is used when the address (either IPv4 or IPv6) is known, but the
-          details of the lease are not. One common use case of this type of query
-          is to remove a lease (e.g. you want a specific address to no longer be
-          used, no matter who may use it). The second query uses
-          identifiers. For maximum flexibility, this interface uses identifiers
-          as a pair of values: type and the actual identifier. Currently
-          supported identifiers are "hw-address" (IPv4 only), "client-id"
-          (IPv4 only) and "duid" (IPv6 only), but additional types may be added
-          in the future. </para>
-
-          <para>
-            An example command for deleting a host reservation by address looks
-            as follows:
-<screen>
-{
-    "command": "lease4-del",
-    "arguments": {
-        "ip-address": "192.0.2.202"
-    }
-}</screen>
-
-An example IPv4 lease deletion by "hw-address" looks as follows:
-
-<screen>{
-  "command": "lease4-del",
-  "arguments": {
-    "identifier": "08:08:08:08:08:08",
-    "identifier-type": "hw-address",
-    "subnet-id": 44
-  }
-}</screen>
-          </para>
-
-          <para><command>leaseX-del</command> returns a result that
-          indicates a outcome of the operation. It has one of the
-          following values: 0 (success), 1 (error) or 3 (empty). The
-          empty result means that a query has been completed properly,
-          but the object (a lease in this case) has not been found.
-          </para>
-        </section>
-
-        <section>
-          <title>lease4-update, lease6-update commands</title>
-          <para><command>lease4-update</command> and
-          <command>lease6-update</command> commands can be used to update
-          existing leases. Since all lease database backends are indexed by IP
-          addresses, it is not possible to update an address. All other fields
-          may be updated. If an address needs to be changed, please use
-          <command>leaseX-del</command> followed by
-          <command>leaseX-add</command> commands.</para>
-
-          <para>The optional boolean parameter "force-create" specifies
-          if the lease should be created if it doesn't exist in the database.
-          It defaults to false, which indicates that the lease is not created
-          if it doesn't exist. In such case, an error is returned as a result
-          of trying to update a non-existing lease. If the "force-create" parameter
-          is set to true and the updated lease doesn't exist, the new lease is
-          created as a result of receiving the <command>leaseX-update</command>.
-          </para>
-
-          <para>
-            An example command updating IPv4 lease looks as follows:
-<screen>{
-  "command": "lease4-update",
-  "arguments": {
-    "ip-address": "192.0.2.1",
-    "hostname": "newhostname.example.org",
-    "hw-address": "1a:1b:1c:1d:1e:1f",
-    "subnet-id": 44,
-    "force-create": true
-  }
-}</screen>
-          </para>
-
-          <para>
-            An example command updating IPv6 lease looks as follows:
-<screen>{
-  "command": "lease6-update",
-  "arguments": {
-    "ip-address": "2001:db8::1",
-    "duid": "88:88:88:88:88:88:88:88",
-    "iaid": 7654321,
-    "hostname": "newhostname.example.org",
-    "subnet-id": 66,
-    "force-create": false
-  }
-}</screen>
-          </para>
-        </section>
-
-        <section>
-          <title>lease4-wipe, lease6-wipe commands</title>
-          <para><command>lease4-wipe</command> and
-          <command>lease6-wipe</command> are designed to remove all
-          leases associated with a given subnet. This administrative
-          task is expected to be used when existing subnet is being
-          retired. Note that the leases are not properly expired,
-          there are no DNS updates conducted, no log messages and
-          hooks are not called for leases being removed.</para>
-
-          <para>An example of <command>lease4-wipe</command> looks as follows:
-<screen>{
-  "command": "lease4-wipe",
-  "arguments": {
-    "subnet-id": 44
-  }
-}</screen>
-          </para>
-
-          <para>An example of <command>lease6-wipe</command> looks as follows:
-<screen>{
-  "command": "lease6-wipe",
-  "arguments": {
-    "subnet-id": 66
-  }
-}</screen>
-          </para>
-
-          <para>The commands return a textual description of the
-          number of leases removed and 0 (success) status code if any
-          leases were removed and 2 (empty) if there were no
-          leases. Status code 1 (error) may be returned in case the
-          parameters are incorrect or some other exception is
-          encountered.</para>
-
-          <para>The subnet-id 0 has special meaning. It tells Kea to
-          delete leases from all configured subnets. Also, the
-          subnet-id parameter may be omitted. If not specified, leases
-          from all subnets are wiped.</para>
-
-          <para>Note: not all backends support this command.</para>
-        </section>
-      </section>
-    </section>
-=======
       <xi:include xmlns:xi="http://www.w3.org/2001/XInclude" href="hooks-lease-cmds.xml"/>
->>>>>>> ed42dddc
 
       <section xml:id="subnet-cmds">
         <title>subnet_cmds: Subnet Commands</title>
@@ -3142,10 +2538,6 @@
         host reservations, control socket, dhcp ddns, loggers and server id.
         These are supported in both DHCPv4 and DHCPv6 at the exception
         of server id which is DHCPv6 only.
-        Kea 1.5 added user contexts assocated with leases.
       </para>
     </section>
-
-
-
    </chapter>