<<<<<<< HEAD
1300.	[func]		fdupont
	Added some standard option definitions which are supported
	by ISC DHCP but not (yet) by Kea.
	(Trac #5227, git xxx)
=======
1300.	[doc]		tomek
	Documentation for shared networks added.
	(Trac #5310, git 41fd3bb7ed2f4cd15db6cbd14713f4474f659c92)
>>>>>>> b723116b

1299.	[doc]		fdupont, tmark
	Added an example stunnel configuration file to demonstrate
	using kea-shell through https.
	(Trac #5282, git efe044fa90d53398e215d2bf31e00e83353e8774)

1298.	[func]		marcin, tomek
	DHCPv4 server supports shared networks. It allows for grouping
	multiple subnets and use them interchangeably to allocate
	IP addresses and other resources to a client located on the
	particular link. This mechanism is useful to extend an
	address space for the client belonging to a particular
	subnet and/or to segregate clients being on the same link but
	belonging to different classes, e.g. cable modem vs router.
	(Trac #5306, git 4f2fca69be32997c718ab2c7f37ac80ed4e41d15)

1297.	[func]		tmark
	Added a hook point, "command-processed", to kea-dhcp4
	and kea-dhcp6 servers. This hook point occurs after
	a control channel command has been received and
	processed.
	(Trac #5111, git 043d17b0688d4ab25b12469d27859983cb297d07)

1296.	[bug]		tmark
	Altered the mysql backend logic to disable auto_reconnect and
	set session value of wait_timeout to a very large values. This
	avoids a segfault in MySQL client library caused by auto-reconnects
	occuring when kea server's MySQL connection is idle for longer
	than the global MySQL wait_timeout.
	(Trac #5354, git 9881ef6d772f27de82c048e198ba0ff9e71b9351)

1295.	[bug]		tomek
	DHCPv4 and DHCPv6 servers are now able to parse shared networks.
	A basic shared networks examples added.
	(Trac #5357, git 74b824cc80f8be66084308c0bf12c1a71f311915)

1294.	[func]		marcin
	Implemented data structures holding configuration of shared
	networks. The new structures are unused until remaining tickets
	for shared networks implementation are completed.
	(Trac #5305, git 76dd46f7070c141cc89d772d69a897b67bd179a1)

1293.	[func]		tomek
	DHCP4_BUFFER_WAIT, DHCP4_BUFFER_WAIT_INTERRUPTED, DHCP6_BUFFER_WAIT,
	and DHCP6_BUFFER_WAIT_INTERRUPTED logging messages are no longer
	emitted.
	(Trac #5345, git 779040fa399fb2da271569dc315294463e28f852)

1292.	[func]		tomek
	User contexts are now supported for subnets. This adds a new
	functionality, but also makes the existing documentation example
	correct.
	(Trac #5350, git 828ecb6dbdaaedd97d2af79dfa9b7f4845d3a049)

1291.	[func]		fdupont
	The configuration parser now checks for mandatory parameters that
	are missing.
	(Trac #5124, git af0f3d50a835f64a5f8a47c47ef464b119a49643)

1290.	[bug]		marcin
	Corrected a bug causing illegal memory access while
	retrieving server hostname and boot file name fields from
	the host reservation database. Many thanks to Juan Settecase
	for his assistance in identifying this issue.
	(Trac #5340, git 2fdc7efcb862ced3c1054620bf14e75a0db6aed2)

1289.	[bug]		marcin, tmark
	Corrected handling of EAGAIN and EWOULDLBOCK errors in
	UnixDomainSocket. This was causing intermittent command
	channel write errors in kea-ctrl-agent on some Debian systems.
	(Trac #5336, git db251cb66ad77ba28ab44281323ddeb23cf29506)

1288.	[func]		marcin
	Documented subnet_cmds library in the Kea User's Guide.  Also moved
	several classes from dhcp<4/6> into lib/dhcpsrv to facilitate subnet
	command parsing.
	(Trac #5315, git d259f330a1690b20eb368f6252f5da2cdb6187de)

1287.	[bug]		tmark
	Logger configuration now correctly uses maxsize and maxver
	parameters, allowing log rotation to function properly.  Prior to
	this these values were not being propagatedc downard, causing log
	rotation to always be disabled.  The defaults for maxsize and
	maxver are 10Mb and 1 respectively.
	(Trac #5324, git 75f148458bdeeed27eb877cc2c3ce3069b152f38)

1286.	[func]		marcin
	Configured subnets are now indexed by subnet identifier and
	prefix for faster subnet lookups in the configuration.
	(Trac #5314, git 894aeb048b7281f947f87a5d6dc5112fac4a86fb)

1285.	[func]		tomek
	Several new commands implemented in lease_cmds library:
	lease4-del, lease6-del, lease4-update, lease6-update,
	lease4-wipe and lease6-wipe that allow deleting and updating
	leases and also wipe all leases from a specific subnet.
	(Trac #5280, #5281, 94ff2448c8cf6e3321f4d1b3666a2e2b736f6c50)

1284.	[func]		tomek
	A new library, lease_cmds, has been implemented. Its intended
	purpose is to support commands for lease management. Currently
	supported commands are: lease4-add, lease6-add, lease4-get,
	lease6-get. Additional commands and documentation are planned.
	(Trac #5272, #5279, git 785c2e521b198a03d26bde4a804638bfc19ce91b)

1283.	[func]		fdupont
	An 'always-send' parameter has been added to options
	configuration.  It allows an option to be always sent, even if
	a client didn't request it.
	(Trac #5241, git cef2b630c720a442710efc0d1615b7c7bce01e54)

1282.	[bug]		fdupont
	Now all interface service sockets are closed before interface
	re-detection. Note if the re-configuration fails they remain
	closed.
	(Trac #5333, git xxx)

1281.	[build]		tmark
	Configure script now correctly recognizes static boost_system
	library as well as checks for the presence of static glibc static
	libraries when --enable-satic-link is specified.
	(Trac #5337, git 42548148cbeaaa285519e121f493d52607f1e8a0)

1280.	[build]		waltsteverson
	Missing header for PD-exclude DHCPv6 option is now installed.
	(Github #51, git 36a8e1b8f687a6398af8a10f241e8d19e9de33d8)

1279.	[build]		waltsteverson
	Compilation fixes for Alpine Linux
	(Github #50, git 824afa63354e045a5e4f6437246c329d359e04dd)

1278.	[doc]		jsoref
	Many spelling corrections.
	(Github #52, git 1dcaef6f8e7901d628c8638fc2f8145ac0279586)

1277.	[func]*		marcin
	Added support to Command Manager to process commands using
	callouts implemented within hooks libraries.
	(Trac #5330, git 8041d177ed5587101ecb47a09820a7e67e42a066)

1276.	[build]		tmark
	The configure script now configures the build to require the Boost
	system library (boost_system) by default.  The library must be
	installed and you may need to specify "--with-boost-lib-dir=<path>".
	Prior to this the default was to attempt to build Boost with headers
	only.  Building with headers only may still be done, though it is
	strongly discouraged, by specifying "--enable-boost-headers-only".
	(Trac #5215, git b6f1ee0d1210e35631369fc697c76cc3cf2c4130)

1275.	[func]		marcin
	LibraryHandle object can now be used to register handlers
	for the control commands in a hook library.
	(Trac #5329, git 966cc24ae5593ebb08d6f02a11dab23463ebad7e)

1274.	[func]		marcin
	It is now possible to manage Control Agent with keactrl.
	(Trac #5108, git 53ba9f8197a25abd2c52ee3f5e95bc4e4be0241f)

1273.	[doc]		marcin
	Documented in the User's Guide that the server terminates
	when database connection is lost.
	(Trac #5320, git 5c8b277e8041b53b27a87b32d162ab41ef8b43d7)

1272.	[bug]		marcin
	Fixed inefficient leases indexing in the memfile lease
	manager causing increased CPU utilization during lease
	searches.
	(Trac #5328, git 23b490414f5575b252c8c42fbe93ad2c57d47953)

1271.	[doc]		marcin
	Documented how to setup secure connection to the Kea
	control	channel.
	(Trac #5304, git a920453bbcf9ffa7200eeddca6323faeff498f16)

1270.	[bug]		tmark
	Added a distribution rule to src/bin/d2/Makefile.am so
	d2_parser.yy will now be included in the distribution source
	tree. Also added entries for missing headers to asiolink/
	Makefile.am.
	(Trac #5325, git 199003d7aa9f8d4a7f8daa73f8259e951bc03217)

1269.	[func]		marcin
	Command manager can now handle large responses to control
	commands. Prior to this change the size of the response
	was limited to 64k. The server now also signals timeout
	after 10s if the connection lasts too long.
	(Trac #5318, git 8531a65521ea42f01f3bed444b054e92f7bd1a46)

1268.	[func]		fdupont
	Kea now re-detects network interfaces every time configuration is
	changed. 're-detect' parameter added to restore old behavior, if
	needed.
	(Trac #3389, git b2ce84790c33d1580dcfa773d7fcfb65c27addc7)

1267.	[bug]		fdupont
	Unit-tests for libdhcp now ignore ENOPROTOPT when setting
	SO_REUSEPORT to improve compatibility with older RedHat versions.
	(Trac #5243, git a7b478e1d1f7f0b38055086fe9ac053e4fab2850)

1266.	[func]		fdupont
	It is now possible to define options in DHCPv4 pools.
	(Trac #5288, git aa2839caab8d885e5bceca6f506162debd239b3f)

1265.	[func]		fdupont
	Extended classification relay6[nest] syntax to allows counting
	relays from the DHCPv6 client side by using negative number,
	e.g. relay6[-1] represents the first relay (closest to the
	client).
	(Trac #5287, git 7d0f7a8372dcf256fea8ac13330f0e3e7ed2e8ef)

1264.	[func]		marcin
	Kea's command manager has been re-implemented to use ASIO.
	Simultaneous connections over the control channel are now
	possible.
	(Trac #5317, git 4139a2f41bb3736615bdfa278746962a16384d0d)

1263.	[doc]		marcin
	Added example configurations of the nginx and Apache2 HTTPS
	servers running as reverse proxy for Kea RESTful API.
	(Trac #5302, git 48113aba218603afac4d457075458d4988e4082b)
	(Trac #5303, git b3113da16eb5c6fa323068f0a57dfa30f42893d2)

1262.	[func]*		marcin
	Renamed "dhcp4-server", "dhcp6-server" and "d2-server" parameters
	of the Control Agent configuration to "dhcp4", "dhcp6" and "d2"
	respectively.
	(Trac #5190, git fc67885022115df76425c6901959cedee63a93b9)

1261.	[bug]		marcin
	Eliminated valgrind errors in libkea-http.
	(Trac #5261, git 34addef4a654665c6022f0269d51970c72431ac2)

1260.	[bug]		fdupont
	Corrected logic in prefix delegation that was causing multiple
	entries to be written to the lease file when renewing or rebinding
	a prefix.
	(Trac #5104, git b9ab6ebe7a491c062bc8b0b42afc53f4d6cee011)

1259.	[func]		marcin
	Implemented timeout for the control commands forwarded between
	the Control Agent and Kea servers. The enhanced forwarding
	mechanism uses asynchronous calls over the unix domain sockets.
	It also detects the JSON structure boundaries when receiving it
	over the stream sockets.
	(Trac #5189, git e48d9399c215406f2dab1601d22d6c932b4af271)

1258.	[bug]		fdupont
	Fixed wrong python package path when kea-shell was configured
	without a prefix.
	(Trac #5214, git 44908c5fa56bfa7e1113078f43c458687a97388a)

Kea 1.2.0 released on April 28, 2017

1257.	[bug]		marcin
	Improved logging in the hosts manager.
	(Trac #5264, git 2fb9fd78e63f5d09810702847ad3e3b3020ea92b)

1256.	[bug]		tomek
	Control Agent now writes proper configuration when using
	config-write command.
	(Trac #5253, git a1b5da4db6ebfa9635bbe411ec363cdcc4fd1d28)

1255.	[bug]		marcin
	Fixed failing unit tests in libkea-http.
	(Trac #5260, git 43394f76efb1634155c04b205dec7361fc21f4f9)

1254.	[func]		tomek
	Various improvements needed for upcoming host commands library:
	host data source is now able to delete hosts, hosts can be exported
	to JSON format, C++11 code for configure script moved to separate
	file, several compilation warnings removed.
	(Trac #5208, git 88555d8f23745f3d615448e906796920cc7f44d0)

1253.	[func,doc]	tomek
	Default configuration file has been overhauled significantly. It
	now covers many additional options and features. Command channel
	is now enabled by default. Thanks to Dan Mahoney for his review.
	(Trac #5198, git 280de81cfe957ccab8a28074bdb0a4bc0e45104e)

1252.	[bug]		tmark
	kea-dhcp6 now correctly resets lease state and increments the
	assigned statistic when it reissues an expired-reclaimed lease
	to the lease's original client, in response to a REQUEST from
	said client.
	(Trac #5252, git 85bde7adbe6a78238bd5e17fecabfa918755f16c)

1251.	[func]		tomek
	New type of host identifier (flex-id) used in reservations has
	by added to MySQL and PostgreSQL schemas.
	(Trac #5195, git 37c26cc30b717019fbd6b7349279541edb351382)

1250.	[bug]		fdupont
	Do not unregister timers when running the config-test command.
	(Trac #5186, git e891b06940e41b4cfaa324c2ace8fdd761ee6662)

1249.	[bug]		tmark
	The assigned lease statistics were not being probably adjusted
	by either kea-dhcp4 or kea-dhcp6 when reclaimed expired leases
	were reissued.
	(Trac #5247, git 4e5193fb32b14325ccf5824614e58bcceb3e6388)

1248.	[bug]		marcin
	Improved socket connection handling code, corrected numerous
	failing and crashing tests for libkea-asiolink, libkea-http
	and kea-ctrl-agent on Debian, Fedora and Ubuntu.
	(Trac #5217, git 4bcb45f0c88aba3d0f70ca48d9fff6f1d4616bc2)

1247.	[bug]		marcin
	Resolved issues with DHCPv4 host reservations by 'client-id'
	when MySQL or PostgreSQL host database backend is in use.
	Also, the 'client-id' is used together with other host
	identifier types when 'host-reservation-identifiers' parameter
	is not specified.
	(Trac #5102, git 390d687d0f61635f5562d13860ff6362eee67853)

1246.	[func,bug]	tomek
	Restrictions in filename argument in config-write command have
	been removed. It is now possible to use absolute paths.
	DHCPv4, DHCPv6, D2 and Agent parsers did not handle flush,
	maxsize or maxver parameters in logger configuration correctly.
	This is now fixed.
	(Trac #5187, git a30ffcc67cfb7370c586d3c85147792e27aab4c7)

1245.	[func]		fdupont
	DHCPv4 domain-search option can now be defined using
	comma separated values.
	(Trac #5087, git eca0b8c6425bc922587675100f100b1aae54aee2)

1244.	[doc]		tomek
	User's Guide section about Kea shell added.
	(Trac #5171, git 3dc4908fe02e86c57ccd5ad2d2f8330655f438be)

1243.	[func]		tomek
	config-reload command implemented. It allows Kea DHCPv4 and DHCPv6
	servers to reload its original configuration file. Also,
	set-config command was renamed to config-set.
	(Trac #5213, git b209c2b577a2f9da71cc918d7a551f8efdc1c4cb)

1242.	[func]		fdupont
	Integer fields in options can now be specified in either
	decimal or hexadecimal format.
	(Trac #4540, git 4cbf341f4169cf1e1eae0721644797a726d89702)

1241.	[func]		fdupont
	Support for tuple-based options added. DHCPv6 option
	bootfile-param (code 60) can now be set in a more convenient
	manner.
	(Trac #4070, git 30102cacee95b91e6c4666f0c11f06232f19eeb9)

1240.	[bug]		marcin
	Corrected IOFetch unit test failures on Debian.
	(Trac #5216, git a7c2946678c43aedfb2e3c37b9730a10067528f3)

1239.	[func]		marcin
	Implemented additional sanity checks when adding host
	reservations into the configuration file.
	(Trac #5207, git ea42c6f479918235ae4a67a60d08720e2664720c)

Kea 1.2.0-beta released on April 7, 2017

1238.	[build]		tmark,tomek
	Library version numbers bumped for release.
	(Trac #5201	git 58c9c5b705d72031c1589c30c542384a9d43e0f3)

1237.	[bug]		marcin
	Fixed hanging Control Agent unit tests.
	(Trac #5200, git 65daafd135965f9eb0bd4c3a22085d4bd3c6ffbe)

1236.	[build]		zeitounator
	Improvements in tools/tests_in_valgrind.sh script.
	(Github #49, git 272e7babf9ebeab5f78850394d72c9431041e2e9)

1235.	[func]		MrMarvin
	kea-admin now supports -h (and --host) parameter that can specify
	MySQL or PostgreSQL database locations other than the default
	localhost.
	(Github #14, git 4038157a3499ad90956c98a2172c57b173f2b985)

1234.	[build]		fdupont
	Improved installation procedure for kea-shell.
	(Trac #5170, git 68a902fb723965ee6f5b7a8272224395917525cc)

1233.	[doc]		marcin
	Documented new component Kea Control Agent in the Administrator's
	Manual and the Developer's Guide.
	(Trac #5175, git abf7887ad65eb4b221a1fe61ea0c9773b4feaddb)

1232.	[func]		tomek
	host4_identifier and host6_identifier hook points have been added.
	Premium: Flexible Identifier (flex-id) hook point has been developed.
	It allows users to specify a custom expression that takes any
	option, field, characteristic or property of the packet to be
	used as identifier and then do reservations based on the evaluated
	expression for each incoming packet.
	(Trac #5132, git cd497526d5bff7ae55bb41c9264fb33943a0cf62)

1231.	[func]		marcin
	Control agent forwards commands to be handled by other Kea
	servers.
	(Trac #5078, git 19a50ed1ccafae19ef10d84cba73992cadf49753)

1230.	[bug]		fdupont
	kea-dhcp-ddns now correctly populates the original ID in the TSIG rdata
	when doing signed updates.  Prior to this the value was set to zero
	causing PowerDNS to reject then requests with a bad key error.
	(Trac #5071, git cafa3d5c24f0112b0b9384a9c1083fe8a3eeb2bf)

1229.	[func]		fdupont
	A new command: config-test has been implemented in DHCPv4, DHCPv6
	and control agent servers. It allows checking whether new
	configuration looks correct.
	(Trac #5150, git 5f6cf226e848baef8d9af64e16c1dbf617a0a798)

1228.	[bug]		fdupont
	Logging on syslog now uses correctly the given facility. If none
	is given the default facility is local0, and with an unrecognized
	value user (log4cplus default). The syslog openlog() ident
	parameter is the program name.
	(Trac #5053, git 532d9f0e459ab1450a83a5015a2dd54745794383)

1227.	[func]		fdupont, tomek
	Additional commands: version-get, build-report have been
	implemented for DHCPv4, DHCPv6 and Control Agent
	components. Control Agent also now supports shutdown command.
	(Trac #102, git 9d2b8326fc032876d74c1768c61c630987c25cc5)

1226.	[func]		fdupont
	Command line option -t support added to libprocess and implemented
	for kea-dhcp-ddns and kea-ctrl-agent. It allows configuration sanity
	checking. Note that some parameters, such as ip-address, port, and
	DNS server addresses for instance for kea-dhcp-ddns are not fully
	checked as sockets are not opened or connections are not attempted.
	(Trac #5152, git 2231d79ebebd3cdf432cd4a8ac32018d180e27b6)

1225.	[func]		tomek
	Two new commands: config-get (retrieves current configuration)
	and config-write (writes current configuration to disk) have been
	implemented.
	(Trac #5151, git ffb26811736a2ae6f9b5556b9823aa284b7e0aec)

1224.	[func]		fdupont
	toElement(), a crucial functionality for upcoming get-config
	and write-config command, has been implemented.
	(Trac #5114, git df38c26f957c9ac329718ac9d70ffbcf7b95c4e9)

1223.	[func]		tomek
	Kea-shell, a management client able to connect to REST interface
	provided by Control Agent, has been added. Control Agent now
	uses bison parser, which provides better sanity checks, improved
	comments and file inclusions.
	(Trac #5137, git 816dc5ccfa374bd9942a49c7bac475f6d0523caa)

1222.	[func]		fdupont
	Obsolete parameter 'allow-client-update' has been removed
	from DHCPv4 and DHCPv6 components.
	(Trac #5145, git 01fde297a978e2bd832655ac7276e5aa3a7e8400)

1221.	[func]		tomek
	Control agent is now able to parse the input configuration and
	store it in its configuration syntax structure. Upcoming tickets
	will take advantage of that information.
	(Trac #5134, git 828304f2f408888e4b096418e90e35ba524979d0)

1220.	[func]		parisioa, fdupont, tomek
	DHCPv4 and DHCPv6 parsers have updated to accept database port
	parameter. The parameter for Cassandra is now called
	"contact-points" (was "contact_points" previously).
	(Trac #5061, git d12b6f4a6d80d6bc854f2a8a086e412dc37867bc)

1219.   [func]		marcin
	Control Agent uses libkea-http to process commands over
	the RESTful interface.
        (Trac #5107, git 88ce715926a46b6b3832630116fc7782adc46c7b)

1218.	[func]		tmark, tomek
	Configuration parsing for D2 has been migrated to bison/flex
	and the SimpleParser framework.  This includes changes to
	libprocess which render the CPL agnostic to the underlying
	parsing mechanisms.
	(Trac #5110, git feb2cedc0936364a923ab78542a21114533dd0f5)

1217.	[func]		marcin
	Implemented libkea-http library.
	(Trac #5077, git cd72284b5b221e620770883db7e166c4d3ba7eb6)
	(Trac #5088, git 715d18f961801ffbd798a65b19459178c3a53857)
	(Trac #5099, git 7e8df7993f295431e2cb6a13858f746649c4e18d)

1216.	[func]		fdupont, tomek
	Command line option -t implemented for DHCPv4 and DHCPv6.  It
	allows configuration sanity checking. Note that not all parameters
	are completely checked. In particular, service and control channel
	sockets are not opened, and hook libraries are not loaded.
	(Trac #3770, git 1d12582e270935ee7b72548d9c66753f4eea4ca4)

1215.	[doc]		tomek
	Developer's Guide updated to cover flex/bison parser.
	(Trac #5112, git 44139d821c1f4e43dbff22d49101a0854e4f9f5b)

1214.	[func]		tomek
	Bison parser implemented for Control-agent. The code is able
	to syntactically parse input configuration, but the output
	is not used yet.
	(Trac #5076, git d99048aa5b90efa7812a75cdae98a0913470f5a6)

1213.	[bug]		fdupont
	Option string values containing comma can now be specified
	correctly by preceding comma with double backslashes (e.g.
	"foo\\,bar").
	(Trac #5105, git fa79ac2396aa94d7bac91bd12d3593ebaaa9386d)

1212.	[doc]		andreipavelQ
	Many spelling corrections.
	(Github #47, git a6a7ca1ced8c63c1e11ef4c572f09272340afdd7)

1211.	[func]		andreipavelQ
	Updated PostgreSQL version reporting to be in line with
	MySQL and Cassandra.
	(Github #42, git 7ef4a190facadd66775b4a44c696d1c4215616cd)

1210.	[doc]		andreipavelQ
	Doxygen version updated to 1.8.11.
	(Github #45, git ce72998382b62269823fa0dcbfa41dfa9c72b69e)

1209.	[func]		tomek
	Relay options are now printed in DHCPv6 when sufficiently detailed
	debug logging is requested.
	(Trac #5131, git 5bf58b21fcf07f2e2e97275efa1f76cde913b30a)

1208.	[func]		tomek
	Global DHCPv4 and DHCPv6 parsers have been migrated to the
	SimpleParser framework. Several parameters (renew-timer,
	rebind-timer, preferred-lifetime, valid-lifetime, match-client-id,
	next-server, decline-probation-period, dhcp4o6-port,
	echo-client-id) now have explicit default values.
	(Trac #5019, git f3538dd031e6f29abcd516f425d72c8f929abbb0)

1207.	[func]		fdupont
	Client classes parser migrated to SimpleParser. The 'name'
	parameter in 'client-classes' definitions is now mandatory.
	(Trac #5098, git e93906e48a6e2b0ff78c5e37dca642646fe47d43)

1206.	[func]		tomek
	'hooks-libraries' parser migrated to SimpleParser. The code will
	now refuse a configuration if a hook library fails to load.
	(Trac #5031, #5041, git 1bbaf4cbcf6fda59bacdf526a6c762315fdd88a1)

1205.	[func]		tomek
	Parsers for interfaces configuration converted to SimpleParser.
	Removed obsolete 'version' parameter in Dhcp6.
	(Trac #5020, #5038, git 3d8e48c640e302670c04907468d11faafbe9fe7b)

1204.   [func]         marcin
	Added 'control_command_receive' hook point to Kea Command
	Manager.
	(Trac #5100, git d0c7cb29a7df3588c540afb4ca56de55f26142e0)

1203.   [func]         marcin
	Implemented TCPAcceptor class in libkea-asiolink. This class
	provides means to listen and asynchronously accept new TCP
	connections.
	(Trac #5094, git 920ba90696ba9d8579a7db5e1efcf955d6654a96)

1202.	[func]		tomek
	Parsers for mac-sources, control-socket, and relay-info converted
	to SimpleParser. It is no longer accepted to specify empty
	mac-sources. Either specify actual values in mac-sources or
	don't specify mac-sources at all.
	(Trac #5032, git f1c9dee0936b48be28f890ffd428fbdeb87c12ea)

1201.	[func]		tmark
	kea-dhcp4 and kea-dhcp6 now support the "set-config" command.
	The command causes the server to replace its current configuration
	with the configuration supplied as the command's argument.
	(Trac #5046, git 4afbdcf89c9f83d944f774d05bd401d3f2768d10)

1200.	[func]		tmark
	kea-dhcp4 and kea-dhcp6 now support the Command Channel "libreload"
	command.  The command causes the server to unload and then load all
	currently loaded hook libraries.
	(Trac #3238, git d4d8665494e1847b34b66f8ef542851ea6f0213c)

1199.	[func]		tomek, fdupont
	Dhcp4 parser migrated to bison. This yields a number of user
	visible changes:
	- better comment handling (bash, C, C++ style comments)
	- file includes now supported
	- better syntax checking
	- added advanced.json config example
	- removed obsolete 'version' parameter
	(Trac #5017, git 1cf853c595a100c86f9b2b3353f1b5964d902147)

1198.   [func]         marcin
	Created kea-ctrl-agent. This application currently doesn't
	do anything. Future tickets will add REST API to allow for
	managing Kea services.
	(Trac #5075, git 1ec7586da5ae1474b52d5a395fb80ee37d6d568e)

1197.	[doc]		tomek
	Configuration examples now set lfc-interval to a default
	value of one hour.
	(Trac #5072, git cf4362196fa2b7892643d1e40b974bb450a3de7e)

1196.	[func]		tomek, fdupont
	Dhcp6 parser migrated to bison. This yields a number of user
	visible changes:
	- better comment handling (bash, C, C++ style comments)
	- file includes now supported
	- better syntax checking
	(Trac #5036, git 4c5902da95a5228275cdb151b357864cfa9c31f5)

1195.	[build]		fdupont
	Altered to compile in C++ 2011 standard mode. Also replace (most)
	instances of the deprecated std::auto_ptr with std::unique_ptr.
	(Trac #5066, git a060d4a983860bf3056d50d9bf7ee4355c8372f2)

1194.   [build]     	marcin
	Moved StateModel class from D2 to libkea-util.
	(Trac #3175, git 270ec379aec2894104a299cdd1080e24007e25fb)

1193.	[doc]		stephen
	Update Hook Developers documentation to make it clearer where
	the Kea include files and libraries are located.
	(Trac #5069, git 14a78caaf3af9fe9a0ffe2c8af784eab78e813e0)

1192.   [build]     marcin
	Created libkea-process library and moved the Controllable
	Process Layer (CPL) from D2 to this new library.
	(Trac #5074, git 4563925f7966e9da2132eb427e742cc3d3feee5d)

1191.	[build]		tomek
	Optional support for premium package added.
	(Trac #5027, git 5ff51f28a1f05d941bb117986922a6f410f23c6c)

1190.	[func]		tomek
	User context implemented: an arbitrary user information can
	now be defined for address and prefix pools.
	(Trac #5023, git 4f81789e19b72c933bcf86e402b417c63bd7bd3f)

1189.	[func]		fdupont
	Owing to API changes, crypto code now requires OpenSSL 1.0.1 or
	later.
	(Trac #3908, git 4c14fdfd4187a4c8f7b775432082b76782e47663)

1188.	[doc]		vlegout
	Fixed several spelling mistakes.
	(Github #32, git d51c005519c4add6fd0c37bcd68b0fbe94941b2d)

1187.	[bug]		marcin
	DHCPv4 server allows for allocating multiple leases for the
	same hardware address if a different client identifier is
	used for each lease. This facilitates the PXE boot use cases
	where a booted machine may request a lease multiple times.
	(Trac #5029, git 03defed4d8bb9a997d31dbfcf30ae3f866bd3353)

1186.	[func]		marcin
	Support for DHCPv6 options defined in RFC6603 and RFC7598. Thanks
	to Andrei Pavel and Cristian Secareanu of Qualitance for submitting
	initial implementation.
	(Trac #github24, git 59b62eb3ddd9db62c04bd47cd8fbdc1af62fbc1b)

1185.	[build]		marcin
	Install Kea headers to be used for building external libraries.
	Before this change some required headers were not installed.
	(Trac #5055, git a46087b7b7face4a1318658bbdcbf7602c1bb729)

1184.	[bug]		eest
	Fixes in the occasionally failing LFC unit test. This
	fix was provided by Patrik Lundin.
	(Github #31, git 69a5722bf3b41bf3b2bc0c2bcac966c23c08f62d)

1183.	[bug]		tmark
	kea-dhcp4 now correctly loads declined leases from CSV
	lease files. Prior to this, declined leases were being
	incorrectly and silently discarded.  In addition, both
	kea-dhcp4 and kea-dhcp6 will now emit an error log for
	each invalid row encountered when loading leases from
	CSV files.
	(Trac #5058, git 29b088079bed3c5059fdf8a43a4e79cd7f9a4207)

1182.	[func]		marcin
	DHCP servers detect overlapping pool ranges during
	configuration.
	(Trac #2280, git c8f931e0189c9630f5fba5d2a5553bed4abf36f7)

1181.	[func]		marcin
	Extended DHCPv6 server to allow for specifying DHCP options
	on address and prefix pool levels.
	(Trac #5022, git e3b2785c79aedbb0c8af7468d61f6d61dafd2282)

Kea 1.1.0 released on September 30, 2016

1180.	[doc]		stephen
	Editing pass through the Kea guide.
	(Trac #4484, git 63456fab1b978bd515198b9b9e604f293efd8217)
	(Trac #5008, git f09cd12d5b1abc60ccef98df2abc6c41b482a404)

1179.	[doc]		tomek
	Manual pages updated.
	(Trac #3515, git 4cf0395e11e724786c4d2a1d48805f1c770f4c99)

1178.	[doc]           tomek
	user_chk hook library is now documented in the User's Guide.
	(Trac #3209, git 4a8534d968a21cff3851619fb22d0032a1202c87)

1177.	[build]	marcin
	Updated Kea libraries version numbers for 1.1-final release.
	(Trac #5012, git 6e9a224b46def357141a31386fcc912b29dfe16d)

1176.	[doc]		tomek
	Developer's Guide has been updated.
	(trac #4299, git ed38076c183394feaef60e7123d0c488c9f6447d)

1175.	[bug]		marcin
	Corrected a bug whereby a client, for which there was no
	host reservation specified, did not obtain an IPv6 lease
	from a server when PostgreSQL or MySQL host database backend
	was in use. In addition, PostgreSQL host database backend
	allows for specifying NULL values in certain columns within
	host reservation tables.
	(Trac #5009, git d3109bb27786867fdc99954ba55367f0ad129e7a)

1174.	[bug]		tmark
	Modified kea-dhcp6 to avoid requesting DNS updates when
	existing leases are renewed without changes to the FQDN.
	(Trac #5007, git 05ea3a5eb75c06cf9814c63a1a54261bf58a954b)

1173.	[bug]		xxwolfsrainxx, marcin
	MySQL database creation scripts use single quotes for
	strings to avoid issues with creation of the database
	when MySQL server operates in ANSI_QUOTES mode.
	(github #30, git e40a54a8e24b5f6427edd4afcd5cdc15012b8866)

1172.	[bug]		andir
	Kea build fixes for gcc 6, which uses C++14 by default.
	(github #29, git ad68c3942839618c26d7ff017fbac7df139b5d01)

1171.	[doc]		marcin
	Updated supported operating systems and the prerequisites for
	installing and building Kea in the Kea Administrator
	Reference Manual.
	(Trac #4502, git af847837590ce5b37a300ebe15652fb172585b38)

1170.	[doc]		marcin
	Updated Kea Administrator's Reference Manual sections
	regarding host reservations. Added configuration examples
	for using host reservations with MySQL and PostgreSQL
	databases.
	(Trac #3684, git 71d21eac51d20ff5d368b17c437abc45c955a04c)

1169.	[doc]		marcin
	Updated Kea Administrator Reference Manual to explain the
	implications of using "kea_verbose" parameter in the keactrl
	configuration.
	(Trac #3950, git c5f4920fd1994882e1fae398ae29b455401296bd)

1168.	[doc]		marcin
	Corrected location of the Kea repository in the Kea Administrator
	Reference Manual.
	(Trac #4258, git f081000b892287316e54848ca1f62ca3512d4263)

1167.	[func]		marcin
	DHCP servers utilize client classes defined in host reservations.
	(Trac #4765, git 242fbc47b31da404e57be458ac065f811084cca9)

1166.	[bug]		marcin
	Corrected error message produced by the host database access
	parser when the database type was not specified.
	(Trac #4261, git 028dd49f4fa4843e68e23d11c237e9f4683470ba)

1165.	[func]		marcin
	Hostname option is returned to the client when requested using
	Parameter Request List option. Previously this option was only
	returned when a client has sent Hostname option to the server.
	(Trac #5005, git 96ab8ecaa3d5b2d6cd88d0b16406f433d2cdf841)

1164.	[bug]		marcin
	Corrected an issue whereby DHCPv4 server did not correctly set a
	server identifier in response message sent to a client on BSD
	systems.
	(Trac #5003, git 110c67325072a781d55cf0634f8f5f3385611f97)

1163.	[bug]		marcin
	Corrected swapped DHCPSRV_MEMFILE_GET_EXPIRED{4,6} messages
	in the Memfile lease manager.
	(Trac #4717, git ce5919d97879c3fda0858894b24418af135ef8f3)

1162.	[func]		pallotron
	Added two enhancements to perfdhcp: optionally using MAC
	addresses from a file in new DHCP transactions, and
	generation of DHCPv6 relayed messages.
	(github #22, git c5b4a5981cf642ebb9aecb8acc07b87abdccbd91)

1161.	[bug]		fdupont
	Fixed interface manager receive methods which raise a bug on
	Fedora 24 / gcc 6.1?
	(Trac #4551, git 8d590e434062535e850a60a7892481df845ff390)

Kea 1.1.0-beta released on August 31, 2016

1160.	[build]		marcin
	Bumped up version numbers of Kea libraries and KEA_HOOKS_VERSION
	for the Kea 1.1.0 beta release.
	(Trac #4632, git 93941523e039a1cc4bb34182a290f9d7b805df34)

1159.	[func]		marcin
	MySQL database schema updated to version 5.0.
	(Trac #4562, git 0e40b35e280f0845686bcfdb2efb577c7878ede6)

1158.	[func]		tomek
	It is now possible to specify fixed fields (next-server,
	server-hostname and boot-file-name parameters) for client classes.
	(Trac #4626, git 89cf54524d8b55cc982ab2146915c0a90fc6efe2)

1157.	[func]		marcin
	Added support for static reservations for fixed fields in
	DHCPv4 messages: siaddr, sname and file.
	(Trac #4552, git 9b79fe005dd77328ea7c596fc6886f8fb838d1cf)

1156.	[bug]		tmark
	Lease statistics are now recalculated during server startup and
	after each successful reconfiguration for Memfile, MySQL, and PostgreSQL
	back ends.  This addresses issues caused by accumulated values being lost
	across restarts and reconfigurations making rendering values incorrect.
	(Trac #4294 git 0abdcf15f85861ffcb67d50fa4ce3965d25e4a9f)

1155.	[func]		marcin
	Kea can be configured to operate using read-only host database.
	This is only supported for MySQL and PostgreSQL databases.
	(Trac #4489 git 0d8dc7affb67ad8066b44c6f81532b79a641d50b)

1154.	[bug]		stephen
	Changes to logging to avoid premature destruction of some
	objects during program exit.  On some systems this caused
	one of the unit test programs to crash when it terminated.
	(Trac #4494, git 023c2fc3688bcdbccb4b286bea873c8f9c06cd5f)

1153.	[func]		tomek
	Integers can now be used in client classification.
	(Trac #4483, git e90cf0ee4007521b86177be6d5fbb970c02c1075)

1152.	[doc]		marcin
	Use of PostgreSQL as a storage for host reservations is now
	documented in the Kea Administrator Reference Manual.
	(Trac #4282, git f2879919772c10b1ae8c45d0e761ef199cf84061)

1151.	[func]		tmark
	Support for assigning client classes to host reservations has
	been added to both the PostgreSQL and MySQL backends.
	(Trac #4277, #4213 git 6990ab9d542e984c59ce5a11ff926c3c732a75fc)

1150.	[bug]		tomek
	Extended gcc bug workaround to work on all versions of gcc
	from 5.2 up to, but not including 6.0. See ChangeLog entry
	1103 or Trac ticket #4243 for details.
	(Trac #4553, git 80243d9d246b982d86dd7e0d00597383cae01706)

1149.	[bug]		marcin
	Corrected a bug whereby clients were not assigned reserved
	addresses from an external database, as a result of unexpected
	closure of a connection to that database.
	(Trac #4544, git 7f682112dd5ab9fcd6bfa4e10505c246775f353d)

1148.	[func]		tomek
	The vendor options (124, 125 in DHCPv4 and 16, 17 in DHCPv6) are
	now accessible from client classification.
	(Trac #4270, #4271, git ef676368f9036625d73f7f34e3fe9b5eeeaee7f1)

1148.	[func]		fdupont
	Added the pkt classification token to extract incoming packet
	meta-data (receiving interface name, source and destination
	address, length).
	(Trac #4272, git 9a3bdfa43cf65ef56a8d63580dd5d7414fc41373)

1147.	[func]		stephen
	-Werror is no longer the default for compilation.  Promotion of all
	compilation warnings to errors now requires the --with-werror switch
	to be specified when running configure.
	(Trac #4533, git 874e3a3f5cb10313856284646fcee7cf86e4fcce)

1146.	[func]		sar
	Add the forensic hook library documentation to the admin guide.
	(Trac #4511, git 0bb39840a3cbdaf815819f846120c90d9ca038ff)

1145.	[func]		tmark
	The Postgresql backend now supports host reservations for both
	DHCPv4 and DHCPv6, with options and IPv6 reservations.
	(Trac #4277 git ac1eaa1026987c2d86d57b4aa0dc9a4d093787f0)

1144.	[bug]		mihu
	Response to DHCPINFORM is generally sent to port 68, rather
	than port 67. Thanks to Michal Humpula for providing a patch.
	(github #23, git 4216a4bedf8a884df087c68d48c88ee9ffa444dc)

1143.	[doc]		fdupont
	User's Guide has been updated with DHCPv4-over-DHCPv6 support
	details.
	(Trac #4273, git fe8cb64adeabe00d84ee390b579a8328717ae521)

1142.	[doc]		sar
	Uncomment the example columns in some rows in the table
	listing the classification examples.
	(None, git dee442a64f57c8d9dd87636f9e39084ed1b11e03)

1141.	[func]		marcin
	Pkt4, Pkt6 and Pkt4o6 objects passed to hooks libraries
	return copies of DHCP options to avoid unintended modification
	of the options stored in the server configuration.
	(Trac #4497, git e50d2ebe998ec3faad8ade22b6971d6584c81044)

1140.	[func]		marcin
	DHCPv6 server supports assigning multiple reserved addresses
	and/or prefixes to a single client.
	(Trac #4321, git 0bfb2a9093174e4424051c01beeee7637ac95be0)

1139.	[doc]		tomek
	New features of host reservations have been documented: ability
	to reserve standard and vendor options in host reservations. Separate
	sections for each backend added.
	(Trac #4518, git 99a40fead28f4324dfb55f1962a8bf3e85ab70e2)

1138.	[build]		fdupont
	Compilation problem on FreeBSD caused by unused parameter in
	certain version of boost headers is now resolved. Also, INSTALL
	file has been updated and now lists dependencies.
	(Trac #4283, git 7dbd95651c308527f2e42c533fdc0a12aeec5308)

1137.	[doc]		fdupont
	Developer's Guide has been updated with DHCPv4-over-DHCPv6 support
	details.
	(Trac #4274, git b3eda594e055f03a9a601bacf0c72c3db0ef8e3c)

1136.	[doc]		tomek
	Included full text of MPL 2.0 and Apache licenses.
	(Trac #4529, git baefb4b3e2078a0a0f794b42ef52d6b7d53c9dab)

1135.	[func]		fdupont
	Integrated the DHCPv4 service part of DHCPv4-over-DHCPv6 support.
	(Trac #4110, git 7d36aebe14db10b0cbac8e6c0e82160b9d5d7ecd)

1134.	[func]		fdupont
	Integrated the DHCPv6 service part of DHCPv4-over-DHCPv6 support.
	(Trac #4109, git 8d1f330d9b0a44039a8b9e0b479f8da1743b9504)

1133.	[func]		razvan
	The initial support for CQL (Cassandra) backend added. It is able
	to store leases information.
	(Github #21, git d3a412d4b090bfd84ec5bc5d7817b1dfcc92602e)

1132.	[func]		tmark
	The Postgresql schema has been updated to support host
	reservations and its version number has been bumped to 3.0.
	This schema is content equivalent to the MySQL schema version 4.2.
	(Trac #4275, git 6f8e646bee9de22c921ed26409f3d1856ebce9e6)

1131.	[func]		fdupont
	Update the DHCPv4-over-DHCPv6 inter-process communication code.
	(Trac #4106, git 1ce1cba00af5d81822d5bbe26ddd28b718f51d54)

1130.	[func]		marcin
	DHCPv6 server assigns DHCP options specified for hosts. Host
	specific options take precedence over class specific options,
	subnet specific options and global options.
	(Trac #3573, git c29551e43010a345cfa2efda46389f4433d84650)

1129.	[bug]		marcin
	libdhcp++: Removed unnecessary copies of the container holding
	option definitions to improve performance of both DHCPv4 and
	DHCPv6 server.
	(Trac #4498, git 14716853a92e08c4cc5be75ae85c5e84d6356a1e)

1128.	[func]		tomek
	Subnet selection in DHCPv4 will now work, even if the addresses
	configured on interface are not in range of the subnet definition
	from the configuration file.
	(Trac #4308, git 7c74ecdbb64c69d341d623422216b0a54e6ff519)

1127.	[func]		marcin
	DHCPv4 server assigns DHCP options specified for hosts. Host
	specific options take precedence over class specific options,
	subnet specific options and global options.
	(Trac #3572, git 49f67aaf36dab38b4fcbf59dcad97e4309903b2f)

1126.	[func]		marcin
	Host reservations can be assigned using DHCPv4 client identifier.
	(Trac #4317, git 5f14fca1e029b04ad21a417936c2b8889acef10d)

1125.	[func]		fdupont
	Inter-process communication for exchanging packets between
	DHCPv4 and DHCPv6 components of DHCPv4-over-DHCPv6 has been
	implemented.
	(Trac #4106, git 3223bb8280bfd99c225e725de660ae764abe3c87)

1124.	[bug]		sar
	Update the classification document to match the output from
	the debug statements.
	(Trac NA, git 8b3ea8e26c3e6cd3c46073b635212fd29f031774)

1123.	[func]		marcin
	Extended MySQL host data source to retrieve DHCPv4 and DHCPv6
	options associated with hosts from a MySQL database.
	(Trac #4281, git b8a306a27d1cae03f6bc5223c30806f5cd1b64f4)

1122.	[func]		sar
	Add debug logging to the classification tokens.  This uses
	the loggers "kea-dhcp4.eval" and "kea-dhcp6.eval" to capture
	details of the classification expression evaluations.
	(Trac #4480, git cf14d0d21c69879f21733457a97a6ac0bdb1dae2)

1121.	[func]		stephen
	Make the database connection timeout a configurable parameter with
	a default value of five seconds.
	(Trac #3164, git 3332ad17523c6fcc1e735e4297169ebb2de95118)

1120.	[bug]		marcin
	Performance improvement in libdhcp++: improved efficiency of the
	DHCPv4 Message Type option creation.
	(Trac #4495, git 41c43a2a9e34931fc3ebf58c459f10ad08575d19)

1119.	[bug]		marcin
	Performance improvement in hosts reservation: removed
	inefficient conversion of the host identifier to text
	when logging.
	(Trac #4499, git 48c20790480d5ed7bfde0ef7b052dd4a9745607d)

1118.	[func]		tmark
	The "query4" argument, containing the client packet received, has been
	added to the DHCPv4 hook points: lease4_select and lease4_renew.  The
	"query6" argument, containing the client packet received, has been
	added to the DHCPv6 hook points: lease6_select and pkt6_send.
	(Trac #4481, git c0af94c47bda85eb1caa3a78a46280b63990672a)

1117.	[bug]		stephen
	Adjusted variable type in a MySQL-related file to overcome a
	type mismatch problem reported by one particular compiler.
	(Trac #4485, git 4c6fb189b5d12ffdf4ab171c9154366e70e6082c)

1116.	[func]		tomek
	DHCPv4 subnet selection can now be selected based on IPv6
	information. This is part of ongoing effort to support RFC7341:
	DHCPv4-over-DHCPv6.
	(Trac #4112, git 3352685981ec8ca9a90f7405ff56cd31af6fb0d9)

1115.   [bug]		tmark
	An explicit call to unload the hook libraries prior to server
	exit was added to both kea-dhcp6 and kea-dhcp4.  This corrects
	an issue where logging components were being destroyed prior
	to hook libraries being unloaded.
	(Trac #4492, git 2a4792b3551cce2fb9147f33f032ae7e71791d21)

1114.	[bug]		marcin
	perfdhcp: Improved algorithm for dropping timed out transactions.
	This prevents growing memory consumption due to storing timed
	out transactions when the DHCP server drops many messages.
	(Trac #4493, git 9757a93110afb82c5379643f2f48e223d497efae)

1113.	[func]		tomek
	It is now possible to specify parameters for hook libraries.
	(Trac #4297, git f45d0b5d297f6ad522eb8b7e6f6a0de1064b8569)

1112.	[func]		marcin
	"host-reservation-identifiers" configuration parameter has been
	implemented. It allows for specifying an ordered list of
	host identifiers that DHCPv4 and DHCPv6 servers use to
	retrieve static host reservations for a client.
	(Trac #4303, git 942808400e7116d95acfd53b0dc1ecad1c45c598)

1111.	[func]		tmark
	Schema scripts have been relocated from src/bin/admin/scripts to
	src/share/database/scripts and are now shared by both kea-admin
	and unit testing.
	(Trac #4239, git 131fcf52f2a65cedb53975f99114296366fb0199)

1110.	[func]		fdupont
	Added support for extracting constant length fields from a DHCPv4
	packet.
	(Trac #4268a, git 5d1397efc05802b72e86785528870b7154307ff0)

1109.	[func]		sar
	Added support for accessing DHCPv6 packet fields message type
	and transaction id in a classification expression.
	(Trac #4269, git 48be5f5ceaba6b0d0a2b31465e8a5904524e894c)

1108.	[bug]		pallotron
	perfdhcp uses the same transaction id throughout the DORA
	exchange to adhere with RFC 2131.
	(github #19, git d260a70d6aa0baecd68131bc35f58f097aa77bcc)

1107.	[func]		tmark
	The DDNS parameter, replace-client-name, has been changed from a boolean
	to list of modes, which provides greater flexibility in when the Kea
	servers replace or supply DNS names for clients.  This is supported both
	kea-dhcp4 and kea-dhcp6.
	(Trac #4259, git 45e56d7aa0d4a6224a1a28941f6cb11575391222)

1106.	[func]		marcin
	"circuit-id" can be specified as host identifier in host
	host reservations. However, the server ignores the reservations
	by "circuit-id" at this point.
	(Trac #4301, git cf56fc2a2e0e821a17dd95de49a43755745682fb)

1105.	[func]		sar
	Added access to the peer address, link address and option
	information added by relays in a DHCPv6 message.
	(Trac #4265, git bb00d9d205ee047961ba70417d7ce02c37d80ce7)

1104.	[bug]		stephen
	Made DHCPSRV_MEMFILE_LFC_UNREGISTER_TIMER_FAILED a debug message as the
	condition leading to it (trying to unregister a timer that is not
	registered) does not have an adverse effect on the operation of Kea.
	(Trac #4293, git 06204c5d347d0df359af69974c155d0fa9725b44)

1103.	[bug]		tmark
	Wrapped asio/asio.hpp with logic to suppress optimization when building
	under GCC 5.2.0 through 5.3.1 and BOOST_ERROR_CODE_HEADER only is defined.
	This avoids an issue in the asio socket layer that was incorrectly
	reporting socket read errors causing unit tests to fail and kea-dhcp-ddns
	to loop logger calls in the error handler (aka double errors).
	(Trac #4243, git 082f846f37cb32964c876b2bff5fcac82d1eaaf0)

1102.	[func]		marcin
	Updated Host Manager API to allow for retrieving host reservations
	by any type of host identifier. Previously it was only possible
	to retrieve host reservations by hardware address or DUID.
	(Trac #4302, git 3979656c918164e3c39e0e8fb78b2862a2b5e95a)

1101.	[func]		kalmus, marcin
	Implemented IPv6 address/prefix reservations in MySQL.
	(Trac #4212, git 79481043935789fc6898d4743bede1606f82eb75)

1100.	[func]		fdupont
	Reorganized the DHCPv4 and DHCPv6 services into run() (service
	loop), run_one() (receive, call next routine and send) and
	processPacket() (internal core processing of an incoming packet).
	(Trac #4108,#4266,#4267, git ba24bd770d1a1791f8fdc3df7f2e41f9f0c851ec)

1099.	[func]		tmark
	Both kea-dhcp4 and kea-dhcp6, now log the primary lease events (e.g.
	grants, renewals, releases, declines) at the INFO log level to the
	lease4_logger and lease6_logger respectively.  Prior to this these
	events were logged at the DEBUG log level.
	(Trac #4316, git 9beca27e3d76d0ccec925125f23074227db08869)

1098.	[bug]		fdupont
	Fixed some minor Coverity-detected issues.
	(Trac #4326, git ad1f442ee4382b354dc8be84ba77785e565aa86b)

1097.	[bug]		marcin
	libdhcpsrv: Fixed issues with lease indexing in Memfile
	database backend.
	(Trac #4339, git a065144663ac716b1fa1c8c224a88aa176da9630)

1096.	[bug]		fdupont
	Fixed Coverity-detected overflows in pkt4::setFile() and setName().
	(Trac #4306, git 0b7388891eaab39fe727b076468d672551126796)

1095.	[func]		marcin
	DHCP option values can be specified within host reservations
	in the configuration file.
	(Trac #4319, git 069dd7c248afcfcb7e4d958f20faa32e946e74ce)

1094.	[bug]		fdupont
	Fixed Coverity-detected exception-handling issues.
	(Trac #4307, git 3e1050749d9684144e1bd17552af7e4abf3c0d17)

1093.	[func]		fdupont
	Added support for IP address (IPv4 and IPv6) literals in
	classification expressions.
	(Trac #4232, git b98cc019b172a4903a2121e910f3cee4eaca2d51)

1092.	[func]		fdupont
	Added relay4[X].exists method in classifications that checks
	whether a sub-option is present in theDHCPv4 RAI (Relay Agent
	Information, 82) option.
	(Trac #4313, git 87397fd75215b69ad79708aaa1d7505aca299fb5)

1091.	[bug]		fdupont
	Protected DHCP server main() routines against errors raised from
	logger calls in the error handler (aka double errors).
	(Trac #4310, git 6813e1a7520335f6920ff8de5e52ecdb24712910)

1090.	[bug]		fdupont
	Empty option specifications no longer require setting the
	csv-format parameter.
	(Trac #4291, git 398458f3ad4680fd5f3c032eb6c99d50c2981368)

1089.	[func]		marcin
	The Host class has been extended to store DHCP options to
	be assigned to a client.
	(Trac #3571, git 9d434f28cc4683eccbcca1ba0d1e45bceb5230d2)

1088.	[bug]		sar
	Always copy the DHCPv4 flags field from a client's request to the
	the server's response.
	(Trac #4292, git 8b7182abdc7ff47eb9b68451e7507b7e4b9872e0)

1087.	[bug]		fdupont
	Removed obsolete requirement of python3 by --enable-generate-docs
	configuration option.
	(Trac #4315, git 2c236316d5fbac9906cf48a6e4df1649e7545e67)

1086.	[bug]		marcin
	When lease-database configuration parameter is not
	specified the default lease database backend (memfile)
	is used.
	(Trac #3696, git 0be5e6eb32680a742ddcf427b8181f55c0c98115)

1085.	[func]		fdupont
	The following DHCPv4 options are now supported:
		nisplus-domain-name (64),
		nisplus-servers (65),
		mobile-ip-home-agent (68),
		smtp-server (69),
		pop-server (70),
		nntp-server (71),
		www-server (72),
		finger-server (73),
		irc-server (74),
		streettalk-server (75)
		streettalk-directory-assistance-server (76)
	(Trac #4286, git 5ed03ed5ea48334bbd16a9a8e1676f3b4cc730a0)

1084.	[bug]		jpopelka
	Added missing slashed in path_replacer.sh.
	(Github #10, git 8986813825623b19fb220534434d0c13785fc14c)

1083.	[func]		fdupont
	Added a concat function in classification which concatenates two
	strings.
	(Trac #4233, git eec10b436b928bd5eb3139c2f98ec9a6a818f30e)

1082.	[func]		fdupont
	Added Not, And and Or logical operators, parentheses around
	logical expressions and option[code].exist logical predicate
	(to check the presence of an empty option).
	(Trac #4231, git 8e01dbe2fe2d8c97f89c20f5bb1d03748a2432e0)

1081.	[func]		tomek
	Client classification in DHCPv4 has been enhanced. It is now
	possible to access relay sub-options using the expression
	relay[123].hex.
	(Trac #4264, git c13791e916ceae9a73ca44005581e0e39385a572)

1080.	[func]		marcin
	perfdhcp now accepts -f option for DHCPv4 server testing, which
	enables lease renewals at the specified rate.
	(Trac #4254, git 8c5630b9ce6d3fba224f0643a7c69e4f7aaefca7)

Kea 1.0.0 released on December 29, 2015

1079.	[bug]		jpopelka
	Fixed compilation issue in MySQL host data source: the
	dhcp_identifier_length is now unsigned long. This addresses
	a compilation problem on Fedora.
	(Github #17, git 8548d1b589df98cc956b4d80d2cb8819ef576717)

1078.	[bug]		fdupont
	Removed warnings emitted during generation of Doxygen documentation.
	(Trac #4234, git b67910a3893bc79eb77a48bae6c31214a317bd40)

1077.	[bug]		marcin
	Addressed regression in distcheck after merge of #4224.
	Before the changes one of the lease files produced by
	'kea-lfc' was not removed after tests running lease file
	cleanup. As a result, the distcheck failed discovering
	this file being left after distclean.
	(Trac #4249, git 04aa9b95bf8c4dd8b555dd78cc8cd57126473800)

1076.	[bug]		tmark
	This change bumps the MySQL schema version from 4.0 to 4.1 and includes
	the following changes: added explicit use of InnoDB engine to all MySQL
	table create statements,  MySQL lease dump output is now sorted by lease
	address in ascending order, and the MySQL lease_hwaddr_source table now
	contains an entry for HWADDR_SOURCE_UNKNOWN (i.e. source = 0). Our thanks
	to Sebastien Couture at Ubity Inc. for reporting the InnoDB engine issue
	and submitting a fix for it.
	(Github #16, Trac #4237,#4238, git f0fb9f35a394785215573a591c2bcc68ab481436)

1075.	[doc]		marcin
	Changed Kea license from ISC to Mozilla Public License,
	v. 2.0.
	(Trac #4236, git a0574cdab4deb31e3244fc4e237753a1ad361d96)

1074.	[bug]		marcin
	PID files created by Kea processes are used in shell based
	tests to determine if the given process is running. This
	solves the problem whereby some unrelated processes could
	be reported as running Kea processes in those tests, causing
	the tests to fail.
	(Trac #4224, git 94edccc50cb374ec4db35f653b869c9f06d356ea)

1073.	[doc]		tomek
	Developer's Guide updated with client classification text
	and several clean-ups.
	(Trac #4102, git ac33ebf7428ba5935d3302d000bed317716fabfe)

1072.	[bug]		tmark
	The lease6 hardware address source value is now being properly populated.
	Prior to this the value stored with each IPv6 lease was always zero.
	(Trac #4247, git 27886dadcf9051dc622ee6fde586c27f3d431f8b)

1071.	[func]		tmark
	Assigned unique log message IDs to log messages issued from
	MySQL hosts storage operations, eliminating reuse of
	lease database message IDs.
	(Trac #4216, git f0e37cd6d45537971a730c68187011dce41217cc)

1070.	[doc]		sar
	Correct v6 classification examples to use client-id (1) instead
	of server-id (2).
	(Trac #4222, git 69dd98d03861d9de72c2ef75c17c8154b0c5088b)

Kea 1.0.0-beta2 released on December 22, 2015

1069.	[bug]		tomek
	Improved handling of incoming packets with invalid client-id
	and DUID.
	(Trac #4206, git 2c94f80e30abe53ae5b677762fc69e888c92e03f)

1068.	[func]		marcin
	Renamed log message compiler binary from 'message' to
	'kea-msg-compiler'.
	(Trac #4228, git bbeb5c776c39b9f4132f7f614720db75590ccef9)

Kea 1.0.0-beta released on December 8, 2015

1067.	[doc]		sar
	Remove description of option[xx].text operator from classification
	until its use becomes clearer.
	(Trac #4218, git 22fe2bf889984078cd86c2a230a038632d21432c)

1066.	[func]		tomek
	Configuration parameters for setting up external hosts storage
	are now implemented. This feature is considered experimental
	for DHCPv4 and currently not really usable for DHCPv6.
	(Trac #3569, git 8896c9c3f77a7836d67e6c33943ac4892b851213)

1065.	[func]		fdupont,tomek
	The DHCPv4 server now stores Relay Agent Information option as
	the last one.
	(trac #4121, git 2f883d4afb9b27c6c59d993692370685b206b6c2)

1064.	[doc]		tmark
	Added Kea logo to documentation.
	(trac #3702, git 7cae813ffe9a7320db5c84ac4beb1c3c0ecabbf7)

1063.	[func]		marcin
	It is possible to disable writing generated DHCPv6 server
	identifier in a persistent storage. This also fixes a
	failing distcheck.
	(trac #4211, git d8f39b7aff9312237d4b6d6de39a7336a25ead4c)

1062.	[func]		marcin
	libeval: options may be referenced by their names in
	expressions used for client classification.
	(Trac #4204 git 38aebe9566e09daa30796df686cfdd6d0c43fa4d)

1061.	[func]		kalmus
	MySqlHostDataSource class implementation. It provides methods
	for adding and extracting Host objects to and from MySQL database.
	(Trac #3682, git 275b40fb941a6934c6434715184ae1c39f3fb3f2)

1060.	[func]		stephen
	Incremented KEA_HOOKS_VERSION to 3 for Kea 1.0.
	(Trac #4208, git bf6f3d495604942a395b51bbe4c37001b7541242)

1059.	[func]		nicolas
	The client packet is now passed as a new parameter "query4"
	to the pkt4_send hook point. Thanks to Nicolas Chaigneau from
	Capgemini for providing this patch.
	(Github #8, git )

1058.	[func]		tomek
	Two new hook points lease4_recover and lease6_recover have been
	implemented. They are called when a declined IPv4 or IPv6 lease
	concludes its probation period and is being recovered into
	usable state.
	(Trac #3988, 3989, git 1930797c48fee7f4006a33cecd6f08b05ae76725)

1057.	[func]		marcin
	It is now possible to specify type and value of a DUID used
	as DHCPv6 server identifier.
	(trac #3874, git faf52b069cf774d0050d76b4f47b542b2b5105f2)

1056.	[doc]		sar
	Added description of the expression based classification
	system to the Kea Admin Guide.
	(Trac #4101, git 3ec88e0669470ab406c45d50d0f853f9aeb3bf04)

1055.	[func]		fdupont
	Classify match expressions are evaluated on incoming packets and
	requested options are appended when configured by the subnet, a
	class or globally.
	(Trac #4097, git 752ad11ff4ebe97ec27d098aff706d1999900346)

1054.	[func]		tmark
	Replaced underscores, "_", with hyphens "-", in the parameter
	names used in the kea-ddns server's configuration as well as
	those in the DDNS messages (NCRs) sent to the server. For
	example, "ip_address" is now "ip-address", "change_type" is
	now "change-type".  This makes JSON element naming consistent
	throughout Kea.
	(Trac #4202, git 91bf527662060d4b1e294cd53e79b431edf0e910)

1053.	[doc]		tomek
	Support for DHCPDECLINE (v4) and DECLINE (v6) messages is
	now described in the Kea User's Guide.
	(Trac #3990, git 6b0db91610420f3cce55d9f887d7c73660ece209)

1052.	[func]		marcin
	libeval: expressions involving options can now use textual or
	hexadecimal format of the options.
	(Trac #4093, git 4cdf0fff1067b3dde6570dc6831e8b1343bc50fe)

1051.	[func]		tmark
	kea-dhcp4 and kea-dhcp6 configuration parsing now supports
	the "client-classes" element for defining client classes.
	(Trac #4096, git d21fd6925983eb20f82029e3866652398ea5e5fe)

1050.	[doc]		tmark
	Corrected the descriptions of ncr-protocol and ncr-format parameters
	in the Kea Admin Guide.
	(Trac #4117, git 034c1c95b57768d5abbc7fb40cc57d7cadad21dd)

1049.	[build]		fdupont
	Add a new --enable-generate-parser configuration parameter
	(disabled by default) which makes flex and bison to regenerate
	parser files.
	(trac #4125, git 18321bf85f93b24d720f1ab2d90b4f4da85bc471)

1048.	[func]		fdupont,tomek
	Implement expression parser for client classification.
	(Trac #4088, git ac9eb312bfd1c6bf22a868ad789a0c049f33f637)

1047.	[func]*		stephen
	Change the way that hooks libraries are defined in the configuration
	file in preparation for allowing the specification of library-specific
	parameters in a future version of Kea.
	(Trac #3259, git b2986b0b0299e691b13123922129bdbf8575afdb)

1046.	[func]		tmark
	Upon startup Kea servers will now detect memfile lease files
	that need upgrading, and will launch in instance of the LFC
	to convert them to the most current memfile schema version.
	(Trac #3601, git ce4b0e42e8a01bbf3b58fdb1f505bbd6e2fad134)

1045.	[func]		tmark
	Added classes for storing client class definitions to libdhcpsrv.
	(Trac #4095, git 1039a942450e2a45a1e1aa9924cae4fdbd1541fe)

1044.	[build]		fdupont
	With the addition of a background thread for timeouts, ensure that
	the configuration and process spawning code are thread safe.
	(Trac #4060, git 4c130bd7c8d0eb97966e9821bab491bca5321b6c)

1043.	[func]		fdupont
	Implemented support for hex strings in client classification.
	(Trac #4091, git 406153af95404adb96296df09ec6033b484586e3)

1042.	[doc]		fdupont
	User Guide: parameters having default values may be omitted in the
	option definitions.
	(Trac #3927, git c7460e849258ec77cf1215a2baf840d98f1ab77b)

1041.	[func]		tomek
	A new library, libkea-eval has been added. It is not functional
	yet, but its purpose is to provide a generic expression
	evaluations that will be used in the upcoming client classification.
	(Trac #4081, git 28d818a26a5d128e8a51d62b68c0cc817e6e2415)

1040.	[func]		tmark
	When kea servers lose connectivity with MySQL or PostgreSQL backends
	they will log an error message and exit with an exit value of 255.
	(Trac #3780, git cf94e99698e1d8a1613026bda5e4fc9bb4a68d74)

1039.	[doc]		marcin
	Configuration parameters pertaining to processing expired
	leases by the DHCPv4 and DHCPv6 server have been documented.
	(Trac #3979, git a2ee99ba313e54a9dcf8a09ed118dbfe612e3d55)

1038.	[func]*		marcin
	DHCPv4 and DHCPv6 servers reclaim expired leases before they
	are re-assigned.
	(Trac #3977, git 5880e706cb27c19b1b70296ccd8d96e38e82027b)

1037.	[func]		fdupont
	Added a new 'leases-reclaim' command which reclaims expired leases
	immediately.
	(Trac #3978, git 9d5716e5bd6b151d90591f8497bae689321875c2)

1036.	[func]		tmark
	kea-admin now supports upgrading from Postgres schema version
	1.0 to 2.0.  Schema 2.0 includes support for lease expiration
	and reclamation.
	(Trac #3969, git 8fde70c1b63b5a2646688290b1d0cf53f4c964ad)

1035.	[doc]		fdupont
	Modified documentation of DHCP options to show internal format
	of records.
	(Trac #4071, git c5cffe74ac1bd38e4870ff1c22c36febb46e8c27))

1034.	[func]		fdupont
	Add support for DHCPv4 subnet selection option.
	(Trac #4058, git b7072884e8ce74dc64cd74e101d81e5c0763f492)

1033.	[bug]		stephen
	Updated OutputBuffer class to address warnings from Coverity.
	(Trac #3443, git 4bf0a14aa7a1303ed6959127c5354687e9f222ba)

1032.	[func]		marcin
	PostgreSQL lease database backend has been extended with new
	functions to obtain expired leases and to delete expired
	reclaimed leases.
	(Trac #3968, git 0bc02588d8553ba9a4fc749115a3e370407d7287)

1031.	[build]		fdupont
	Rewrote the system_messages tool from Python to C++.
	(Trac #3516, git a8195310c641027d1822344cafad64e6f695d614)

1030.	[bug]		marcin
	Fixed failing 'reclaimExpiredLeasesTimeout' unit tests on
	some virtual machines.
	(Trac #4075, git c3a2487f53ecf69edc0a38f574fce17c4332162c)

1029.	[func]		tomek
	A new hook point lease6_decline has been added. It is called when
	the DHCPv6 server is about to decline a lease as a result of
	processing incoming DECLINE message.
	(Trac #3986, git b6e3f1bbe3595aeba769d627d571e2eeee38a397)

1028.	[func]		marcin
	Expired leases are processed periodically according to the
	server configuration.
	(Trac #3975, git 3bd8891c0b9cb7dc504fa69251610996775cefbf)

1027.	[func]		tomek
	Expired declined IPv6 leases can now be reclaimed (returned to the
	available pool) after probation	period elapses.
	(Trac #3985, git 9aadfa902d898ce1f52b773152a5b34519a9a9fe)

1026.	[doc]		stephen
	Added documentation for the kea-dhcp4.commands and
	kea-dhcp6.commands loggers.
	(Trac #3952, git 3eb5d3185683e05494c1d84ed7195627fce4b6c1)

1025.	[func]		tomek
	A new hook point lease4_decline has been added. It is called when
	the DHCPv4 server is about to decline a lease as a result of
	processing incoming DHCPDECLINE message.
	(Trac #3986, git 39bde93fe25e4aff52623d4df7fd55c64e0a9c21)

1024.	[func]*		tomek
	Boolean Skip flag in Hooks API has been replaced by enum status.
	This is backward incompatible change if you developed hook
	library that takes advantage of the skip flag. See Hooks
	Developer Guide for easy steps necessary for migration.
	(Trac #3499, git 99ca398d4d042a098b5c491368733220db8cdd08)

1023.	[func]		tmark
	kea-admin now supports upgrading from MySQL schema version 3.0
	to 4.0.  In addition, the lease6 data dump now contains the
	text label for lease_hwaddr_source column rather than its
	numeric value.
	(Trac #3967, git 2e13ac3b0b278faabe338b00ffee8259c13f5342)

1022.	[func]		fdupont
	Added support for the V4 link selection sub-option (RFC 3527).  If
	present in an incoming packet, the server will allocate an address
	in the subnet identified in the option. If this is impossible, no
	address will be allocated and the request refused.
	(Trac #4057, git 8c02cec5ec8e311a9d23fd582d8e9e8647667abb)

1021.	[bug]		stephen
	Added missing address parameter to ALLOC_ENGINE_V4_REQUEST_OUT_OF_POOL
	message.
	(Trac #3996, git 680233550747209a1707e8f920179479b980aa2a)

1020.	[func]		kalmus
	A general purpose base class for MySQL connection has been
	implemented.
	(Trac #3681, git 884d8bb4a55d3d7b1b8f3f01efb312bd8dec399b)

1019.	[func]		marcin
	Added new configuration parameters controlling processing of the
	expired leases in the DHCPv4 and DHCPv6 server.
	(Trac #3974, git c998d36c40cc46ffe9f888e615bbcfa0a311d40d)

1018.   [func]		sar
	Added support for several options for use by PXE.
	From RFC4578 (for DHCPv4) these are: 93 - client-system,
	94 - client-ndi, 97 - uuid-guid.
	From RFC5970 (for DHCPv6) these are: 59 - bootfile-url,
	60 - bootfile-param, 61 - client-arch-type, 62 - nii.
	(Trac #3576, git fdcc73afe7e26bd427817fd771567b1c44713b06)

1017.	[func]		tmark
	Lease dump SQL logic, used by kea-admin, is now supplied via stored
	procedures rather than external text files.  Files of the form
	lease_dump_<version>.sh will no longer be installed under
	<prefix>/share/kea/scripts.
	(Trac #3916, git 09cdd86a5e284250d7657a93a36df2e2705947d2)

1016.	[bug]		fdupont
	Fixed problems when --enable-static-link is specified as a
	"configure" option. With this switch present, all Kea
	executables (servers, tools, unit tests, etc) are linked
	to the static (vs. shared) version of Kea libraries.
	However, note that they can still be linked to dynamic
	system libraries.
	(Trac #4004, git 760a343efbd241f5ed333cfff088124378f69115)

1015.	[func]		tomek
	Expired declined leases can now be reclaimed (returned to the
	available pool) after probation	period elapses.
	(Trac #3984, #3976, git 32a8ec68e0e5ea93991915812158d7628d2b4709)

1014.	[func]		marcin
	Implemented lease4_expire and lease6_expire hooks in libdhcpsrv.
	(Trac #3972, git 8a8547aec1caf2a8d1c7ca206f68534f3c03f1d9)

1013.	[func]		marcin
	New mechanism for scheduling lease file cleanup is used in the
	DHCPv4 and DHCPv6 servers.
	(Trac #3971, git 431d515fc3d64aa82369c8eaf48d03339f12dc69)

1012.	[bug]		stephen
	Replace #include of message_dictionary.h in message_initializer.h
	with a declaration of the MessageDictionary class, avoiding the need
	to include message_dictionary.h in the set of header files installed.
	(Trac #4046, git 9f1801b4326f62632a7c9f0aa939d58f120c10e8)

1011.	[func]		fdupont
	Added definitions and tests for the options from secure DHCPv6.
	This protocol is still experimental. The option and other protocol
	codes are for testing, they will be updated when IANA assigns
	official values.
	(Trac #4015, git 95f8c0d0af45807c1f303b9bbbb08f82b3bfc343)

1010.	[bug]		tmark
	Fixed test failures occurring for some tests after
	IfaceMgr::closeSockets was called.
	(Trac #4067, git 9161867dc6a354659ae8b5115ee437ec76c1771e)

1009.	[bug]		fdupont
	Now libutil blocks all signals when creating a new thread
	(so signals are delivered only to the main thread).
	(Trac #4065, git a4a8e422e613e4378f0a0641e4c480b73d67ebeb)

1008.	[build]		fdupont
	Removed the included header-only ASIO code.  Kea is now built
	against the installed copy of Boost.  The build by default
	attempts to use the header-only error code (ASIO dependency), but
	may also use the version in the boost system library.  The
	location of this library can be specified.
	(Trac #4009, git 8c293bc0d1804a512964621f114e64fcba0abcb9)

1007.	[func]		tomek
	DECLINE message in DHCPv6 is now supported. The server is able
	to receive it, check its correctness and move the lease to
	DECLINED state. Currently there is no way to recover the lease
	before 'decline-probation-period' time.
	(Trac #3982, git 11e2c4366d8624601172c01e95cff6a8b95833b3)

1006.	[bug]		marcin
	Fixed issues with threads concurrency in the TimerMgr.
	(Trac #4047, git 48297af6e0443808a482536b61436a42bc6a5b38)

1005.	[func]		tomek
	DHCPDECLINE message in DHCPv4 is now supported. The server is able
	to receive it, check its correctness and move the lease to
	DECLINED state. Currently there is no way to recover the lease
	before 'decline-probation-period' time.
	(Trac #3981, git c14a63c0d3a56ea3e880e874f854adc0077de75e)

1004.	[bug]		fdupont
	Incoming Confirm, Rebind and Information-Request messages are
	now more thoroughly checked against presence of client-id
	and server-id options.
	(Trac #3773, git fd2889b9de45e2822b6713663bee06b75259c6dc)

1003.	[build]		fdupont
	Updated Makefiles to ensure that all required dynamic libraries
	are included in the link command line as some systems are unable
	handle implied library dependencies.
	(Trac #3911, git 4d13f5234da33df03c0989829a0e1c1056e53a4e)

1002.	[func]		marcin
	MySQL lease database backend has been extended with new
	functions to obtain expired leases and to delete expired
	reclaimed leases.
	(Trac #3966, git 419832a6279c70b5db04b1cab10737e31f2c99f9)

1001.	[build]		fdupont
	Fixed critical C++ issues in the Kea code. This does not cover
	auto_ptr warnings (just ignore them) or the gtest 1.7.0 bug with
	EXPECT_TRUE() and ASSERT_TRUE() macros (we recommend to download
	last subversion sources at http://googletest.googlecode.com/svn/trunk
	and use the --with-gtest-source configuration argument when
	you'd like to build unit tests).
	(Trac #4024, git 55afd98fead0c16bb81107dfc1a5f49a5e295aa6)

1000.	[func]		marcin
	Implemented Timer Manager which holds the pool of interval
	timers used by the DHCP servers.
	(Trac #3970, git bc8503055338da36d07a2b67c64087f645c9a9e3)

999.	[func]*		tmark
	The DHCPv4 server will now honor DHCPRELEASEs for leased addresses
	which cannot be matched to subnet.  This allows leases to be
	released after configuration changes have eliminated their subnet.
	Prior to this the server would reject the release and emit a
	DHCP4_RELEASE_FAIL_NO_SUBNET log message.
	(Trac #2615, git eeebf9f68cf5be6a0f7eefc78832d664361c4990)

998.	[func]		tomek
	'decline-probation-period' parameter has been added to DHCPv4
	and DHCPv6 configuration. It can be configured, but is not yet
	used, as the DECLINE message support is still pending implementation.
	(Trac #3983, git 6b10d119c89685476335f268181c9982f6fa6161)

997.	[build]		jreed
	Removed obsolete Python coverage build options.
	(Trac #3483, git a08cbbecbd3b11d0b73f68a40986a353b22ed3be)

996.	[func]		marcin
	Memfile lease database backend has been extended with new
	functions to obtain expired leases and to delete expired
	reclaimed leases.
	(Trac #3965, git dd5b95453528416f22e961e6ebb3051bc2ae788c)

995.	[build]		fdupont
	Removed additional files left over from BIND 10 (headers,
	src/lib/{asiodns,testutils,asiolink}).
	(Trac #40{28,29,31}, git 78ff0fb0a97731a8b3c055b1cbb4faebcd115f7c)

994.	[func]*		marcin
	DHCPv6 server fully supports RFC 7550.
	(Trac #3947, git c06ab97a4e068c4b4b11f4685c56dd402b2385dc)

993.	[bug]		fdupont
	The logging spec file was searched in the build tree when it
	was in the source tree so distcheck (where they differ) failed.
	(Trac #4026, git 5eb213647d7ac0a707530d57af2c6dbd725ac1b3)

992.	[func]		fdupont
	A 'flush' parameter has been added to logging configuration. It is
	now possible to disable automatic immediate flushing to achieve
	better logging performance.
	(Trac #3752, git 16c4c2b6d95c45864ec3e2b27e0d320e386b2c0b)

991.	[build]		fdupont
	Removed partial function template ordering macros to allow Kea to
	build with Boost 1.59 and later.  Also removed some
	compiler-dependent code.
	(Trac #4006, git e06934f211436eea37439128ff6f388709f01101)

990.	[bug]		tomek
	Improved child process signal handling. Improved number of
	exception handling routines in DHCPv4 and DHCPv6.
	(Trac #4000, git bf5e48f2cf80b5263cc89f445795bc8c5b8f011d)

Kea 0.9.2 released on July 28, 2015

989.	[bug]		tmark
	Fixed a bug in both DHCPv4 and DHCPv6 servers that could cause
	them to crash during sever shutdown when DNS updates are enabled.
	(Trac #3997, git ce91bdd78f420f64324c573a952ec804bc25e0d8)

988.	[bug]		fdupont
	keactrl no longer returns an error when the "status" command is
	issued and the Kea configuration file doesn't exist.
	(Trac #3785, git a27d72ef3cb7640a41dca26c8728a9cbd9ad1ca9)

987.	[bug]		marcin
	Fixed textual representation of the options containing an array
	of 1 byte long unsigned numbers.
	(Trac #3959, git 9045fd9d6d282184cce10a622c0108abab029d5b)

986.	[bug]		marcin
	Fixed the failing lease allocation from the large address and
	prefix pools.
	(Trac #3958, git c86b6a68725e2f57679598ff4890fc82f4482c20)

985.	[bug]		marcin
	Eliminated extraneous debug-level DHCP6_RESPONSE_DATA entry from the
	DHCPv6 server log output.  Prior to this the server was logging
	each response twice.
	(Trac #3949, git 023973cbce44e5fb92a2bc45e69f2786d5152091)

984.	[bug]		tmark
	Replaced used of "kill -0" with "ps -p" in keactrl when
	checking of servers are alive.  This makes it possible for
	non-root users to use keactrl to monitor server status.
	(Trac #3954, git f7f22b244343a3dc2d06645a47c2c65a5134326e)

983.	[bug]		fdupont
	Enforce numeric month values in Posix date printing.
	(Trac #3944, git fdbe74b0235055057a37c6ce2b0aaf88f0cc7891)

982.	[bug]		marcin
	Fixed the typo in the name of the D2 logger.
	(Trac #3951, git 92305b2a1774df1cf1bdfeb93d787fea0ab27f74)

981.	[bug]		tmark
	keactrl now uses PID files to identify and control server instances.
	Prior to this it relied on the system command, "ps", which could lead
	to it misinterpreting which processes are or are not running.
	(Trac #3939, git 93a720ed7ffdffe66bd835cd64f78e4ad601637a)

980.	[doc]		marcin
	Updated Developer's Guide.
	(Trac #3484, git 220c337c31a592311363eca981c7f1578abbe15d)

979.	[bug]		fdupont
	Fixed two cases of public variables in a base class being
	hidden by variables in a derived class.
	(Trac #3920, git bd42a66fb67aab3fe397523c6fdbf14a939587c8)

978.	[func]		tmark
	DHCPv4, DHCPv6, and DHCP_DDNS now all create PID files upon
	startup.  The PID file pathname is formed from:
		<localstatedir>/<conf name>.<binary-name>.pid
	If a server's PID file exists and contains the PID of a
	live process, it will emit a log message and exit.
	(Trac #3769, git cdce632add025aaadbcdc89078f5bd3e19cfb5ca)

977.	[doc]		tomek
	Frequently Asked Questions section added to the Kea User's Guide.
	(Trac #3873, #3847, git 95683c9d3c3dd7024269df1904b6cbe5817741a2)

976.	[build]		tomek
	Included missing Doxygen documentation images in the tarball.
	(Trac #3928, git 2fb63a18897b93b12a5fc4635d4ac29e0bf82841)

975.	[doc]		marcin
	Updated the list of standard DHCPv4 options in the User's Guide
	with the information of whether they are returned by the server
	even when they are not requested.
	(Trac #3578, git b361b28ce53729a5f2d59f79670a36cf1a4a0352)

974.	[bug]*		marcin
	Corrected invalid format of the DHCPv4 option 5 (name-servers).
	The corrected format comprises a list of IPv4 addresses,
	rather than a single IPv4 address.
	(Trac #3887, git 54d1dbe6138e74c5efacfbaf85b77c87aea9ddf1)

973.	[doc]		marcin
	Added new section to the User's Guide to describe the issues
	with unicast responses to the DHCPINFORM messages when ARP
	traffic is blocked.
	(Trac #3740, git 22bcb060ceca544dfa1779815321155668bf19dc)

972.	[doc]		marcin
	Updated sections of User's Guide concerning creation of
	the option definitions and Vendor Specific Information
	options for both DHCPv4 and DHCPv6.
	(Trac #3846, git 6aebe0867ca9cf6fb09a289d80051125db7fa34b)

971.	[func]          fdupont
	Changed all occurrences of unlink() to the more portable remove()
	to avoid problems on operating systems where the former is not
	available.
	(Trac #3841, git 3752529ed3d72137f6899ef8225a0b231db5b1f0)

970.	[bug]		fdupont
	Refactored some code to suppress cppcheck warnings.
	(Trac #3919, git 26be6ac4cefde012ca8ef12607b6beaadca13eed)

Kea 0.9.2-beta released on June 30, 2015

969.	[func]		tomek
	KEA_SOCKET_TEST_DIR environment variable can be used to specify
	the directory for opening Unix sockets during tests. That may
	be used to avoid path length limitations when running unit-tests
	in deeply nested directories.
	(Trac #3918, git 9cfd502e8d4605eaf34f8744f90272dc3e8a3e34)

968.	[bug]           marcin
	DHCPv6 server extends the lifetime of the client's lease
	in the database when the client sends the Request message.
	This prevents premature lease expiration before the client
	renews the lease, according to the timers and lifetimes
	returned by the server.
	(Trac #3913, git 1d64829a3f1a8288dc833ed388d9ffc9fe4cf491)

967.	[doc]		tomek
	Management API section added in the DHCPv6 chapter of the Kea
	User's Guide
	(Trac #3917, git 21305d2da26090e3fad1ff9fb242a2bbb6b7e56b)

966.	[func]		fdupont
	Include database software details in extended version information.
	(Trac #3882, git b0e166c4d8b0383ebd6e2f51d55eed68a2bcafa8)

965.	[func]		sar
	Per IPv6 subnet statistics (subnet[id].assigned-nas,
	subnet[id].total-nas, subnet[id].assigned-pds, and
	subnet[id].total-pds) has been implemented.
	(Trac #3799, git 4aa4808268bbc54290578f60ba60ed33cf344712)

964.	[doc]		tomek
	User's Guide and Developer's Guide updated with statistics and
	control channel description.
	(Trac #3800, git 7ce8ca560370ec5f9bd4d5199a177b441f08a47e)

963.    [func]		tmark
	DHCPv6 server now supports a control channel, implemented over
	a UNIX socket. Currently supported commands are: statistic-get,
	statistic-reset, statistic-remove, statistic-get-all,
	statistic-reset-all, statistic-remove-all, and shutdown.
	(Trac #3797, git f49828612d9030c9f3441acaf4b3a9f60b492a3e)

962.	[func]		fdupont
	Make the parsing of options and vendor options more consistent
	between v4 and v6. In addition make the parsing more robust
	against malformed packets.
	(Trac #3618, git f4066793c5e034386c689fd72d2a91a70ffb6d5f)

961.	[func]		fdupont
	Improved error messages when handling invalid or malformed
	configuration file. File and line number are printed, when
	available.
	(Trac #3697, git 70fc36e164e988c251bdaaee7e27c5f6407e0f4c)

960.	[build]		fdupont
	Get rid of the last bundy pieces of code.
	(Trac #3732, git 6b7da42f902fabb6855e54a19ea472c18ba82a93)

959.	[build]		fdupont
	Removed no longer used logging in cc and config libraries.
	(Trac #3732, git 8d0324f4786900db953489ebaa9e018b1238543f)

958.	[func]		tomek
	DHCPv4 server now supports control channel, implemented over UNIX
	socket. Currently supported commands are: statistic-get,
	statistic-reset, statistic-remove, statistic-get-all,
	statistic-reset-all, statistic-remove-all, shutdown.
	(Trac #3880, git 688658395518f0b97d5384af81ceab5206691ad5)

957.	[func]		tomek
	Per IPv4 subnet statistics (subnet[id].assigned-addresses and
	subnet[id].total-addresses) has been implemented.
	(Trac #3798, git bab2030f56bbf390959f9f9238a8acc62d583c70)

956.	[func]		marcin
	Improved log messages emitted by the allocation engine,
	which now uses a dedicated logger.
	(Trac #3852, git 923928774f4f59c887d768cf155b5978e838a6f2)

955.	[func]		tmark
	Added unit tests to kea-admin for testing the lease-dump command
	with a PostgreSQL backend. Updated PostgreSQL database installation
	instructions in Kea Administrator's guide to include use of kea-admin
	tool.
	(Trac #3884, git 0772b7df2a89e1019141be1d0ddec30d53c4b919)

954.	[func]		fdupont
	Enhance the versioning information printed by the executables and
	make it more consistent across all of the executables. "-v" is for
	basic Kea version information, "-V" provides more detailed
	versioning and versions for external dynamic libraries, finally
	"-W" provides the configure report from the configuration step
	during the build of Kea.
	(Trac #3513, git 584cf666e101c6cb5c9af76175ddd867ece85764)
	(Trac #3859, git 384e6c6225de18fc97d606e4a1972baeef598ba4)

953.	[bug]		fdupont
	Corrected the setting of string characters to values above 127
	in HMAC tests.
	(Trac #3829, git 54f4ec64e513fea1547631122dc1af8579fae3db)

952.	[bug]		fdupont
	Made some loop indexes an unsigned type to avoid compiler warnings
	where the termination condition is comparison with an unsigned
	value.
	(Trac #3833, git 3db9f1d78f59856b982a1ff84c3b5a1ba7ea39df)

951.	[build]		fdupont
	Removed BUNDY configuration backend.
	(Trac #3732, git 96364cbbb15318c8f55d5b287cda0990d3eaae32)

950.	[doc]		marcin
	Updated section about logging in the User Guide. Also,
	updated Hooks Developer's Guide with the recommendations for
	the developers about use of logging in hooks libraries.
	(Trac #3805, git b403de1f335a2fb5098c9abc0858b8137892f868)

949.	[func]		tmark
	kea-admin now supports dumping MySQL and PostgreSQL lease tables
	to CSV file, via a new command "lease-dump".  This is primarily
	intended for use as a diagnostic tool.
	(Trac #3802, git 6ec774e8523e7f8415d6cd18c34062489e127847)

948.	[bug]		fdupont
	libdhcpsrv: check if new host reservation tries to use an already
	reserved address.
	(Trac #3652, git 4f10b78341b197bd321fbf2ec71db7420e40718d)

947.	[func]		marcin
	DHCPv6 server now supports Rapid Commit option.
	(Trac #3070, git a6b6156aaa95ab74c69a537e90483f82e9fbe4a2)

946.	[doc]		tmark
	Added documentation for kea-admin "lease-dump" command to the
	Kea Admininstrator's Guide and kea-admin man page.
	(Trac #3803, git 54b59b7ef02f6428405794066ea779e9bd4c0b6e)

945.	[func]		marcin
	Improved log messages emitted by the DHCPv6 server. Also,
	the server is now using multiple distinct loggers for logging
	messages pertaining to different functional parts of the
	code, e.g. packet transmission, lease allocation, DDNS etc.
	(Trac #3807, git c95ebdaf39c3d8d78d83d53db15824c60078f566)

944.    [func]      tmark
	kea-admin commands lease-init, lease-version, and lease-upgrade
	now support PostgreSQL. Note that at this time the PostgreSQL
	backend only supports Kea schema version 1.0, so there are no
	upgrades available.
	(Trac #3883, git 990a0d72fa247e4a12e2608994204c48274e4cd6)

943.	[func]		sar
	Split the DHCP-DDNS logging messages amongst several loggers to
	allow the administrator finer control over debugging messages.
	Messages pertaining to the name change requests processing include
	an ID, currently the DHCID, to identify the transactions.
	(Trac #3808, git 4fbe08234049de6ef67bb5cdb244d180a7a4c3a9)

942.	[func]		tomek
	18 new statistics added in DHCPv4 server: generic packet counters,
	per packet type counters, parsing failure and packet drops.
	(Trac #3794, git a61f40c44910a09699a9a566a5ec35ab758564ba)

941.	[bug]		marcin
	Configuration parser for host reservations returns an error
	when an unsupported parameter is specified.
	(Trac 3810, git 54ee0f6328a303c366dd8239e768dfc4a23a5d9b)

940.	[bug]		fdupont
	DHCPv4 server drops DHCPRELEASE messages sent from a bad
	location (i.e., no subnet can be selected)
	(Trac 3504, git f0f13ac74779f76ed7af91bd5dab3d11ba00be79)

939.	[bug]		fdupont
	Small fix in HooksDhcpv4SrvTest.subnet4SelectSimple unit-test.
	(Trac 3881, git a21afdffec41fceb61e6760d4108d670b2eabe75)

938.	[build]		fdupont
	Removed Python from the log library (code, message compiler and
	documentation)
	(Trac #3734, git d24b7c9716c6eb7a3e9dd2cb3fd2d1bfe4e1201f)

937.	[bug]		fdupont
	The log ID LOG_UNRECOGNISED_DIRECTIVE was changed to
	LOG_UNRECOGNIZED_DIRECTIVE to follow US English spelling.
	(Trac #3762, git 235e3304746352e9341008225f9f2392586a9f66)

936.	[bug]		fdupont
	Added an ASSERT to avoid a crash in HooksDhcpv4SrvTest
	subnet4SelectSimple unit test. Fixed out of bounds vector accesses
	in perfdhcp (which should not be able to handle links
	with long (i.e., more than 6 bytes) link-layer addresses).
	(Trac #3868, git c20f47e19d6060605c0611754db7b66b08553caa)

935.	[bug]		fdupont
	Fixed 3 out of bounds accesses on vectors in DHCP++ code.
	(Trac #3854, git de263ad0008f3494a85592f78db1ec662b68e689)

934.	[bug]		fdupont
	Renamed the DHCP-DDNS constant INVALID_SOCKET to SOCKET_NOT_VALID
	to avoid conflicting with a constant of that name defined on some
	operating systems.
	(Trac #3861, git 28205225ceed03ff3126e43cd06cedbaa7d8d657)

933.	[func]*		marcin
	DHCPv4 server by default identifies a client using the
	client-identifier, if present. The new configuration
	parameter 'match-client-id' allows for disabling this
	behavior, i.e. 'chaddr' field is used to identify the
	client instead.
	(Trac #3747, git b9dc6ffd0f3396e9da8e0c83fd82164b8b8af011)

932.	[func]		kalmus
	MySQL schema has been extended with tables that can store
	host reservation. This ticket updates database schema only,
	the tables are not in use yet.
	(Trac #3567, git d2cd5d53b3f31422a342c9bb8946dad9ed1ea032)

931.	[func]		marcin
	Improved log messages emitted by the DHCPv4 server. Also,
	the server is now using multiple distinct loggers for logging
	messages pertaining to different functional parts of the
	code, e.g. packet transmission, lease allocation, DDNS etc.
	For complete list of logger names see User Guide.
	(Trac #3806, git 7b148c2dd5e2696a541883223ce1efd2de81f143)

930.	[func]		tomek
	Statistics Manager is now implemented. There is a new library
	libkea-stats that governs statistics collection. Its usage will
	be added in the upcoming tickets.
	(Trac #3793, git 68e9554ecabfc2a79731eeec1c706522e4d39332)

929.	[build]		fdupont
	Corrected problem in build system whereby specifying an
	installation directory on the "configure" command line that
	included a "+" in the name caused the build to fail.
	(Trac #3713, git 741ff09b743307bad28ae13db440e5e0f402d319)

928.	[build]		fdupont
	A CONFIG_H_WAS_INCLUDED define has been added to provide
	a way in source files to check whether config.h has been included.
	(Trac #3812, git cbb135d5f217b0692dcdbc9cfcc04f6a0dbc3922)

927.	[bug]		tmark
	DHCPv4 no longer attempts to update the lease database with the
	generated FQDN when processing DHCPDISCOVERs.
	(Trac #3779, git 0b413ee8aba1afa1643b216a1e8c35103c6c975b)

926.	[bug]		marcin
	Fixed the crash during the logging deinitialization.
	(Trac #3823, git 435b958860ec7b921645bd5923fff96ea4341f19)

925.	[func]		marcin
	libkea-hooks logs when the callouts execution begins or ends
	for the particular hook. It also logs the execution time of
	individual callouts and the total time for all callouts.
	(Trac #3804 git dd1432d7807e7d3b54c87dd4b3155d3110619fbd)

924.	[bug]		marcin
	Removed shell warning about the "missing format character"
	in the keactrl usage.
	(Trac #3784, git aa683395a4cd75af5340eb8603fe46b7b0dd8f4e)

923.	[func]		tmark
	The DHCPv4 server now logs packets it has either dropped as invalid
	or to which it has replied with a NAK to a separate logger,
	"kea_dhcp4.bad_packet".
	(Trac #3743, git cb91ca851099423e1b6c39cca3f3e2ba29795a51)

922.	[build]		fdupont
	The config.h file should never be included by another include file.
	Copy missing header files to the install directory.
	(Trac #3782, git ea6e9d166faa54b1f9781bc56d7d8fee6c87b1f9)

921.	[func]		marcin
	libdhcpsrv: Added log traces to the host manager.
	(Trac #3699, git 75b75c89db88eb1a81e76f5550f2a5b3155ce42d)

920.	[bug]		marcin
	Corrected issues with logging initialization in hooks
	libraries. The dynamically loaded hooks libraries may now
	define their own loggers which are configurable using Kea
	configuration file.
	(Trac #3198, git 8216a6b1a2ed6e2b38919280809ee21fc4107fd6)

Kea 0.9.1 released on March 31, 2015

919.	[doc]		stephen
	Corrected some configuration examples in the documentation.
	(Trac #3772, git e9f084525bc1eec1cca635c00f33228bf7fac6a4)

918.	[func]		tomek,tmark
	DHCPv6 server now supports static reservations of hostnames
	for clients.  Note this resolves #3708 by reducing the number
	of calls to selectSubnet to once per client request.
	(Trac #3689, git c13c824d9948f7e3f71a65ed43798f3b5c14042c)

917.	[bug]		marcin
	DHCPv4 server may allocate lease for the client which is
	using a non-unique identifier (HW address or client id),
	if the other identifier is unique.
	(Trac #3768, git 0f7a029e2a2a7652d49a0bcd9f49e879fac9136f)

916.	[func]		sar
	Add a log message that indicates when the v4, v6 or
	DHCP-DDNS server has completed processing its
	configuration and is about to enter the loop to process
	messages.
	(Trac #3755, git c71c7836804842bae51fe79fd599c57f5b3d007d)

915.	[func]		tomek, marcin
	The DHCPv6 server now supports the Relay-Supplied Options
	option,	as defined in RFC 6422. The relay can insert options
	in the relay forward message that the server will send back
	to the client if certain criteria are met.
	(Trac #3705, git 4772ee589712f5359ecbd79ebf71fbc7bb68741b)

914.	[bug]		marcin
	DHCPv4 server: corrected the logging message issued when
	the server could not allocate or offer the lease for the
	client. The corrected message contains the client-id,
	hardware address, ciaddr and requested-ip-address.
	(Trac #3737, git 4c56e1348c5d50eaa5b3083a0a8c346966e1b603)

913.	[bug]		sar
	Handle recovery properly should the LFC crash while
	manipulating files after completing processing.
	(Trac #3759, git bb3b4d14119392261a1766da2b406fa46d4c0f21)

912.	[doc]		sar
	Added sections on LFC to the administrators and developers
	guides.
	(Trac #3720, git 828b801e6a4616de331588076ab9c4c35677595)

911.	[func]*		marcin
	libdhcp++: the C++ objects representing network interfaces
	(Iface objects) are now non-copyable. As a result, the API
	of the Interface Manager functions returning the pointers
	to the Iface objects has changed.
	(Trac #3715, git 7415c74e38e13385a75e7200cb23b7d6ca86df7f)

910.	[func]		marcin
	DHCPv4 server supports static reservations of the hostnames
	for the clients.
	(Trac #3688, git b5c50e2aff64da05b439da8d5fa4913fc8a704ca)

909.	[bug]		marcin
	Removed many cppcheck errors in the code. Also removed the
	dhcp-ubench test tool.
	(Trac #3736, git 552aea126e968b78292ae80c1c6a03c9ef4dcdcd)

908.	[bug]		marcin
	Handle overflows during time conversions in the MySQL and
	PostgreSQL lease database backends.
	(Trac #3673, git 27b4e4590fdee507f0e877d7b771dc6c6457a4b5)

907.	[doc]		tmark
	Corrected depictions of kea-admin command line options for
	database-name in Kea Administrator Reference. Prior to this
	the document showed "-d" as the database name option, when
	in fact it is "-n".
	(Trac #3742, git ec427e4c9d008abc800f87eda3c0024b35e4c2e2)

906.	[doc]		tmark
	Added description of a restriction on extracting a MAC
	address from an IPv6 link-local address to the Kea
	Administrator Reference, section 8.8, item "ipv6-link-local".
	(Trac #3691, git ca9f5541cb36f815ac614c5c21088d545eafcac6)

905.	[func]		marcin
	DHCPv4 server assigns an address from the dynamic address
	pool if the reserved address is in use by another client.
	(Trac #3694, git 95b09ff53b941691cba172c933de0682b05a0d85)

904.	[bug]		marcin
	FreeBSD-only change: Disabled unit test expecting the death
	of the process when conditional variable was destroyed when
	the thread was still waiting for the variable. This is due
	invalid behavior of the pthread_cond_destroy on FreeBSD
	which should return EBUSY in such case, whereas it returns
	success error code.
	(Trac #3710, git bdb442402ef023055715baf597c401c9974a7fb2)

903.	[bug]		stephen
	Corrected arithmetical error in the rate control module of
	perfdhcp which led to the incorrect calculation of the rate
	at which packets should be sent.
	(Trac #3729, git bb5bca3d9b68abc4b83abdd204bfb075dda630ac)

902.	[bug]		marcin
	Fixed the bug in the DHCPv4 server whereby the server
	reconfiguration (using the SIGHUP signal) failed because
	of sockets remaining open since the previous configuration.
	(Trac #3730, git 3ceb0cd97cf5e44e8fc151d0a38db553530dd3ed)

Kea 0.9.1beta released on February 18, 2015

901.	[bug]		tomek
	Previously, the DHCPv4 and DHCPv6 servers gave up after
	100 failed lease selection attempts. Now both DHCPv4 and
	DHCPv6 servers calculate the number of attempts required
	to find a lease using the pool capacity.
	(Trac #3711, git cb5533a1bf1023faf61c1b8ade6ac8fa425f46c2)

900.	[doc]		marcin
	Documented configuration of the Lease File Cleanup (LFC) in
	the Kea Administrator Reference.
	(Trac #3672, git da3c676f009785204f9d84ca008890959bffcc18)

899.	[func]		tomek
	reservation-mode parameter has been added to DHCPv6 server.
	It controls what host reservation types are allowed and may
	improve performance in certain situations. It is also
	accepted in the DHCPv4 configuration, but currently not
	used.
	(Trac #3565, git cfbe13ad05aac23e09357fc78507cf9a82c908e6)

898.	[func]		marcin
	The DHCPv4 server configuration allows for opening multiple
	sockets on a single interface with multiple IPv4 addresses
	assigned. This facilitates the use case when different relay
	agents send messages to different addresses on the interface.
	(Trac #3695, git 3116243706a2dbcae3f9b5b3af9d2241a07b9ab2)

897.	[bug]		fdupont
	Removed a double free of the read_buffer_ field of Iface
	objects after (spurious) copy (partial as copies are not
	yet fixed).
	(Trac #3712, git 0b38ff6a6e77eb4182bfd7c0c681bef22ad5f634)

896.	[bug]		fdupont
	Removed exit() in D2 for version command line processing.
	This interfered with how the unit-tests were run.
	(Trac #3616, git 758a61e277675e89d857a22c3f8e844de307dca6)

895.	[doc]		tomek
	Host reservation for DHCPv4 and DHCPv6 is now documented.
	(Trac #3575, git a981e42eb0f39d27795364a6862b3a5e574e540a)

894.	[bug]		fdupont
	Accept empty options or sub options in DHCPv4 messages unpacking
	routines.
	(Trac #3661, git 42a4854208ec16834c590a9316b9a5306c60a3bb)

893.	[func,bug]	fdupont
	Changed the qualifying-suffix parameter in the dhcp-ddns
	configuration element to be mandatory with no default value when
	updates are enabled (i.e., the enable-updates mandatory parameter
	is true).
	(Trac #3632, git 12808651448837c611e4f6a262f7a1eb3deaf8da)

892.	[func]		sar
	A class, LeaseFileStats, has been added to provide simple
	statistics for use with lease files.  Also added logging
	to the kea-lfc process per the design.
	See http://kea.isc.org/wiki/LFCDesign for the design.
	(Trac #3667, git 7f36e034fe79d85f317d7d07e2fe636d6cdf1f6e)

891.	[func]		tomek
	libdhcpsrv: Allocation Engine now uses statically assigned
	addresses when processing DHCPv6 renewals.
	(Trac #3677, git 9ce50790c91624937ff2b622e4afff36d5d3cc2d)

890.	[func]		marcin
	It is now possible to specify whether the DHCPv4 server
	should use raw sockets or IP/UDP datagram sockets to
	receive and send DHCP messages. The configuration format
	has been changed for the selection of interfaces on which
	the DHCPv4 and DHCPv6 servers should listen. The
	configuration files using an old format are incompatible
	with the latest version of Kea.
	(Trac #3604, git c726bbc4eae0f576f6791c7490bfba8c30a401d9)

889.	[bug]		marcin
	Resolved a bug in the DHCPv4 allocation engine whereby the
	client could request and obtain an address reserved for
	another client.
	(Trac #3690, git 1afa4e24b0fcdd6d3a2e596663ce1102ffe2340d)

888.	[func]		marcin
	DHCPv4 and DHCPv6 servers launch the kea-lfc program, according
	to the value of lfc-interval configuration parameter for the
	Memfile lease database backend.
	(Trac #3669, git c92665ce05d71e9e5cad9a0679018e9e3f7e3be5)

887.	[func]		sar
	A new process, kea-lfc, has been added. It is meant to
	be periodically executed by the DHCPv4 and DHCPv6 servers
	to remove redundant information from the lease files.
	See http://kea.isc.org/wiki/LFCDesign for the design.
	(Trac #3664, git cc85938b35e2d4bd00ccb74f1b83d3017ab0e41b)
	(Trac #3665, git b1707981f48b13895b50bf27176dede866576292)
	(Trac #3687, git 1e92382aaa2fbff08bbf1d6bbf0add195a7b6fae)

886.	[func]		tomek
	libdhcpsrv: Allocation Engine now uses statically assigned
	addresses when it allocates leases for the DHCPv6 clients.
	(Trac #3563, git b86b24fd011c0617515d62b7091d56fdfd1a7360)

885.	[func]		tomek
	Information-Request (stateless mode) in DHCPv6 is now supported.
	(Trac #2949, git 3185d229c39ed4660e9bc98a7f4a9d0dfbe64a04)

884.	[func]		marcin
	The DHCPv6 server configuration now allows for defining a pool
	for prefix delegation in which prefixes do not match a
	subnet prefix.
	(Trac #3647, git 5455d96cbf773e678bd6b1c3e31bfdeb617e6c13)

883.	[bug]		marcin
	libdhcpsrv: Prevent infinite loops in the allocation engine,
	when the address pool becomes exhausted.
	(Trac #3692, git f1e464558c89a6dc88ab28a25dd14a65fee62578)

882.	[func]		sar
	A utility class has been added which handles writing and
	deleting pid files as well as checking if the process with
	the given pid is running.
	(Trac #3687, git 1e92382aaa2fbff08bbf1d6bbf0add195a7b6fae)

881.	[func]		kalmus
	Extracting hardware/MAC address from the DHCPv6 remote-id
	option is now implemented.
	(Trac #3552, git 6db5fc158133b3f308c43f1fe2fa54a6f89baae1)

880.	[doc]		tomek
	kea-admin is now described in Kea User's Guide.
	(Trac #3644, git fa83c48826e41663d93e56ec7fd6983e9b0b2cd1)

879.	[bug]		fdupont
	Drop DHCPREQUEST message from an unknown client in the
	INIT-REBOOT state.
	(Trac #3656, git 8e205adc35d8e72d1802d5ee9056e6c4ac78274a)

878.	[func]		marcin
	DHCPv4 and DHCPv6 server now support the lfc-interval
	parameter which configures the interval in which the
	Memfile lease database backend executes the Lease File
	Cleanup (LFC). Note: the LFC is currently no-op and will
	be implemented shortly.
	(Trac #3668, git 2ce54eeb607d2caa0901125b5d86a373e9e3f165)

877.	[func]           marcin
	DHCPv4 server drops unicast packets sent to the IPv4 address
	on which the server is not configured to listen.
	(Trac #3547, git 803f1f0f145b0f252ffc3637f758a47e0061de85)

876.	[func]          tomek
	Two new MAC acquisition methods implemented for DHCPv6:
	docsis-modem (which extracts MAC address from an option inserted
	by a cable modem) and docsis-ctms (which extracts MAC address from
	an option inserted by CMTS which acts as a DHCPv6 relay agent).
	(Trac #3553, git ad0a3772774bc5f9831a5ba16725a5a22887b8cb)

875.    [bug]           afidalgo, marcin
	The DHCPv4 server no longer appends the trailing dot to the
	hostnames sent to the clients in the Hostname option (12).
	Appending trailing dot confused some DHCPv4 clients.
	Credits to Alexis Fidalgo for submitting a patch.
	(Trac #3636, git 450867e6987f4c786ad6c2cc95cabcff601c1b48)

874.    [func]           marcin
	Changes to the Memfile lease database backend to load
	leases from multiple files during startup or server
	reconfiguration. This change is required by the Lease File
	Cleanup feature, which leads to the creation of additional
	files holding cleaned up lease information.
	(Trac #3671, git 667de2ef9044e97c76b15cacc7285132cdffdfcf)

873.    [bug]           wlodek
	Removed references to non-existing pgsql_test.sh script
	from Makefile.
	(Trac #3662, git ab69f38dd82cf3c3736588e03c1dc568de3ae6d6)

872.    [func]          wlodek
	Check for required header file errcode.h for PostgreSQL
	backend added to configure process.
	(Trac #3663, git d666dd9263ba1aaf88bec5b8e5ae3f0cb8e5c1db)

871.	[func]		kalmus, tomek
	DHCPv6 is now able to extract MAC from DUID-LLT and DUID-LL.
	(Trac #3548, git f6d9630e2762a0f256a2b7825d74d2bce8fe4c60)

870.	[func]		fdupont
	Cleanup the cryptolink API (e.g., removing spurious 'magic'
	zero length parameters).
	(Trac #3606, git 55d2df9d78321b3844217055e376ae44ac962d8f)

869.	[func]		tomek
	'mac-sources' configuration parameter added. The DHCPv6 server
	can now be configured to use various MAC/Hardware address
	sources.
	(Trac #3554, git 2e7c32e7c19372f0c97968ef7c8256509d80fdfc)

868.    [func]          marcin
	DHCPv4 server configuration allows for selection of the
	address on the interface that server should listen on.
	This is specifically useful in the environments with
	multiple IPv4 addresses assigned to one interface.
	(Trac #3539, git ff71887c605eedc3914bacfd2e551da7bddcc0d6)

867.	[func]		marcin
	libdhcpsrv: Allocation Engine uses statically assigned
	addresses when it allocates or renews leases for the
	DHCPv4 clients.
	(Trac #3564, git 7b192fe314c12e38622742b3b338e997934f862f)

866.	[doc]		stephen
	Corrected documentation concerning the way to configure hooks
	libraries.
	(Trac #3635, git 42d1c98a2e66ab7fc3e372365edad1f5709df885)

865.	[func]		marcin
	Host reservations can be specified in the DHCPv4 and DHCPv6
	servers configuration. The reservations are loaded, but they
	are currently unused.
	(Trac #3562, git 1ba5ec3b7831ef8126be17b9542d9b89a419e7dd)
	(Trac #3628, git 00b49298ec5e5e5c722e5938547c86c954fc76e1)

864.	[func]		tomek
	MySQL backend is now able to store information about hardware
	addresses and associated information in DHCPv6.
	(Trac #3556, git 08a29d8d2374bc3c6b3799d5dd97f586ee869392)

863.	[func]		tomek
	A new tool called kea-admin added. It allows database maintenance.
	Initialization of a new database, version check and upgrade between
	version is now supported. Currently the only backend supported is
	mysql, but support for memfile and pgsql is planned.
	(Trac #3599, git cf22f8d212f2435957f89b51722f8e26e14635f2)

862.	[func]		dgutier, tomek
	Support for client link-layer address option (RFC6939) has
	been added.
	(Trac #3551, git dabdf965d92085f86d5e96c8dadce0f0a8f7c8e3)

861.	[func]		marcin
	The configuration parameters for a DHCPv4 and DHCPv6 options are now
	optional.
	(Trac #3467, git 7bf8cef161e6dd00a7f2b2fe8ec04e1958d6db3f)

860.	[bug]		marcin
	Fixed calculation of the Client FQDN option length for the ASCII
	domain name encoding.
	(Trac #3624, git 5a120d9bf85e27ea5b2674d35af0f2774e4cd2a7)

859.	[func]		marcin
	Implemented Host Manager, which can retrieve host reservations
	specified in the server's configuration. Future tickets will
	extend Host Manager to retrieve reservations from other sources,
	e.g. SQL databases.
	(Trac #3561, git faac5e9746dbf82eb04ffef95658e4b4c7d64a4a)

858.	[bug]		marcin
	Added missing "lease-database" entry to the default DHCPv6
	server configuration, in kea.conf.
	(Trac #3630, git 0f7ff732ea2add45a24e040eae8a0dda27532a31)

857.	[func]		fdupont
	Improve the cryptolink code, for instance use a constant
	time comparison.
	(Trac #3602, git 0c1f433da650330b40fe1a67bae4716c9184f636)

856.	[build]		marcinw
	callout_manager.h and server_hooks.h headers are now exported,
	so statically linked libraries can be tested.
	(Github #4, git 00b5f3fa0369c13021bf4fb78c6450e524e4e411)

855.	[build]		fdupont
	Use convenience archives for objects used in a makefile and
	its parent makefile: before sources were compiled twice using
	the broken subdir-objects option of automake, now objects
	are put into a convenience static library (so an archive).
	(Trac #3631, git d7954b4234114d8fa41aa51f671d4faa1724b748)

854.	[bug]		marcin
	Corrected a regression on "make distcheck" which appeared after
	implementation of #3162 (partial fix).
	(Trac #3629, git 9bb6b76a24e4356b30e59631e76e32c3096fb515)

853.	[func]		tomek
	Lease6 now is able to store MAC/hardware address information. Memfile
	memfile backend has been updated to store/retrieve that additional
	piece of information. Server now tries to use available methods to
	obtain MAC/hardware address from incoming packet.
	(Trac #3555, git ab76a9e7a9d39cb3cf533729473b63a2d2401ac7)

852.	[func]		tomek
	Pkt6 class is now able to generate client's MAC from source IPv6
	link-local address if EUI-64 identifier was used.
	(Trac #3549, git d92e76860e6931477b3e60e5be8978302973f88f)

851.	[bug]		tmark
	Corrected a segmentation fault that was occurring under OS-X
	during D2 module shutdown.
	(Trac #3470, git f7822568abd04c12faa3cde34fadaac238a373d3)

850.	[build]		fdupont
	Moved optional gtest sources to ext/gtest.
	(Trac #3162, git 055512758f5c79f29eb375126d496483c9a6d0a1)

849.	[bug]		tomek
	DHCPv6 component now processes incoming vendor-class options
	properly (packets are classified as VENDOR_CLASS_[content of the
	vendor-class option]).
	(Trac #3486, git 62409cd9531b081943b8f3567f7b0dca36b18802)

848.	[func]		fdupont
	Added truncated HMAC support to TSIG, as per RFC 4635.
	(Trac #3593, git ae3a9cd1a0d2dc07b7092368149381d69bc2c61a)

847.	[build]		fdupont
	Removed no longer used configuration option --with-shared-memory
	and associated files and variables.
	(Trac #3614, git adee8c93f7c7c1303390dd63dbeae74a48a34845)

846.	[bug]		fdupont
	Fixed subdir-objects warnings from recent versions of autotools,
	e.g., on Apple OSX.
	(Trac #3162, git e25c7477f3c35cdaa0f038732f697224bfd44847)

845.	[func]		marcin
	Implemented Host class for storing information about IPv4 and IPv6
	reservations for the host.
	(Trac #3560, git fb5e1883b01ce6388d1b7a92c61061b493c36713)

844.	[bug]		tmark, marcin
	Fixed multiple issues in the DHCP-DDNS unit tests.
	(Trac #3615, git fec824d36121b12e98dd407a0bdf1bc71c8de18d)

843.	[bug]		marcin
	DHCPv4 server sets ciaddr to 0 in DHCPOFFER and DHCPNAK messages to
	adhere to section 4.3.1 of RFC2131.
	(Trac #3367, git 9f05a29caa960df2b09b7a8c23100da8b40e73d0)

842.	[func]		marcin
	DHCPv4 server logs when the packet sent by the client contains
	invalid combination of giaddr/hops before discarding the packet.
	(Trac #3537, git 760c652b54dcdfdfbd1a0014da43d3c31e848f02)

841.	[func]		tomek
	Pkt4 and Pkt6 class have a common base now. A lot code duplication
	removed. Added getMAC() method that will be used to extract MAC
	in DHCPv6.
	(Trac #3546, git 6e68af7dfe15e4d461bf068f545d2bdaaa8fcfb0)

840.	[func]		nicolas
	PktFilterInet::send method now sets source IPv4 address
	explicitly.  This enabled perfdhcp to control its source address
	on systems that have more than one address assigned to a given
	interface. Thanks to Nicolas Chaigneau from Capgemini for
	providing this fix.
	(Github #2, git 6ac36ed7a1d97bcf52ffb2aec7cbf116e58e5803)

839.	[doc]		adam
	DHCPv4 examples corrected in Kea ARM. Thanks to Adam Osuchowski
	from Silesian University of Technology for providing this fix.
	(Github #1, git 15785c0e28190659b037cfcca19f0267ccd9049f)

838.	[bug]		tomek
	Kea components now use the KEA_LOCKFILE_DIR environment variable
	to specify the directory of the logging lockfile. Locking can be
	disabled completely by setting the variable to 'none'.
	(Trac #3591, git d4556e1d21766b94f2f0cda59df15e47e6f2676e)

837.	[bug,doc]	tomek
	Logging configuration examples in kea.conf fixed. Also updated
	Kea documentation for logging.
	(Trac #3536, git 2cf3f6b9cb3d2ae6fc7b0940b55490f109ddd2f9)

836.	[bug]		fdupont
	Moved duplicated getXXXHashAlgorithm() function to new
	xxx_common.h include files in the cryptolink library.
	(Trac #3471, git 8cf2ee46b3d7398f4f716435be3d9b19bf3599f5)

835.	[build]		fdupont
	The configure script checks if OpenSSL supports SHA-2, in order
	to avoid very old (and likely subject to unfixed security bugs)
	OpenSSL versions.
	(Trac #3482, git c779a0ef23d2092cf896276dab1fbcb190380374)

834.	[bug]		marcin
	Corrected the definition of the example DHCPv4 and DHCPv6 address
	pools in the default kea.conf file.
	(Trac #3538, git 8712cc0df77368940d8d3d11811a9ac9504bce12)

833.	[func]		marcin
	Configuration Manager supports two stage configuration. In the
	first stage a temporary configuration is created and in the
	second stage this configuration is committed. If configuration
	fails at the first stage, the temporary configuration is rolled
	back and the server continues to use the old configuration.
	(Trac #3534, git 4ecee3c0c97fe417b050317356f9093ba3771a15)

Kea 0.9 released on August 29, 2014

832.	[bug]		jiri
	Compilation fix for PostgreSQL on i686. Thanks to Jiri Popelka
	from RedHat for providing a patch!
	(Trac #3532, git 96a06654f2177444dcea3a0e9f6fa06947855497)

831.	[func]		marcin
	DHCP servers check if the interfaces specified in the configuration,
	to be used to receive DHCP messages, are present in the system.
	If the interface doesn't exist, an error is reported. In addition,
	the SO_REUSEPORT flag is set for IPv6 sockets as multiple multicast
	sockets can be bound to the DHCPv6 server port.
	(Trac #3512, git 5cbbab2d01c6e1bf6d563ba64d80bc6bc857f73d)

830.	[build]		jreed
	The configure script no longer requires pkg-config.
	(Trac #3511, git 99a5a2db8c011b358873d485ac48f7c78ac6374c)

829.	[build]		wlodek
	Lettuce DNS tests removed with all related python code,
	most of them will be used in Forge project which can be found
	http://kea.isc.org/wiki/IscForge
	(Trac #3420, git e51bcbeedbc169050751c1b896726965243667be)

828.	[bug]		marcin
	Corrected the IfaceMgrTest.detectIface unit test that failed on
	Linux systems with virtual interfaces present.
	(Trac #3527, git 7aa01a6965b6e9fc39ff005803cada7f58f2e628)

827.	[build]		jiri, tomek
	Deprecated AC_PROG_LIBTOOL macro replaced by LT_INIT. Thanks to
	Jiri Popelka from RedHat for providing a patch!
	(Trac #3525, git 6c0aacf29fae1d0501ca69ff6324df8d4fc8c7ee)

826.	[bug]		jiri, tomek
	Compilation fix for Red Hat running on armv7. Thanks to Jiri
	Popelka from RedHat for providing a patch!
	(Trac #3526, git eac5a80472dcb78b538c2ed34cc0534f801e5145)

825.	[bug]		jiri, tomek
	Example JSON configuration files permission fix. Thanks to Jiri
	Popelka	from RedHat for providing a patch!
	(Trac #3524, git 822a39ba33870f70787a1f666aed772e06d04d79)

824.	[bug]		marcin
	Kea daemons report configuration summary when the configuration is
	applied successfully.
	(Trac #3477, git f39d208024f720f72c931016cfa50a54e80f8c61)

823.	[build]		tomek
	query_cmp tool removed from the source code.
	(Trac #3509, git f61c800059bd5e5c74e435d7dd97ae561d29151a)

822.	[build]		tomek
	'host' program was removed from examples.
	(Trac #3421, git aeea893fb1c52d20258929a62a59ae2e7bd12e3d)

821.	[bug]		marcin
	DHCP servers no longer log an error when Interface Manager fails to
	receive a packet as a result of signal being received.
	(Trac #3478, git d80c83aef8e103dd483234429d35aeb66149e0b9)

820.	[bug]		marcin
	Corrected the IfaceMgrTest.detectIfaces unit test which reported
	false positives for specific network configurations.
	(Trac #3517, git 9affa1b2210f5cc9d7a99724e5d5c8979409cefd)

Kea 0.9beta1 released on August 13, 2014

819.	[build]		marcin
	Renamed variables in the configure.ac so as their names do not
	refer to BIND10 project. As a result of renaming the B10_CXXFLAGS
	to KEA_CXXFLAGS in configure.ac all dependent Makefiles had to
	be updated in the tree. The AX_BOOST_FOR_BIND10 macro has been
	renamed to AX_BOOST_FOR_KEA.
	(Trac #3507, git 6616b1c0ad0a78e11bca9395fafb8efdba8d8b9c)

818.	[func]		tomek
	DHCPv4, DHCPv6 and DDNS components now report their versions.
	(Trac #3508, git 3f46c74ffa0ea1197e1fa62cb2f6580931be35f3)

817.	[bug]		marcin
	DHCPv4 and DHCPv6 servers will log an error during an attempt to
	open socket on the interface which is down or not configured.
	(Trac #3487, git fadc776914aa858ce637aab1513ab3d87631f612)

816.	[doc]		tomek
	AUTHORS file rewritten.
	(Trac #3469, git 6ef55abaa1ef79e09ad332c0da28dee7bfed70fe)

815.	[func]		tomek
	Pool definitions in DHCPv4 and DHCPv6 are now lists of
	structures. This makes adding new per-pool parameters easier in
	the future.
	(Trac #3464, git 4bd0c0eda9d86608f8802d28bd360239fe88e905)

814.	[func,doc]		tomek
	It is now possible to specify logging parameters in a
	configuration file for DHCPv4, DHCPv6 and DHCP-DDNS components.
	(Trac #3427, git 23285903645c36fc35c6866a74c50c74089cd255)

813.	[func]		tomek
	Functions, methods and variables referring to BIND10 were renamed
	to Kea. In particular, system variables (B10_LOGGER_ROOT,
	B10_LOCKFILE_DIR_FROM_BUILD etc.) were renamed. B10_ prefix was
	replaced with KEA_.
	(Trac #3417, git 1db8988de6af435fa388dc9c7f909c4a004a01d0)

812.	[doc]		tomek
	DHCPv6 and DDNS sections in Kea Administrator Reference Manual
	has been updated. Usage of keactl has been documented.
	(Trac #3468, git 3945fc6211bcadb9bece7147039a6b50ebcf936b)
	(Trac #3466, git fa9570d19c73cbe7effc75589b7eb855c411f6a3)

811.	[doc]		tmark
	Added documentation of message protocol between DHCP servers and the
	DHCP-DDNS process.
	(Trac #3505, git 6d9aed2f8fe181714e8260493c6cc06e13d0edd0)

810.	[func]		stephen
	perfdhcp is now installed in sbin as it requires root privilege
	to run. The perfdhcp source has been moved to the directory
	src/bin/perfdhcp.
	(Trac #3481, git d101aed6156a993476fa1164f0b0ec8395f5886c)

809.	[func]		stephen
	sockcreator is no longer built or installed.  The code is being
	retained in the repository for the moment, but may be deleted at
	some point in the future.
	(Trac #3480, git 2a55a469dde8fcc053b49e287c30d0906baa91b4)

808.	[func]		stephen
	Reduced number of startup and shutdown messages in the
	DHCP-DDNS process by making some of them debug messages.
	(Trac #3479, git bca0bae285de9ce904c0afd21af777dac2edb4e6)

807.	[func]		marcin
	DHCPv6 server responds to Confirm messages from clients.
	(Trac #3269, git 4f43c309a994e30c07f5aa27057552fb195ec284)

806.	[func]		marcin
	DHCPv4 server processes Requested IP Address option (50).
	(Trac #3320, git ad411a177a32bbe6a93f4baf813d985558c99e2f)

805.	[func]		stephen
	Changed all occurrences of "BIND 10" in message files to "Kea".
	(Trac #3416, git e88090b57a75424920d9b96efbf50e3554048828)

804.	[func]		marcin
	DHCPv4 server supports DHCPINFORM messages from the clients.
	(Trac #3390, git 77f8577b1dbb52bdc6deb8bed3eef6ce7abc33fd)

803.	[func]		marcin
	DHCPv4 server supports responding to directly connected clients on
	FreeBSD, NetBSD and OpenBSD using Berkeley Packet Filtering. This
	also resolves the problem reported in #3438 that the server doesn't
	pick the correct interface to respond to the client and the client
	never gets the response from the server.
	(Trac #2893, git 9fba39d93b9ece950c4294230984d6315dfa11f6)

802.	[doc]		tomek, marcin
	Developer's Guide updated to Change BIND 10 references to Kea.
	Documentation for Keactrl added.
	(Trac #3396, git 271450edbc63e9022f877c9aa3d1dc290708f151)
	(Trac #3466, git fa9570d19c73cbe7effc75589b7eb855c411f6a3)

801.	[build]		fdupont
	Detect all OS X versions more recent than 10.9 (where
	pthread_cond_destroy() doesn't work as documented,
	which makes some of unit tests to fail).
	(Trac #3473, git d620ef6659598bcc1f4c30241e845348770e264e)

800.	[bug]		marcin
	DHCPv6 server is now usable on FreeBSD, NetBSD and OpenBSD systems.
	It can receive messages sent to ff02::1:2 multicast address. Also,
	fixed the bug whereby the DHCPv6 server failed to bind the socket
	to global unicast address on BSD systems due to invalid scope id
	setting.
	(Trac #3437, git f4c2fe2fc37a37f1510e138e1f6c4ccd757e1f06)

799.	[func]		tmark
	Configuration parsing for all Kea servers has been enhanced to include
	the location of the error within the configuration file presented as
	file name, line number, and column within the configuration file.
	(Trac #3436, git b927deb2b4579f93ba74d4be8f5a3a4eaa3c6422)
	(Trac #3409, git 777dbdb29a641f7d8661f9cc2c22f1cb9fe7eb14)

798.	[build]		tomek
	JSON configuration backend is now the default. BUNDY backend
	is now deprecated after #3413 removed the BIND10/Bundy framework.
	(Trac #3476, git 727b65f2c62bbd7dc599b2e7956167e2b3c34098)

797.	[build]		tomek
	Removed a lot of remaining BIND10 framework: bind10, bindctl,
	cfgmgr, cmdctl, msgq, stats, sysinfo, tests, usermgr from src/bin
	directory, also src/lib/python directory. Python3 is not
	required anymore, unless documentation generation is enabled.
	(Trac #3413, git d7b297ac475193f687d07b0489ac74585d4f3814)

796.	[doc]		tomek
	User's Guide renamed to Kea Administrator Reference Manual,
	removed sections specific to BIND10/Bundy framework, rewritten
	general and DHCPv4 specific examples.
	(Trac #3418, git 73e6019d83760f0500890240e2e187dcd5e1e14c)

795.	[func]		marcin
	Added support to keactrl to start, stop, reconfigure and gather
	status of the DHCP-DDNS server.
	(Trac #3465, git 6bc61470c9ccee001fe282d0f879bcddac0b8721)

794.	[func]		fdupont
	cryptolink: add OpenSSL crypto backend as an alternative to Botan
	by specifying --with-openssl[=PATH] on the "configure" command
	line. Add hash support to the cryptolink API and use it in DHCP
	DDNS, removing the Botan dependency.
	(Trac #2406, git 4b4110dd68706b4171fc6d8a6f4f2a9cd820edac)

793.	[func]		tmark
	DHCP-DDNS: Implemented dynamic reconfiguration of the server,
	triggered when the SIGHUP signal is received by the server's
	process. Also, server performs a graceful shut down when SIGINT
	or SIGTERM signal is received.
	(Trac #3407, git f1a224df1e46098748ba60205be09ada4600515f)

792.	[func]		marcin
	Implemented keactrl script used to start, stop, reconfigure Kea
	servers and get their status and configuration data. This script
	is installed only if the JSON configuration backend is in use.
	(Trac #3422, git e1d164c7a9a54a7aacea88c8c57cd2826e06012b)

791.	[func]		tmark
	DHCP-DDNS: Now supports configure.ac parameter: --with-kea-config.
	It allows selecting configuration backend and accepts one of two
	values: BUNDY, which uses Bundy (former BIND10) framework as Kea
	0.8 did, or JSON, which reads configuration from a JSON file.
	(Trac #3401, git 8e69209caafc81041229f3d9601599f3d98fc86e)

790.	[func]		marcin
	DHCPv4 server: Implemented dynamic reconfiguration of the server,
	triggered when the SIGHUP signal is received by the server's
	process. Also, server performs a graceful shut down when SIGINT
	or SIGTERM signal is received.
	(Trac #3405, git dd0270bd91cf8fc958b8b388950d343d311ee99e)

789.	[bug]		marcin
	DHCPv4 server sends Renewal Time (58) and Rebinding Time (59)
	options to the client when the appropriate timers are set
	in the configuration. Previously, the timers were ignored.
	(Trac #3336, git b3c8a079889411182ade517c85aa4fe5d6b8719a)

788.	[func]		tomek
	DHCPv4 server: New parameter added to configure.ac: --with-kea-config.
	It allows selecting configuration backend and accepts one of two
	values: BUNDY, which uses Bundy (former BIND10) framework as Kea
	0.8 did, or JSON, which reads configuration from a JSON file.
	(Trac #3399, git 6e4dd3ae58c091ba0fd64c87fa8d7c268210f99b)

787.	[func]		marcin
	DHCPv6 server: Implemented dynamic reconfiguration of the server,
	triggered when the SIGHUP signal is received by the server's
	process. Also, server performs a graceful shut down when SIGINT
	or SIGTERM signal is received.
	(Trac #3406, git 3be60fa6ac521aecae6ae92d26dc03792bc76903)

786.	[func]		tmark
	DHCP-DDNS now supports DDNS updates with TSIG.  Please refer to the
	Kea Guide for details. Prior to this TSIG keys could be defined but
	were not used.
	(Trac #3432, git 80fea12a53d1e832d4e7b710ca6ea613300f73ea)

785.	[bug]		marcin
	DHCPv6 server avoids collisions between prefixes that are allocated
	as a result of receiving hints from the clients. Previously the
	whole prefix (including bits beyond the prefix length) was used to
	search existing leases in the lease database. If not found, the
	new lease was created for the prefix sent by the client. If another
	client sent the same prefix but with different non-significant bits
	the prefix was allocated. This led to prefix collisions. Currently,
	server ignores bits beyond the prefix length when searching for
	existing leases.
	(Trac #3246, git 50de7df4195195e981ae9c8c6f1b4100047d5bb5)

784.	[func]		tmark
	DHCP_DDNS's configuration was changed. The unused parameter,
	"interface" was deleted.  Three new parameters, "ncr_protocol",
	"ncr_format", and "dns_server_timeout" were added.  Please refer to
	Kea Guide for details.
	(Trac #3268,    git bd60252e679f19b062f61926647f661ab169f21c)

783.	[func]*		tomek
	DHCPv6 server: New parameter added to configure: --with-kea-config.
	It allows selecting configuration backend and accepts one of two
	values: BUNDY, which uses Bundy (former BIND10 framework as Kea
	0.8 did, or JSON, which reads configuration from a JSON file.
	(Trac #3400, git 7e9fdfa644b81f72bfa5300b7ddcdb9754400769)

782.	[func]		tmark
	Added sender-ip, sender-port, and max-queue-size parameters to
	the dhcp-ddns configuration section of both b10-dhcp4 and b10-dhcp6.
	(Trac #3328,    git 8d8d0b5eedaab20bf1008dfb3a6913eb006a6e73)

781.	[func]		marcin
	libkea-dhcpsrv: the Memfile lease storage backend returns leases
	of a specified type. Previously, it ignored the lease type parameter
	and returned all leases for a particular client. Thanks to David
	Carlier for helping to implement this ticket.
	(Trac #3148, git d2f0edf473716cd747a21d6917e89ba55c148d8e)

780.	[func]		marcin
	libkea-cc: JSON parser stores information about the position
	of the data element values in the JSON string. The position
	comprises the line number and the offset within this line where
	the specific value resides. This functionality is intended to
	be used for error logging during configuration parsing.
	(Trac #3408, git 115a52a6713340fc589f6f95d73d242931239405)

779.	[doc]		tmark
	Added a section to the developer's guide for Kea's DHCP-DDNS
	component, D2.
	(Trac #3158,    git  7be263c7372b1401a8b4288742854f96b5bec0d6)

bind10-1.2.0 (kea 0.8) released on April 17, 2014

bind10-1.2.0rc1 released on April 8, 2014

778.	[func]*		marcin
	libdhcpsrv: the Memfile lease storage backend now writes
	leases into a CSV file. Configuration parsers for b10-dhcp4
	and b10-dhcp6 use the new configuration parameters to
	control the location of the lease file. It is possible to
	disable lease writes to disk using configuration for testing
	purposes.
	(Trac #3360, git 09e6e71abf8bc693e389ebd262fd149b43c1f1d4)

777.	[func]		tmark
	If b10-dhcp-ddns is configured to listen on an address other than
	loopback, it will issue a log message warning the user that this is
	insecure and is supported for testing purposes only.
	(Trac #3383,    git  652aa4de2fa82fdf3de569d01d9f4aa618fc1972)

776.	[func]		tomek
	b10-dhcp4 and b10-dhcp6 now support using PostgreSQL as the backend
	for storing lease data.  This backend is enabled by specifying
	--with-dhcp-pgsql on the "configure" command line. Without this
	switch the PostgreSQL backend is not compiled leaving BIND 10 able to
	be built on systems without PostgreSQL installed.  Thanks to David
	Carlier who contributed the initial patches for this work.
	(Trac #3080,    git  1aae8b1fab3008e62c4f085948b1abadad512447)

775.	[func]		marcin
	b10-dhcp4, b10-dhcp6: added a new parameter to subnet configuration.
	This parameter allows subnet ids to be set to arbitrary values or
	automatically generated values. Generated subnet ids are renumbered
	each time one or more subnets are removed.  Setting the ids to
	specific values prevents this renumbering.
	(Trac #3281, git d90e9a0642fbb16a4e664160b4812f61fb81f1aa)

774.	[doc]		marcin
	Updated information in the BIND 10 Guide about the standards supported
	by Kea and its current limitations.
	(Trac #3258, git ff52b86206e3a256a02ca6d5cde55040550ba86a)

773.	[doc]		tmark
	Added sections to the BIND 10 guide on configuring and using the
	DHCP-DDNS feature of Kea.  Chapter 19, describes the new DHCP-DDNS
	server and its configuration. Additions to chapters 17 and 18
	describe configuring the DHCP servers to work with the new server.
	(Trac #3283, git 806eea955c61eba2d7268958a740a8e8ea63bdaf)

772.	[bug]		tmark
	b10-dhcp4 and b10-dhcp6 now both correctly support DDNS updates
	when honoring client requested delegation. When DDNS is enabled,
	and the client's FQDN indicates they will do the forward updates,
	the servers will now post a DDNS update request to b10-dhcp-ddns
	for the reverse updates. Prior to this the servers were posting no
	DDNS update requests when honoring client delegation.
	(Trac #3352, git b1a0f405463723d539b2e6ed2dcdd692d7796b88)

771.	[bug]		tmark
	Ticket #3339 (entry 760) was reverted to fix regression
	where components added through bindctl, could not be removed.
	(Trac #3374, git c641e2d0569df3ca3e5a93beaf0ecf39db07e402)

770.	[bug]		tmark
	Configuration parsing in b10-dhcp6 and b10-dhcp4 for the "dhcp-ddns"
	section of their configurations now supplies hard-coded default values
	rather than those from their spec files.  This is a temporary solution
	to circumvent an issue in the configuration libraries which causes
	map-items to behave incorrectly.
	(Trac #3358, git 983d8acec3a7ccb1ffef662eac7518aed5f99381)

769.	[func]		marcin
	b10-dhcp6: Implemented support for Rebind message.
	(Trac #3232, git 3649413932857470558a6f19e0b0e181b3fc0fda)

768.	[bug]		tmark
	b10-dhcp-ddns now treats a DNS server response code of
	NXRRSET as a successful outcome when processing a request
	to remove DNS data.  This corrects a defect in which
	b10-dhcp-ddns would incorrectly fail a request to remove
	DNS data when the DNS server's response was NXRRSET.
	(Trac #3362, git da3b0d4f364d069ffdb47723545798ac589fae42)

767.	[func]		tomek
	Unit-tests for all DHCP database backends are now shared.
	This improves test coverage for memfile and any future
	backends that may appear.
	(Trac #3359, git 3d6c11630ada9d0681a813cf026f6bb16aabb9fa)

bind10-1.2.0beta1 released on March 6, 2014

766.	[func]		muks
	--disable-dns and --disable-dhcp configure arguments have been
	added to conditionally disable the DNS or DHCP components
	respectively. This facility can be used to do a DNS or DHCP-only
	build of BIND 10. DNS and DHCP components are both enabled by
	default.
	(Trac #2367, git 81a689b61b1c4abf8a1a4fcbe41cfc96fd11792a)

765.	[bug]		tomek
	b10-dhcp4: Fixed a minor bug in eRouter1.0 class processing. The
	server no longer sets giaddr field.
	(Trac #3353, git 23c22e9b1141c699f361d45c309e737dfecf6f3f)

764.	[bug]		tomek
	b10-dhcp4: Fixed a bug caused client classification to not work
	properly.
	(Trac #3343, git 1801400ac874380e7a565d373b4bae96a49e21f7)

763.	[func]		tmark
	b10-dhcp-ddns may now be configured to disable DNS updates in
	in a given direction by simply not defining any domains for that
	direction in its configuration.  This allows it to be configured to
	support either forward DNS or reverse DNS only.  Prior to this if
	a request was received that could not be matched to servers in a
	given direction it was failed immediately.
	(Trac #3341, git 01f26bce1d9faaddb8be59802f73891ea065b200)

762.	[func]		tmark
	If configured to do so, b10-dhcp6 will now create DHCP-DDNS update
	requests and send them to b10-dhcp-ddns for processing.
	(Trac# 3329, git 239956696465a13196a2b6bc0f3a61aed21a5de8)

761.	[doc]		stephen, jreed
	Added "man" page for perfdhcp.
	(Trac #2307, git ff2f538912c205fbdb1408ee613c09b90de53514)

760.	[bug]		tmark
	When merging a map of configuration elements into another, elements
	that are themselves maps will be merged. In particular, this
	corrects a defect which caused a configuration commit error to
	occur when using bindctl to modify a single a parameter in
	dhcp-ddns portion of b10-dhcp4 configuration.
	(Trac# 3339, git 3ae0d93d89f3277a566eeb045191a43b2dd9d9b1)

759.	[func]		tomek
	b10-dhcp4, b10-dhcp6: IP address of the relay agent can now be
	specified for both IPv4 and IPv6 subnets. That information allows
	the server to properly handle a case where relay agent address
	does not match subnet.  This is mostly useful in shared subnets
	and cable networks.
	(Trac #3322, git 5de565baea42c9096dff78ed5fbd05982a174469)

758.	[bug]		tmark
	b10-dhcp4 now correctly handles DHO_HOST_OPTION.  This corrects
	a bug where the server would fail to recognize the option in the
	DHCP request and then skip generating the appropriate DHCP-DDNS
	update request.
	(Trac #2426, git 985d66cba7665a71e17ef70c5d22c767abaad1b6)

757.	[func]		tmark
	b10-dhcp6 now parses parameters which support DHCP-DDNS updates
	via the DHCP-DDNS module, b10-dhcp-ddns.  These parameters are
	part of new configuration element, dhcp-ddns, defined in
	dhcp4.spec. These parameters influence when and how DDNS updates
	requests are created but communicating them to b10-dhcp-ddns is
	not yet supported.  That will be provided under separate ticket,
	Trac #3222.
	(Trac# 3034, git 22c667a66536ff3e3741bc67025d824644ed4e7d)

756.	[bug]		marcin
	b10-dhcp6: server parses DHCPv6 Vendor Class option. Previously
	the server failed to parse Vendor Class option having empty opaque
	data field because of the invalid definition in libdhcp++. The
	DHCPv6 Vendor Class option and DHCPv4 V-I Vendor Class option is
	now represented by the new OptionVendorClass. The b10-dhcp4 is
	affected by this change such that it uses new class to parse the
	DHCPv4 V-I Vendor Class option.
	(Trac #3316, git 1e61d7db5b8dc76682aa568cd62bfae0eeff46e3)

755.	[func]		muks
	Add support for the CAA RR type (RFC 6844).
	(Trac #2512, git 39162608985e5c904448f308951c73bb9c32da8f)

754.	[func]		muks
	Add support for the TLSA RR type (RFC 6698).
	(Trac #2185, git a168170430f6927f28597b2a6debebe31cf39b13)

753.	[func]		muks
	libdns++: the unknown/generic (RFC 3597) RDATA class now uses the
	generic lexer in constructors from text.
	(Trac #2426, git 0770d2df84e5608371db3a47e0456eb2a340b5f4)

752.	[func]		tmark
	If configured to do so, b10-dhcp4 will now create DHCP-DDNS update
	requests and send them to b10-dhcp-ddns for processing.
	(Trac# 3329, git 4546dd186782eec5cfcb4ddb61b0a3aa5c700751)

751.	[func]		muks
	The BIND 10 zone loader now supports the $GENERATE directive (a
	BIND 9 extension).
	(Trac #2430, git b05064f681231fe7f8571253c5786f4ff0f2ca03)

750.	[func]		tomek
	b10-dhcp4, b10-dhcp6: Simple client classification has been
	implemented. Incoming packets can be assigned to zero or more
	client classes. It is possible to restrict subnet usage to a given
	client class. User's Guide and Developer's Guide has been updated.
	(Trac #3274, git 1791d19899b92a6ee411199f664bdfc690ec08b2)

749.	[bug]		tmark
	b10-dhcp-ddns now sets the TTL value in RRs that add A, AAAA, or
	PTR DNS entries to the lease length provided in instigating
	NameChangeRequest.  This corrected a bug in which the TTL was
	always set to 0.
	(Trac# 3299, git dbacf27ece77f3d857da793341c6bd31ef1ea239)

748.	[bug]		marcin
	b10-dhcp4 server picks a subnet, to assign address for a directly
	connected client, using IP address of the interface on which the
	client's message has been received. If the message is received on
	the interface for which there is no suitable subnet, the message
	is discarded. Also, the subnet for renewing client which unicasts
	its request, is selected using ciaddr.
	(Trac #3242, git 9e571cc217d6b1a2fd6fdae1565fcc6fde6d08b1)

747.	[bug]		marcin
	libdhcpsrv: server configuration mechanism allows creating definitions
	for standard options for which Kea doesn't provide a definition yet.
	Without this, the server administrator couldn't configure options for
	which a definition didn't exist.
	(Trac# 3309, git 16a6ed6e48a6a950670c4874a2e81b1faf287d99)

746.	[func]		tomek
	IOAddress no longer exposes underlying asio objects. The getAddress()
	method has been removed and replaced with several convenience methods.
	(Trac #1485, git ecdb62db16b3f3d447db4a9d2a4079d5260431f0)

745.	[bug]*		muks
	b10-auth now returns rcode=REFUSED for all questions with
	qtype=RRSIG (i.e., where RRSIGs are queried directly). This is
	because RRSIGs are meaningless without being bundled alongside the
	RRs they cover.
	(Trac #2226, git 68d24e65c9c3dfee38adfbe1c93367b0083f9a58)

744.	[func]		marcin
	b10-dhcp6: Refactored the code which is processing Client FQDN
	option.  The major user-visible change is that server generates
	DDNS NameChangeRequest for the first IPv6 address (instead of all)
	acquired by a client. Also, the server generates fully qualified
	domain name from acquired IPv6 address, if the client sends an
	empty name in Client FQDN option.
	(Trac# 3295, git aa1c94a54114e848c64771fde308fc9ac0c00fd0)

743.	[func]		tmark
	b10-dhcp4 now responds with changes in DDNS behavior based upon
	configuration parameters specified through its dhcp-ddns configuration
	element. The parameters now supported are override-no-update,
	override-client-update, replace-client-name, generated-prefix, and
	qualifying-suffix.
	(Trac# 3282, git 42b1f1e4c4f5aa48b7588233402876f5012c043c)

742.	[func]		muks
	The authoritative server now includes the datasource configuration
	when logging some errors with the
	AUTH_DATASRC_CLIENTS_BUILDER_RECONFIGURE_ERROR message ID.
	(Trac #2756, git 31872754f36c840b4ec0b412a86afe9f38be86e0)

741.	[bug]		shane
	Remove hard-coded (and unnecessary) TSIG key from error message.
	This also prevents a crash if the TSIG name is missing.
	(Trac #3099, git 0ba8bbabe09756a4627e80aacdbb5050407faaac)

740.	[func]		muks
	When displaying messages about mismatched configuration data types
	in entered values (between the supplied value type and expected
	schema type), bindctl now includes both the supplied and expected
	configuration data types in the returned error. The user has more
	information on what caused the error now.
	(Trac #3239, git 84d5eda2a6ae0d737aef68d56023fc33fef623e6)

739.	[bug]		muks
	Various minor updates were made to the SSHFP RDATA parser. Mainly,
	the SSHFP constructor no longer throws an isc::BadValue exception.
	generic::SSHFP::getFingerprintLen() was also renamed to
	getFingerprintLength().
	(Trac #3287, git 2f26d781704618c6007ba896ad3d9e0c107d04b0)

738.	[bug]		muks
	b10-auth now correctly processes NXDOMAIN results in the root zone
	when using a SQLite3 data source.
	(Trac #2951, git 13685cc4580660eaf5b041b683a2d2f31fd24de3)

737.	[func]		muks
	b10-auth now additionally logs the source address and port when
	DNS messages with unsupported opcodes are received.
	(Trac #1516, git 71611831f6d1aaaea09143d4837eddbd1d67fbf4)

736.	[bug]		wlodek
	b10-dhcp6 is now capable to determine if a received
	message is addressed to it, using server identifier option.
	The messages with non-matching server identifier are dropped.
	(Trac #2892, git 3bd69e9b4ab9be231f7c966fd62b95a4e1595901)

735.	[doc]		stephen
	Expanded Developer's Guide to include chapter on logging.
	(Trac #2566, git a08d702839d9df6cddefeccab1e7e657377145de)

734.	[bug]		marcin
	libdhcp++: fixed a bug which caused an error when setting boolean
	values for an option. Also, bind10-guide has been updated with the
	examples how to set the boolean values for an option.
	(Trac# 3292, git 7c4c0514ede3cffc52d8c2874cdbdb74ced5f4ac)

733.	[bug]		marcin
	libdhcp++: a function which opens IPv6/UDPv6 sockets for the
	DHCPv6 server, gracefully handles errors to bind socket to
	a multicast address.
	(Trac #3288, git 76ace0c46a5fe0e53a29dad093b817ad6c891f1b)

732.	[func]		tomek
	b10-dhcp4, b10-dhcp6: Support for simplified client classification
	added. Incoming packets are now assigned to a client class based
	on the content of the packet's user class option (DHCPv4) or vendor
	class option (DHCPv6). Two classes (docsis3.0 and eRouter1.0) have
	class specific behavior in b10-dhcp4. See DHCPv4 Client
	Classification and DHCPv6 Client Classification in BIND10
	Developer's Guide for details.  This is a first ticket in a series
	of planned at least three tickets.
	(Trac #3203, git afea612c23143f81a4201e39ba793bc837c5c9f1)

731.	[func]		tmark
	b10-dhcp4 now parses parameters which support DHCP-DDNS updates
	via the DHCP-DDNS module, b10-dhcp-ddns.  These parameters are
	part of new configuration element, dhcp-ddns, defined in
	dhcp4.spec.  The parameters parse, store and retrieve but do not
	yet govern behavior.  That will be provided under separate ticket.
	(Trac# 3033, git 0ba859834503f2b9b908cd7bc572e0286ca9201f)

730.	[bug]		tomek
	b10-dhcp4, b10-dhcp6: Both servers used to unnecessarily increase
	subnet-id values after reconfiguration. The subnet-ids are now reset
	to 1 every time a server is reconfigured.
	(Trac #3234, git 31e416087685a6dadc3047fdbb0927bbf60095aa)

729.	[bug]		marcin
	b10-dhcp4 discards DHCPv4 messages carrying server identifiers
	which don't match server identifiers used by the server.
	(Trac #3279, git 805d2b269c6bf3e7be68c13f1da1709d8150a666)

728.	[func]		marcin
	b10-dhcp6: If server fails to open a socket on one interface it
	will log a warning and continue to open sockets on other interfaces.
	The warning message is communicated from the libdhcp++ via the
	error handler function supplied by the DHCPv6 server.
	(Trac #3252, git af5eada1bba906697ee92df3fcc25cc0e3979221)

727.	[func]		muks
	RRset::setName() has now been removed.
	(Trac #2335, git c918027a387da8514acf7e125fd52c8378113662)

726.	[bug]*		muks
	Don't print trailing newlines in Question::toText() output by
	default.  This fixes some logging that were split with a line
	feed.  It is possible to get the old behavior by passing
	toText(true).  Message::toText() output is unchanged.
	(Trac #571, git 7286499d5206c6d2aa8a59a5247c3841a772a43e)

725.	[func]		tmark
	b10-dhcp-ddns D2UpdateMgr now uses the newly implemented
	NameAddTransaction and NameRemoveTransaction classes.  This allows
	it to conduct actual DNS update exchanges based upon queued
	NameChangeRequests.
	(Trac# 3089, git 9ff948a169e1c1f3ad9e1bad1568375590a3ef42)

724.	[bug]		marcin
	b10-dhcp4: Different server identifiers are used for the packets
	being sent through different interfaces. The server uses IPv4 address
	assigned to the particular interface as a server identifier. This
	guarantees that the unicast packet sent by a relay or a client, to
	the address being a server identifier, will reach the server.
	(Trac #3231, git c7a229f15089670d2bfde6e9f0530c30ce6f8cf8)

723.	[bug]		marcin
	libdhcp++: Implemented unit tests for the IfaceMgr's routine
	which opens IPv6 sockets on detected interfaces. The IfaceMgr
	logic performing low level operations on sockets has been
	moved to a separate class. By providing a custom implementation
	of this class, the unit tests may use fake interfaces with
	custom configuration and thus cover wide range of test
	scenarios for the function.
	(Trac #3251, git 21d2f7ec425f8461b545687104cd76a42da61b2e)

722.	[bug]		muks
	b10-cmdctl now prints a more operator-friendly message when the
	address+port that b10-cmdctl listens on is already in use.
	(Trac #3227, git 5ec35e37dbb46f66ff0f6a9d9a6a87a393b37934)

721.	[func]		tmark
	Updates the user_chk example hooks shared library with callouts
	for packet receive and packet send.  Decision outcome now includes
	the lease or prefix assigned.  The user registry now supports a
	default user entry.
	(Trac #3207, git 34fddf2e75b80d9e517a8f9c3321aa4878cda795)

720.	[func]		tmark
	Added the initial implementation of the class, NameAddTransaction,
	to b10-dhcp-ddns.  This class provides a state machine which
	implements the logic required to remove forward and reverse DNS
	entries as described in RFC 4703, section 5.5. This includes the
	ability to construct the necessary DNS requests.
	(Trac# 3088, git ca58ac00fce4cb5f46e534d7ffadb2db4e4ffaf3)

719.	[func]		tomek
	b10-dhcp4: Support for sending back client-id (RFC6842) has been
	added now. Also a configuration parameter (echo-client-id) has
	been added, so it is possible to enable backward compatibility
	("echo-client-id false").
	(Trac #3210, git 88a4858db206dfcd53a227562198f308f7779a72)

718.	[func]		dclink, tomek
	libdhcp++: Interface detection implemented for FreeBSD, NetBSD,
	OpenBSD, Mac OS X and Solaris 11. Thanks to David Carlier for
	contributing a patch.
	(Trac #2246, git d8045b5e1580a1d0b89a232fd61c10d25a95e769)

717.	[bug]		marcin
	Fixed the bug which incorrectly treated DHCPv4 option codes 224-254 as
	standard options, barring them from being used as custom options.
	(Trac #2772, git c6158690c389d75686545459618ae0bf16f2cdb8)

716.	[func]		marcin
	perfdhcp: added support for sending DHCPv6 Release messages
	at the specified rate and measure performance. The orphan
	messages counters are not displayed for individual exchanges
	anymore. The following ticket: #3261 has been submitted to
	implement global orphan counting for all exchange types.
	(Trac #3181, git 684524bc130080e4fa31b65edfd14d58eec37e50)

715.	[bug]		marcin
	libdhcp++: Used the CMSG_SPACE instead of CMSG_LEN macro to calculate
	msg_controllen field of the DHCPv6 message. Use of CMSG_LEN causes
	sendmsg failures on OpenBSD due to the bug kernel/6080 on OpenBSD.
	(Trac #1824, git 39c9499d001a98c8d2f5792563c28a5eb2cc5fcb)

714.	[doc]		tomek
	BIND10 Contributor's Guide added.
	(Trac #3109, git 016bfae00460b4f88adbfd07ed26759eb294ef10)

713.	[func]		tmark
	Added DNS update request construction to d2::NameAddTransaction
	in b10-dhcp-ddns.  The class now generates all DNS update
	request variations needed to fulfill its state machine in
	compliance with RFC 4703, sections 5.3 and 5.4.
	(Trac# 3241, git dceca9554cb9410dd8d12371b68198b797cb6cfb)

712.	[func]		marcin, dclink
	b10-dhcp4: If server fails to open a socket on one interface it
	will log a warning and continue to open sockets on other interfaces.
	The warning message is communicated from the libdhcp++ via the
	error handler function supplied by the DHCPv4 server. Thanks to
	David Carlier for providing a patch.
	(Trac #2765, git f49c4b8942cdbafb85414a1925ff6ca1d381f498)

711.	[func]		tmark
	Added the initial implementation of the class, NameAddTransaction,
	to b10-dhcp-ddns.  This class provides the state model logic
	described in the DHCP_DDNS design to add or replace forward and
	reverse DNS entries for a given FQDN.  It does not yet construct
	the actual DNS update requests, this will be added under Trac#
	3241.
	(Trac# 3087, git 8f99da735a9f39d514c40d0a295f751dc8edfbcd)

710.	[build]		jinmei
	Fixed various build time issues for MacOS X 10.9.  Those include
	some general fixes and improvements:
	- (libdns++) masterLoad() functions now use the generic MasterLoader
	  class as backend, eliminating the restrictions of the previous
	  versions.
	- (libcc) fixed a minor portability bug in the JSON parser.  Although
	  the only known affected system is OS X 10.9 at the moment, that
	  could potentially cause disruption on other existing and future
	  systems.
	Other notes:
	- if built with googletest, gtest 1.7 (and possibly higher) is
	  required.
	- many older versions of Boost don't work.  A known workable version
	  is 1.54.
	(Trac #3213, git d4e570f097fe0eb9009b177a4af285cde0c636cc)

709.	[bug]		marcin
	b10-dhcp6: Server crashed when the client sent FQDN option and did
	not request FQDN option to be returned.
	(Trac #3220, git 0f1ed4205a46eb42ef728ba6b0955c9af384e0be)

708.	[bug]		dclink, marcin
	libdhcpsrv: Fixed a bug in Memfile lease database backend which
	caused DHCPv4 server crashes when leases with NULL client id
	were present. Thanks to David Carlier for submitting the patch.
	(Trac #2940, git a232f3d7d92ebcfb7793dc6b67914299c45c715b)

707.	[bug]		muks
	Using very large numbers (out of bounds) in config values caused
	BIND 10 to throw an exception. This has been fixed in a patch
	contributed by David Carlier.
	(Trac #3114, git 9bd776e36b7f53a6ee2e4d5a2ea79722ba5fe13b)

706.	[func]		marcin
	b10-dhcp4: Server processes the DHCPv4 Client FQDN and Host Name
	options sent by a client and generates the response. As a result
	of processing, the server generates NameChangeRequests which
	represent changes to DNS mappings for a particular lease (addition
	or removal of DNS mappings).
	Currently all generated NameChangeRequests are dropped. Sending
	them to b10-dhcp-ddns will be implemented with the future tickets.
	(Trac #3035, git f617e6af8cdf068320d14626ecbe14a73a6da22)

705.	[bug]*		kean
	When commands are piped into bindctl, no longer attempt to query the
	user name and password if no default user name and password file is
	present, or it contains no valid entries.
	(Trac #264, git 4921d7de6b5623c7e85d2baf8bc978686877345b)

704.	[func]		naokikambe
	New statistics items related to IP sockets added into b10-xfrin:
	open, openfail, close, connfail, conn, senderr, and recverr.
	Their values can be obtained by invoking "Stats show Xfrin" via
	bindctl while b10-xfrin is running.
	(Trac #2300, git 4655c110afa0ec6f5669bf53245bffe6b30ece4b)

703.	[bug]		kean
	A bug in b10-msgq was fixed where it would remove the socket file if
	there was an existing copy of b10-msgq running. It now correctly
	detects and reports this without removing the socket file.
	(Trac #433, git c18a49b0435c656669e6f87ef65d44dc98e0e726)

702.	[func]		marcin
	perfdhcp: support for sending DHCPv6 Renew messages at the specified
	rate and measure performance.
	(Trac #3183, git 66f2939830926f4337623b159210103b5a8e2434)

701.	[bug]		tomek
	libdhcp++: Incoming DHCPv6 IAPREFIX option is now parsed properly.
	(Trac #3211, git ed43618a2c7b2387d76f99a5a4b1a3e05ac70f5e)

700.	[func]		tomek, marcin
	b10-dhcp4, b10-dhcp6: Support for vendor options has been added. It
	is now possible to configure vendor options. Server is able to
	parse some CableLabs vendor options and send configured	vendor
	options	in response. The support is not complete.
	(Trac #3194, git 243ded15bbed0d35e230d00f4e3ee42c3609616c)

699.	[bug]		marcin
	libdhcp++: Options with defined suboptions are now handled properly.
	In particular, Relay Agent Info options is now echoed back properly.
	(Trac #3102, git 6f6251bbd761809634aa470f36480d046b4d2a20)

698.	[bug]		muks
	A bug was fixed in the interaction between b10-init and b10-msgq
	that caused BIND 10 failures after repeated start/stop of
	components.
	(Trac #3094, git ed672a898d28d6249ff0c96df12384b0aee403c8

697.	[func]		tmark
	Implements "user_check" hooks shared library which supports subnet
	selection based upon the contents of a list of known DHCP lease users
	(i.e. clients).  Adds the following subdirectories to the bind10 src
	directory for maintaining hooks shared libraries:
	bind10/src/hooks - base directory for hooks shared libraries;
	bind10/src/hooks/dhcp - base directory for all hooks libs
	pertaining to DHCP (Kea);
	bind10/src/hooks/dhcp/user_check - directory containing the
	user_check hooks library.
	(Trac #3186, git f36aab92c85498f8511fbbe19fad5e3f787aef68)

696.	[func]		tomek
	b10-dhcp4: It is now possible to specify value of siaddr field
	in DHCPv4 responses. It is used to point out to the next
	server in the boot process (that typically is TFTP server).
	(Trac #3191, git 541922b5300904a5de2eaeddc3666fc4b654ffba)

695.	[func]		tomek
	b10-dhcp6 is now able to listen on global IPv6 unicast addresses.
	(Trac #3195, git 72e601f2a57ab70b25d50877c8e49242739d1c9f)

694.	[bug]		tomek
	b10-dhcp6 now handles exceptions better when processing initial
	configuration. In particular, errors with socket binding do not
	prevent b10-dhcp6 from establishing configuration session anymore.
	(Trac #3195, git 72e601f2a57ab70b25d50877c8e49242739d1c9f)

693.	[bug]		tomek
	b10-dhcp6 now handles IPv6 interface enabling correctly.
	(Trac #3195, git 72e601f2a57ab70b25d50877c8e49242739d1c9f)

692.	[bug]		marcin
	b10-dhcp4: Fix a bug whereby the Parameter Request List was not parsed
	by the server and requested DHCPv4 options were not returned to the
	client. Options are not sent back to the client if server failed to
	assign a lease.
	(Trac #3200, git 50d91e4c069c6de13680bfaaee3c56b68d6e4ab1)

691.	[bug]		marcin
	libdhcp++: Created definitions for standard DHCPv4 options:
	tftp-server-name (66) and boot-file-name (67). Also, fixed definition
	of DHCPv4 option time-offset (2).
	(Trac #3199, git 6e171110c4dd9ae3b1be828b9516efc65c33460b)

690.	[bug]		tomek
	b10-dhcp4: Relay Agent Info option is now echoed back in
	DHCPv4 responses.
	(Trac #3184, git 287389c049518bff66bdf6a5a49bb8768be02d8e)

689.	[func]*		marcin
	b10-dhcp4 and b10-dhcp6 install callback functions which parse options
	in the received DHCP packets.
	(Trac #3180, git f73fba3cde9421acbeb9486c615900b0af58fa25)

688.	[func]		tomek
	b10-dhcp6: Prefix Delegation support is now extended to
	Renew and Release messages.
	(Trac #3153, #3154, git 3207932815f58045acea84ae092e0a5aa7c4bfd7)

687.	[func]		tomek
	b10-dhcp6: Prefix Delegation (IA_PD and IAPREFIX options) is now
	supported in Solicit and Request messages.
	(Trac #3152, git a0e73dd74658f2deb22fad2c7a1f56d122aa9021)

686.	[bug]		tomek
	b10-dhcp6 now sends back relayed traffic to proper port.
	(Trac #3177, git 6b33de4bea92eecb64b6c673bf1b8ae51f8edcf1)

685.	[func]		tomek
	libdhcpsrv: Allocation Engine is now able to handle IPv6 prefixes.
	This will be used in Prefix Delegation.
	(Trac #3171, git 7d1431b4c887f0c7ee1b26b9b82d3d3b8464b34f)

684.	[func]		muks, vorner
	API support to delete zone data has been added. With this,
	DomainTree and RdataSet which form the central zone data
	structures of b10-auth allow deletion of names and RR data
	respectively.
	(Trac #2750, git d3dbe8e1643358d4f88cdbb7a16a32fd384b85b1)
	(Trac #2751, git 7430591b4ae4c7052cab86ed17d0221db3b524a8)

683.	[bug]		stephen
	Modifications to fix problems running unit tests if they
	are statically linked.  This includes provision of an
	initialization function that must be called by user-written
	hooks libraries if they are loaded by a statically-linked
	image.
	(Trac #3113, git 3d19eee4dbfabc7cf7ae528351ee9e3a334cae92)

682.	[func]		naokikambe
	New statistics items added into b10-xfrin : ixfr_running,
	axfr_running, and soa_in_progress.  Their values can be
	obtained by invoking "Stats show Xfrin" via bindctl when
	b10-xfrin is running.
	(Trac #2274, git ca691626a2be16f08754177bb27983a9f4984702)

681.	[func]		tmark
	Added support for prefix delegation configuration to b10-dhcp6
	subnets.
	(Trac# 3151, git 79a22be33825bafa1a0cdfa24d5cb751ab1ae2d3)

680.	[func]		marcin
	perfdhcp: Added support for requesting IPv6 prefixes using IA_PD
	option being sent to the server.
	(Trac #3173, git 4cc844f7cc82c8bd749296a2709ef67af8d9ba87)

679.	[func]		tmark
	b10-dhcp-ddns: Finite state machine logic was refactored
	into its own class, StateModel.
	(Trac# 3156, git 6e9227b1b15448e834d1f60dd655e5633ff9745c)

678.	[func]		tmark
	MySQL backend used by b10-dhcp6 now uses lease type as a
	filtering parameter in all IPv6 lease queries.
	(Trac# 3147, git 65b6372b783cb1361fd56efe2b3247bfdbdc47ea)

677.	[func]		tomek
	libdhcpsrv: CfgMgr is now able to store IA, TA and PD pools in
	Subnet6 structures.
	(Trac #3150, git e6f0e89162bac0adae3ce3141437a282d5183162)

676.	[bug]		muks
	We now also allow the short name ("hmac-md5"), along with the long
	name ("hmac-md5.sig-alg.reg.int") that was allowed before for
	HMAC-MD5, so that it is more convenient to configure TSIG keys
	using it.
	(Trac #2762, git c543008573eba65567e9c189824322954c6dd43b)

675.	[func]		vorner
	If there's an exception not handled in a Python BIND10 component,
	it is now stored in a temporary file and properly logged, instead
	of dumping to stderr.
	(Trac #3095, git 18cf54ed89dee1dd1847053c5210f0ca220590c2)

674.	[func]		tomek
	Preparatory work for prefix delegation in LeaseMgr. getLease6()
	renamed to getLeases6(). It now can return more than one lease.
	(Trac #3146, git 05a05d810be754e7a4d8ca181550867febf6dcc6)

673.	[func]		tomek
	libdhcp: Added support for IA_PD and IAPREFIX options. New class
	for IAPREFIX (Option6_IAPrefix) has been added.
	(Trac #3145, git 3a844e85ecc3067ccd1c01841f4a61366cb278f4)

672.	[func]		tmark
	Added b10-dhcp-ddns transaction base class, NameChangeTransaction.
	This class provides the common structure and methods to implement
	the state models described in the DHCP_DDNS design, plus
	integration with DNSClient and its callback mechanism for
	asynchronous IO with the DNS servers.
	(Trac #3086, git 079b862c9eb21056fdf957e560b8fe7b218441b6)

671.	[func]		dclink, tomek
	The memfile backend now supports getLease4(hwaddr) and
	getLease4(client-id) methods. Thanks to David Carlier for
	contributing a patch.
	(Trac #2592, git a11683be53db2f9f8f9b71c1d1c163511e0319b3)

670.	[func]		marcin
	libdhcpsrv: Added support to MySQL lease database backend to
	store FQDN data for the lease.
	(Trac #3084, git 79b7d8ee017b57a81cec5099bc028e1494d7e2e9)

669.	[func]		tmark
	Added main process event loop to D2Process which is the primary
	application object in b10-dhcp-ddns. This allows DHCP-DDNS
	to queue requests received from clients for processing while
	listening for command control events.
	(Trac #3075 git e2f9d2e4c1b36f01eb5bfa2c4f8d55cf139c7e02)

668.	[func]		marcin
	libdhcpsrv: Implemented changes to lease allocation engine to
	propagate information about client's FQDN.
	(Trac #3083, git 37af28303d1cd61f675faea969cd1159df65bf9d)

667.	[func]		tomek
	Additional hooks (buffer4_receive, lease4_renew,
	lease4_release, buffer4_send) added to the DHCPv4 server.
	(Trac #2983, git fd47f18f898695b98623a63a0a1c68d2e4b37568)

666.	[func]		vorner
	The CmdCtl's command "print_settings" was removed. It served no real
	purpose and was just experimental leftover from early development.
	(Trac #3028, git 0d22246092ad4822d48f5a52af5f644f5ae2f5e2)

665.	[doc]		stephen
	Added the "Hook's Maintenance Guide" to the BIND 10 developer
	documentation.
	(Trac #3063, git 5d1ee7b7470fc644b798ac47db1811c829f5ac24)

664.	[bug]		tmark
	Corrects a bug in Hooks processing that was improperly
	creating a new callout handle on every call, rather
	than maintaining it throughout the context of the
	packet being processed.
	(Trac #3062, git 28684bcfe5e54ad0421d75d4445a04b75358ce77)

663.	[func]		marcin
	b10-dhcp6: Server processes the DHCPv6 Client FQDN Option
	sent by a client and generates the response. The DHCPv6 Client
	FQDN Option is represented by the new class in the libdhcp++.
	As a result of FQDN Option processing, the server generates
	NameChangeRequests which represent changes to DNS mappings for
	a particular lease (addition or removal of DNS mappings).
	Currently all generated NameChangeRequests are dropped. Sending
	them to b10-dhcp-ddns will be implemented with the future tickets.
	(Trac #3036, git 209f3964b9f12afbf36f3fa6b62964e03049ec6e)

662.	[func]		marcin
	libdhcp++: Implemented an Option4ClientFqdn class which represents
	DHCPv4 Client FQDN Option (code 81) defined in RFC4702. This class
	supports the domain name encoding in canonical FQDN format as well
	as in deprecated ASCII format.
	(Trac# 3082, git 1b434debfbf4a43070eb480fa0975a6eff6429d4)

661.	[func]		stephen
	Copy additional header files to the BIND 10 installation directory
	to allow the building of DHCP hooks libraries against an installed
	version of BIND 10.
	(Trac #3092, git e9beef0b435ba108af9e5979476bd2928808b342)

660.	[func]		fujiwara
	src/lib/cc: Integer size of C++ CC library is changed to int64_t.
	b10-auth: The size of statistics counters is changed to uint64_t.
	b10-auth sends lower 63 bit of counter values to b10-stats.
	(Trac #3015,  git e5b3471d579937f19e446f8a380464e0fc059567
	 and Trac #3016, git ffbcf9833ebd2f1952664cc0498608b988628d53)

659.	[func]		stephen
	Added capability to configure the hooks libraries for the
	b10-dhcp4 and b10-dhcp6 servers through the BIND 10
	configuration mechanism.
	(Trac #2981, git aff6b06b2490fe4fa6568e7575a9a9105cfd7fae)

658.	[func]*		vorner
	The resolver, being experimental, is no longer installed by default.
	If you really want to use it, even when it is known to be buggy, use
	the ./configure --enable-experimental-resolver option.
	(Trac #3064, git f5f07c976d2d42bdf80fea4433202ecf1f260648)

657.	[bug]		vorner
	Due to various problems with older versions of boost and
	shared memory, the server rejects to compile with combination
	of boost < 1.48 and shared memory enabled. Most users don't
	need shared memory, admins of large servers are asked to
	upgrade boost.
	(Trac #3025, git 598e458c7af7d5bb81131112396e4c5845060ecd)

656.	[func]		tomek
	Additional hooks (buffer6_receive, lease6_renew,
	lease6_release, buffer6_send) added to the DHCPv6 server.
	(Trac #2984, git 540dd0449121094a56f294c500c2ed811f6016b6)

655.	[func]		tmark
	Added D2UpdateMgr class to b10-dhcp-ddns. This class is
	the b10-dhcp-ddns task master, instantiating and supervising
	transactions that carry out the DNS updates needed to
	fulfill the requests (NameChangeRequests) received from
	b10-dhcp-ddns clients (e.g. DHCP servers).
	(Trac #3059 git d72675617d6b60e3eb6160305738771f015849ba)

654.	[bug]		stephen
	Always clear "skip" flag before calling any callouts on a hook.
	(Trac# 3050, git ff0b9b45869b1d9a4b99e785fbce421e184c2e93)

653.	[func]		tmark
	Added initial implementation of D2QueueMgr to
	b10-dhcp-ddns.  This class manages the receipt and
	queuing of requests received by b10-dhcp-ddns from
	its clients (e.g. DHCP servers)
	(Trac# 3052, git a970f6c5255e000c053a2dc47926cea7cec2761c)

652.	[doc]		stephen
	Added the "Hook Developer's Guide" to the BIND 10 developer
	documentation.
	(Trac# 2982, git 26a805c7e49a9ec85ee825f179cda41a2358f4c6)

651.	[bug]		muks
	A race condition when creating cmdctl certificates caused corruption
	of these certificates in rare cases. This has now been fixed.
	(Trac# 2962, git 09f557d871faef090ed444ebeee7f13e142184a0)

650.	[func]		muks
	The DomainTree rebalancing code has been updated to be more
	understandable. This ChangeLog entry is made just to make a note
	of this change. The change should not cause any observable
	difference whatsoever.
	(Trac# 2811, git 7c0bad1643af13dedf9356e9fb3a51264b7481de)

649.	[func]		muks
	The default b10-xfrout also_notify port has been changed from
	0 to 53.
	(Trac# 2925, git 8acbf043daf590a9f2ad003e715cd4ffb0b3f979)

648.	[func]		tmark
	Moved classes pertaining to sending and receiving
	NameChangeRequests from src/bin/d2 into their own library,
	libdhcp_ddns, in src/lib/dhcp_ddns.  This allows the
	classes to be shared between DHDCP-DDNS and its clients,
	such as the DHCP servers.
	(Trac# 3065, git 3d39bccaf3f0565152ef73ec3e2cd03e77572c56)

647.	[func]		tmark
	Added initial implementation of classes for sending
	and receiving NameChangeRequests between DHCP-DDNS
	and its clients such as DHCP. This includes both
	abstract classes and a derivation which traffics
	requests across UDP sockets.
	(Trac #3008, git b54530b4539cec4476986442e72c047dddba7b48)

646.	[func]		stephen
	Extended the hooks framework to add a "validate libraries" function.
	This will be used to check libraries specified during BIND 10
	configuration.
	(Trac #3054, git 0f845ed94f462dee85b67f056656b2a197878b04)

645.	[func]		tomek
	Added initial set of hooks (pkt4_receive, subnet4_select,
	lease4_select, pkt4_send) to the DHCPv4 server.
	(Trac #2994, git be65cfba939a6a7abd3c93931ce35c33d3e8247b)

644.	[func]		marcin
	b10-dhcp4, b10-dhcp6: Implemented selection of the interfaces
	that server listens on, using Configuration Manager. It is
	possible to specify interface names explicitly or use asterisk
	to specify that server should listen on all available interfaces.
	Sockets are reopened according to the new configuration as
	soon as it is committed.
	(Trac #1555, git f48a3bff3fbbd15584d788a264d5966154394f04)

643.	[bug]		muks
	When running some unittests as root that depended on insufficient
	file permissions, the tests used to fail because the root user
	could still access such files. Such tests are now skipped when
	they are run as the root user.
	(Trac #3056, git 92ebabdbcf6168666b03d7f7fbb31f899be39322)

642.	[func]		tomek
	Added initial set of hooks (pkt6_receive, subnet6_select,
	lease6_select, pkt6_send) to the DHCPv6 server.
	(Trac #2995, git d6de376f97313ba40fef989e4a437d184fdf70cc)

641.	[func]		stephen
	Added the hooks framework. This allows shared libraries of
	user-written functions to be loaded at run-time and the
	functions called during packet processing.
	(Trac #2980, git 82c997a72890a12af135ace5b9ee100e41c5534e)

640.	[func]		marcin
	b10-dhcp-ddns: Implemented DNSClient class which implements
	asynchronous DNS updates using UDP. The TCP and TSIG support
	will be	implemented at later time. Nevertheless, class API
	accommodates the use of TCP and TSIG.
	(Trac #2977, git 5a67a8982baa1fd6b796c063eeb13850c633702c)

639.	[bug]		muks
	Added workaround for build failure on Fedora 19 between GCC 4.8.x
	and boost versions less than 1.54. Fedora 19 currently ships
	boost-1.53.
	(Trac #3039, git 4ef6830ed357ceb859ebb3e5e821a064bd8797bb)

638.	[bug]*		naokikambe
	Per-zone statistics counters are distinguished by zone class,
	e.g. IN, CH, and HS. A class name is added onto a zone name in
	structure of per-zone statistics.
	(Trac #2884, git c0153581c3533ef045a92e68e0464aab00947cbb)

637.	[func]		tmark
	Added initial implementation of NameChangeRequest,
	which embodies DNS update requests sent to DHCP-DDNS
	by its clients.
	(trac3007 git f33bdd59c6a8c8ea883f11578b463277d01c2b70)

636.	[func]		tmark
	Added the initial implementation of configuration parsing for
	DHCP-DDNS.
	(Trac #2957, git c04fb71fa44c2a458aac57ae54eeb1711c017a49)

635.	[func]		marcin
	b10-dhcp-ddns: Implemented DNS Update message construction.
	(Trac #2796, git eac5e751473e238dee1ebf16491634a1fbea25e2)

634.	[bug]		muks
	When processing DDNS updates, we now check the zone more
	thoroughly with the received zone data updates to check if it is
	valid.  If the zone fails validation, we reply with SERVFAIL
	rcode. So, while previously we may have allowed more zone data
	cases without checking which resulted in invalid zones, such
	update requests are now rejected.
	(Trac #2759, git d8991bf8ed720a316f7506c1dd9db7de5c57ad4d)

633.	[func]		jinmei
	b10-memmgr: a new BIND 10 module that manages shared memory
	segments for DNS zone data.  At this point it's runnable but does
	nothing really meaningful for end users; it was added to the
	master branch for further development.
	(Trac #2854, git d05d7aa36d0f8f87b94dba114134b50ca37eabff)

632.	[bug]		marcin
	perfdhcp: Fixed a bug in whereby the application was sporadically
	crashing when timed out packets were garbage collected.
	(Trac #2979, git 6d42b333f446eccc9d0204bcc04df38fed0c31db)

631.	[bug]		muks
	Applied a patch by Tomas Hozza to fix a couple of compile errors
	on Fedora 19 development release.
	(Trac #3001, git 6e42b90971b377261c72d51c38bf4a8dc336664a)

630.	[bug]		muks
	If there is a problem loading the backend module for a type of
	data source, b10-auth would not serve any zones. This behaviour
	has been changed now so that it serves zones from all other usable
	data sources that were configured.
	(Trac #2947, git 9a3ddf1e2bfa2546bfcc7df6d9b11bfbdb5cf35f)

629.	[func]		stephen
	Added first part of the hooks framework.
	(Trac #2794, git d2b107586db7c2deaecba212c891d231d7e54a07)

628.	[func]		y-aharen
	b10-auth: A new statistics item 'qryrecursion' has been introduced.
	The counter is for the number of queries (OpCode=Query) with Recursion
	Desired (RD) bit on.
	(Trac #2796, git 3d291f42cdb186682983aa833a1a67cb9e6a8434)

627.	[func]		tmark
	Logger name for DHCP-DDNS has been changed from "d2_logger" to
	"dhcpddns".  In addition, its log messages now use two suffixes,
	DCTL_ for logs the emanate from the underlying base classes, and
	DHCP_DDNS_ for logs which emanate from DHCP-DDNS specific code
	(Trac #2978, git 5aec5fb20b0486574226f89bd877267cb9116921)

626.	[func]		tmark
	Created the initial implementation of DHCP-DDNS service
	controller class, D2Controller, and the abstract class from
	which it derives, DControllerBase. D2Controller manages the
	lifecycle and BIND10 integration of the DHCP-DDNS application
	process, D2Process. Also note, module name is now
	b10-dhcp-ddns.
	(Trac #2956, git a41cac582e46213c120b19928e4162535ba5fe76)

625.	[bug]*		jinmei
	b10-xfrin/b10-loadzone: b10-xfrin now refers to the unified
	"data_sources" module configuration instead of almost-deprecated
	the Auth/database_file configuration (Note: zonemgr still uses the
	latter, so a secondary server would still need it for the moment).
	Due to this change, b10-xfrin does not auto-generate an initial
	zone for the very first transfer anymore; b10-loadzone has been
	extended with a new -e option for the initial setup.
	(Trac #2946, git 8191aec04c5279c199909f00f0a0b2b8f7bede94)

624.	[bug]		jinmei
	logging: prevented multiple BIND 10 processes from generating
	multiple small log files when they dumped logs to files and try
	to roll over them simultaneously.  This fix relies on a feature of
	underling logging library (log4cplus) version 1.1.0 or higher,
	so the problem can still happen if BIND 10 is built with an older
	version of log4cplus. (But this is expected to happen rarely in
	any case unless a verbose debug level is specified).
	(Trac #1622, git 5da8f8131b1224c99603852e1574b2a1adace236)

623.	[func]		tmark
	Created the initial, bare-bones implementation of DHCP-DDNS
	service process class, D2Process, and the abstract class
	from which it derives, DProcessBase. D2Process will provide
	the DHCP-DDNS specific event loop and business logic.
	(Trac #2955, git dbe4772246039a1257b6492936fda2a8600cd245)

622.	[func]*		jinmei
	b10-xfrin now has tighter control on the choice of IXFR or AXFR
	through zones/request_ixfr configuration item.  It includes
	the new "IXFR only" behavior for some special cases.  b10-xfrin
	now also uses AXFR whenever necessary, so it is now safe to try
	IXFR by default and it's made the default.  The previous
	use_ixfr configuration item was deprecated and triggers startup
	failure if specified; configuration using use_ixfr should be
	updated.
	(Trac #2911, git 8118f8e4e9c0ad3e7b690bbce265a163e4f8767a)

621.	[func]		team
	libdns++: All Rdata classes now use the generic lexer in
	constructors from text. This means that the name fields in such
	RRs in a zone file can now be non-absolute (the origin name in that
	context will be used), e.g., when loaded by b10-loadzone. Note
	that the existing string constructors for these Rdata classes also
	use the generic lexer, and they now expect an absolute name (with
	the trailing '.') in the name fields.
	(Trac #2522, git ea97070cf6b41299351fc29af66fa39c6465d56a)
	(Trac #2521, git c6603decaadcd33ccf9aee4a7b22447acec4b7f6)
	(See also ChangeLog 594, 564, 545)

620.	[bug]		jinmei
	b10-auth now returns SERVFAIL to queries for a zone that is
	configured to be loaded in-memory but isn't due to load time
	errors (missing zone file or errors in the zone file, etc).
	Such zones were previously treated as non existent and would
	result in REFUSED or unintentional match against less specific
	zones.  The revised behavior is also compatible with BIND 9.
	(Trac #2905, git 56ee9810fdfb5f86bd6948e6bf26545ac714edd8)

619.	[bug]		jinmei
	b10-xfrout now uses blocking send for xfr response messages
	to prevent abrupt termination of the stream due to a slower
	client or narrower network bandwidth.
	(Trac #2934, git bde0e94518469557c8b455ccbecc079a38382afd)

618.	[func]*		marcin
	b10-dhcp4: Added the ability for the server to respond to a
	directly connected client which does not yet have an IP address.
	On Linux, the server will unicast the response to the client's
	hardware address and the 'yiaddr' (the client's new IP
	address). Sending a response to the unicast address prevents other
	(not interested) hosts from receiving the server response. This
	capability is not yet implemented on non-Linux Operating Systems
	where, in all cases, the server responds to the broadcast
	address. The logic conforms to section 4.1 of RFC 2131.
	(Trac #2902, git c2d40e3d425f1e51647be6a717c4a97d7ca3c29c)

617.	[bug]		marcin
	b10-dhcp4: Fixed a bug whereby the domain-name option was encoded
	as FQDN (using technique described in RFC1035) instead of a string.
	Also, created new class which represents an option carrying a single
	string value. This class is now used for all standard options of
	this kind.
	(Trac #2786, git 96b1a7eb31b16bf9b270ad3d82873c0bd86a3530)

616.	[doc]		stephen
	Added description to the DHCP "Database Back-Ends" section of the
	BIND 10 Developer's Guide about how to set up a MySQL database for
	testing the DHCP MySQL backend.
	(Trac #2653, git da3579feea036aa2b7d094b1c260a80a69d2f9aa)

615.	[bug]		jinmei
	b10-auth: Avoid referencing to a freed object when authoritative
	server addresses are reconfigured.  It caused a crash on a busy
	server during initial startup time, and the same crash could also
	happen if listen_on parameters are reconfigured at run time.
	(Trac #2946, git d5f2a0d0954acd8bc33aabb220fab31652394fcd)

614.	[func]		tmark
	b10-d2: Initial DHCP-DDNS (a.k.a. D2) module implemented.
	Currently it does nothing useful, except for providing the
	skeleton implementation to be expanded in the future.
	(Trac #2954, git 392c5ec5d15cd8c809bc9c6096b9f2bfe7b8c66a)

613.	[func]		jinmei
	datasrc: Error handling in loading zones into memory is now more
	consistent and convenient: data source configuration does not fail
	due to zones configured to be loaded into memory but not available
	in the data source, just like the case of missing zone file for
	the MasterFiles type of data source.  Also, zones that aren't
	loaded into memory due to errors can now be reloaded for b10-auth
	using the bindctl Auth loadzone command after fixing the error,
	without reconfiguring the entire data source.
	(Trac #2851, git a3d4fe8a32003534150ed076ea0bbf80e1fcc43c)

612.	[func]		tomek
	b10-dhcp6: Support for relayed DHCPv6 traffic has been added.
	(Trac #2898, git c3f6b67fa16a07f7f7ede24dd85feaa7c157e1cb)

611.	[func]		naokikambe
	Added Xfrin statistics items such as the number of successful
	transfers.  These are per-zone type counters.  Their values can be
	obtained with zone names by invoking "Stats show Xfrin" via bindctl
	while Xfrin is running.
	(Trac #2252, git e1a0ea8ef5c51b9b25afa111fbfe9347afbe5413)

bind10-1.1.0beta2 released on May 10, 2013

610.	[bug]		muks
	When the sqlite3 program is not available on the system (in
	PATH), we no longer attempt to run some tests which depend
	on it.
	(Trac #1909, git f85b274b85b57a094d33ca06dfbe12ae67bb47df)

609.	[bug]		jinmei
	Handled some rare error cases in DNS server classes correctly.
	This fix specifically solves occasional crash of b10-auth due to
	errors caused by TCP DNS clients.  Also, as a result of cleanups
	with the fix, b10-auth should now be a little bit faster in
	handling UDP queries: in some local experiments it ran about 5%
	faster.
	(Trac #2903, git 6d3e0f4b36a754248f8a03a29e2c36aef644cdcc)

608.	[bug]		jinmei
	b10-cmdctl: fixed a hangup problem on receiving the shutdown
	command from bindctl.  Note, however, that cmdctl is defined as
	a "needed" module by default, so shutting down cmdctl would cause
	shutdown of the entire BIND 10 system anyway, and is therefore
	still not very useful in practice.
	(Trac #2712, git fa392e8eb391a17d30550d4b290c975710651d98)

607.	[bug]		jinmei
	Worked around some unit test regressions on FreeBSD 9.1 due to
	a binary compatibility issue between standard and system
	libraries (http://www.freebsd.org/cgi/query-pr.cgi?pr=175453).
	While not all tests still pass, main BIND 10 programs should
	generally work correctly.  Still, there can be odd run time
	behavior such as abrupt crash instead of graceful shutdown
	when some fatal event happens, so it's generally discouraged to
	use BIND 10 on FreeBSD 9.1 RELEASE.  According to the above
	bug report for FreeBSD, it seems upgrading or downgrading the
	FreeBSD version will solve this problem.
	(Trac #2887, git 69dfb4544d9ded3c10cffbbfd573ae05fdeb771f)

606.	[bug]		jinmei
	b10-xfrout now correctly stops sending notify requests once it
	receives a valid response.  It previously handled it as if the
	requests are timed out and resent it a few times in a short
	period.
	(Trac #2879, git 4c45f29f28ae766a9f7dc3142859f1d0000284e1)

605.	[bug]		tmark
	Modified perfdhcp to calculate the times displayed for packet sent
	and received as time elapsed since perfdhcp process start time.
	Previously these were times since the start of the epoch.
	However the large numbers involved caused loss of precision
	in the calculation of the test statistics.
	(Trac #2785, git e9556924dcd1cf285dc358c47d65ed7c413e02cf)

604.	[func]		marcin
	libdhcp++: abstracted methods which open sockets and send/receive
	DHCP4 packets to a separate class. Other classes will be derived
	from it to implement OS-specific methods of DHCPv4 packets filtering.
	The primary purpose for this change is to add support for Direct
	DHCPv4 response to a client which doesn't have an address yet on
	different OSes.
	(Trac #991, git 33ffc9a750cd3fb34158ef676aab6b05df0302e2)

603.	[func]		tmark
	The directory in which the b10-dhcp4 and b10-dhcp6 server id files has
	been changed from the local state directory (set by the "configure"
	--localstatedir switch) to the "bind10" subdirectory of it. After an
	upgrade, server id files in the former location will be orphaned and
	should be manually removed.
	(Trac #2770, git a622140d411b3f07a68a1451e19df36118a80650)

602.	[bug]		tmark
	Perfdhcp will now exit gracefully if the command line argument for
	IP version (-4 or -6) does not match the command line argument
	given for the server. Prior to this perfdhcp would core when given
	an IP version of -6 but a valid IPv4 address for server.
	(Trac #2784, git 96b66c0c79dccf9a0206a45916b9b23fe9b94f74)

601.	[bug]*		jinmei, vorner
	The "delete record" interface of the database based data source
	was extended so that the parameter includes reversed name in
	addition to the actual name.  This may help the underlying
	accessor implementation if reversed names are more convenient
	for the delete operation.  This was the case for the SQLite3
	accessor implementation, and it now performs delete operations
	much faster.  At a higher level, this means IXFR and DDNS Updates
	to the sqlite3 database are no longer so slow on large zones as
	they were before.
	(Trac #2877, git 33bd949ac7288c61ed0a664b7329b50b36d180e5)

600.	[bug]		tmark
	Changed mysql_lease_mgr to set the SQL mode option to STRICT. This
	causes mysql it to treat invalid input data as an error. Rather than
	"successfully" inserting a too large value by truncating it, the
	insert will fail, and the lease manager will throw an exception.
	Also, attempts to create a HWAddr (hardware address) object with
	too long an array of data now throw an exception.
	(Trac #2387, git cac02e9290600407bd6f3071c6654c1216278616)

599.	[func]		tomek
	libdhcp++: Pkt6 class is now able to parse and build relayed DHCPv6
	messages.
	(Trac #2827, git 29c3f7f4e82d7e85f0f5fb692345fd55092796b4)

bind10-1.1.0beta1 released on April 4, 2013

598.	[func]*		jinmei
	The separate "static" data source is now deprecated as it can be
	served in the more generic "MasterFiles" type of data source.
	This means existing configuration may not work after an update.
	If "config show data_sources/classes/CH[0]" on bindctl contains a
	"static" type of data source, you'll need to update it as follows:
	> config set data_sources/classes/CH[0]/type MasterFiles
	> config set data_sources/classes/CH[0]/params {"BIND": =>
	  "<the value of current data_sources/classes/CH[0]/params>"}
	> config set data_sources/classes/CH[0]/cache-enable true
	> config commit
	(Same for CH[1], CH[2], IN[0], etc, if applicable, although it
	should be very unlikely in practice.  Also note: '=>' above
	indicates the next line is actually part of the command.  Do
	not type in this "arrow").
	(Part of Trac #2833, git 0363b4187fe3c1a148ad424af39e12846610d2d7)

597.	[func]		tmark
	b10-dhcp6: Added unit tests for handling requests when no
	IPv6 subnets are configured/defined. Testing these conditions
	was overlooked during implementation of Trac #2719.
	(Trac #2721, git ce7f53b2de60e2411483b4aa31c714763a36da64)

596.	[bug]		jinmei
	Added special handling for the case where b10-auth receives a
	NOTIFY message, but zonemgr isn't running. Previously this was
	logged as a communications problem at the ERROR level, resulting
	in increasing noise when zonemgr is intentionally stopped. Other
	than the log level there is no change in externally visible
	behavior.
	(Trac #2562, git 119eed9938b17cbad3a74c823aa9eddb7cd337c2)

595.	[bug]		tomek
	All DHCP components now gracefully refuse to handle too short
	DUIDs and client-id.
	(Trac #2723, git a043d8ecda6aff57922fe98a33c7c3f6155d5d64)

594.	[func]		muks, pselkirk
	libdns++: the NSEC, DS, DLV, and AFSDB Rdata classes now use the
	generic lexer in constructors from text.  This means that the name
	fields in such RRs in a zone file can now be non-absolute (the
	origin name in that context will be used), e.g., when loaded by
	b10-loadzone.
	(Trac #2386, git dc0f34afb1eccc574421a802557198e6cd2363fa)
	(Trac #2391, git 1450d8d486cba3bee8be46e8001d66898edd370c)

593.	[func]		jelte
	Address + port output and logs is now consistent according to our
	coding guidelines, e.g. <address>:<port> in the case of IPv4, and
	[<address>]:<port> in the case of IPv6, instead of <address>#<port>
	(Trac #1086, git bcefe1e95cdd61ee4a09b20522c3c56b315a1acc)

592.	[bug]		jinmei
	b10-auth and zonemgr now handle some uncommon NOTIFY messages more
	gracefully: auth immediately returns a NOTAUTH response if the
	server does not have authority for the zone (the behavior
	compatible with BIND 9) without bothering zonemgr; zonemgr now
	simply skips retransfer if the specified zone is not in its
	secondary zone list, instead of producing noisy error logs.
	(Trac #1938, git 89d7de8e2f809aef2184b450e7dee1bfec98ad14)

591.	[func]		vorner
	Ported the remaining tests from the old shell/perl based system to
	lettuce. Make target `systest' is now gone. Currently, the lettuce
	tests are in git only, not part of the release tarball.
	(Trac #2624, git df1c5d5232a2ab551cd98b77ae388ad568a683ad)

590.	[bug]		tmark
	Modified "include" statements in DHCP MySQL lease manager code to
	fix build problems if MySQL is installed in a non-standard location.
	(Trac #2825, git 4813e06cf4e0a9d9f453890557b639715e081eca)

589.	[bug]		jelte
	b10-cmdctl now automatically re-reads the user accounts file when
	it is updated.
	(Trac #2710, git 16e8be506f32de668699e6954f5de60ca9d14ddf)

588.	[bug]*		jreed
	b10-xfrout: Log message id XFROUT_QUERY_QUOTA_EXCEEDED
	changed to XFROUT_QUERY_QUOTA_EXCEEDED.
	(git be41be890f1349ae4c870a887f7acd99ba1eaac5)

587.	[bug]		jelte
	When used from python, the dynamic datasource factory now
	explicitly loads the logging messages dictionary, so that correct
	logging messages does not depend on incidental earlier import
	statements. Also, the sqlite3-specific log messages have been moved
	from the general datasource library to the sqlite3 datasource
	(which also explicitly loads its messages).
	(Trac #2746, git 1c004d95a8b715500af448683e4a07e9b66ea926)

586.	[func]		marcin
	libdhcp++: Removed unnecessary calls to the function which
	validates option definitions used to create instances of options
	being decoded in the received packets. Eliminating these calls
	lowered the CPU utilization by the server by approximately 10%.
	Also, added the composite search indexes on the container used to
	store DHCP leases by Memfile backend. This resulted in the
	significant performance rise when using this backend to store
	leases.
	(Trac #2701, git b96a30b26a045cfaa8ad579b0a8bf84f5ed4e73f)

585.	[func]		jinmei, muks
	The zone data loader now accepts RRs in any order during load.
	Before it used to reject adding non-consecutive RRsets. It
	expected records for a single owner name and its type to be
	grouped together. These restrictions are now removed.  It now also
	suppresses any duplicate RRs in the zone file when loading them
	into memory.
	(Trac #2440, git 232307060189c47285121f696d4efb206f632432)
	(Trac #2441, git 0860ae366d73314446d4886a093f4e86e94863d4)

584.	[bug]		jinmei
	Fixed build failure with Boost 1.53 (and probably higher) in the
	internal utility library.  Note that with -Werror it may still
	fail, but it's due to a Boost bug that is reportedly fixed in their
	development trunk.  See https://svn.boost.org/trac/boost/ticket/8080
	Until the fix is available in a released Boost version you may need
	to specify the --without-werror configure option to build BIND 10.
	(Trac #2764, git ca1da8aa5de24358d7d4e7e9a4625347457118cf)

583.	[func]*		jelte
	b10-cmdctl-usermgr has been updated and its options and arguments
	have changed; it now defaults to the same accounts file as
	b10-cmdctl defaults to. It can now be used to remove users from the
	accounts file as well, and it now accepts command-line arguments to
	specify the username and password to add or remove, in which case
	it will not prompt for them.
	Note that using a password on the command line is not recommended,
	as this can be viewed by other users.
	(Trac #2713, git 9925af3b3f4daa47ba8c2eb66f556b01ed6f0502)

582.	[func]		naokikambe
	New statistics items related unixdomain sockets added into Xfrout :
	open, openfail, close, bindfail, acceptfail, accept, senderr, and
	recverr.  Their values can be obtained by invoking "Stats show Xfrout"
	via bindctl while Xfrout is running.
	(Trac #2225, git 6df60554683165adacc2d1c3d29aa42a0c9141a1)

581.	[func]*		y-aharen
	Added statistics items in b10-auth based on
	http://bind10.isc.org/wiki/StatisticsItems. Qtype counters are
	dropped as it requires further spec design discussion.
	(Trac #2154, Trac #2155,
	             git 61d7c3959eb991b22bc1c0ef8f4ecb96b65d9325)
	(Trac #2157, git e653adac032f871cbd66cd500c37407a56d14589)

bind10-1.0.0-rc released on February 14, 2013

580.	[func]*		muks
	There is no longer a default user account. The old default account
	with username 'root' has been removed. In a fresh installation of
	BIND 10, the administrator has to configure a user account using
	the b10-cmdctl-usermgr program.
	(Trac #2641, git 54e8f4061f92c2f9e5b8564240937515efa6d934)

579.	[bug]		jinmei
	libdatasrc/b10-auth: corrected some corner cases in query handling
	of in-memory data source that led to the following invalid/odd
	responses from b10-auth:
	- duplicate RRs in answer and additional for type ANY query
	- incorrect NSEC for no error, no data (NXRRSET) response that
	  matches a wildcard
	(Trac #2585, git abe78fae4ba3aca5eb01806dd4e05607b1241745)

578.	[bug]		jinmei
	b10-auth now returns closest encloser NSEC3 proof to queries for
	an empty non terminal derived from an Opt-Out NSEC3 RR, as clarified
	in errata 3441 for RFC5155.  Previously it regarded such case as
	broken zone and returned SERVFAIL.
	(Trac #2659, git 24c235cb1b379c6472772d340e21577c3460b742)

577.	[func]		muks
	Added an SQLite3 index on records(rname, rdtype). This decreases
	insert performance by ~28% and adds about ~20% to the file size,
	but increases zone iteration performance. As it introduces a new
	index, a database upgrade would be required.
	(Trac #1756, git 9b3c959af13111af1fa248c5010aa33ee7e307ee)

576.	[bug]		tmark, tomek
	b10-dhcp6: Fixed bug when the server aborts operation when
	receiving renew and there are no IPv6 subnets configured.
	(Trac #2719, git 3132b8b19495470bbfd0f2ba0fe7da443926034b)

575.	[bug]		marcin
	b10-dhcp6: Fixed the bug whereby the subnet for the incoming
	packet was selected using only its source address. The subnet
	is now selected using either source address or the name of the
	server's interface on which the packet has been received.
	(Trac #2704, git 1cbacf19a28bdae50bb9bd3767bca0147fde37ed)

574.	[func]		tmark
	b10-dhcp4, b10-dhcp6: Composite key indexes were added to the lease
	tables to reduce lease search time. The lease4 table now has two
	additional indexes: a) hwaddr/subnet_id and b) client_id/subnet_id.
	The lease6 now has the one additional index: iaid/subnet_id/duid.
	Adding these indexes significantly improves lease acquisition
	performance.
	(Trac #2699, #2703, git 54bbed5fcbe237c5a49b515ae4c55148723406ce)

573.	[bug]		stephen
	Fixed problem whereby the DHCP server crashed if it ran out of
	addresses.  Such a condition now causes a packet to be returned
	to the client refusing the allocation of an address.
	(Trac #2681, git 87ce14cdb121b37afb5b1931af51bed7f6323dd6)

572.	[bug]		marcin
	perfdhcp: Fixed bug where the command line switches used to
	run the perfdhcp where printed as ASCII codes.
	(Trac #2700, git b8d6b949eb7f4705e32fbdfd7694ca2e6a6a5cdc)

571.	[build]		jinmei
	The ./configure script can now handle output from python-config
	--ldflags that contains a space after -L switches.  This fixes
	failure reported on some Solaris environments.
	(Trac #2661, git e6f86f2f5eec8e6003c13d36804a767a840d96d6)

570.	[bug]		tmark, marcin, tomek
	b10-dhcp4: Address renewal now works properly for DHCPv4 clients
	that do not send client ID.
	(Trac #2702, git daf2abe68ce9c111334a15c14e440730f3a085e2)

569.	[bug]		tomek
	b10-dhcp4: Fix bug whereby a DHCP packet without a client ID
	could crash the MySQL lease database backend.
	(Trac #2697, git b5e2be95d21ed750ad7cf5e15de2058aa8bc45f4)

568.	[func]		muks
	Various message IDs have been renamed to remove the word 'ERROR'
	from them when they are not logged at ERROR severity level.
	(Trac #2672, git 660a0d164feaf055677f375977f7ed327ead893e)

567.	[doc]		marcin, stephen, tomek
	Update DHCP sections of the BIND 10 guide.
	(Trac #2657, git 1d0c2004865d1bf322bf78d13630d992e39179fd)

566.	[func]*		jinmei
	libdns++/Python isc.dns: In Python isc.dns, function style
	constants for RRType, RRClass, Rcode and Opcode were deprecated
	and replaced with straightforward object constants, e.g., from
	RRType.AAAA() to RRType.AAAA.  This is a backward incompatible
	change (see the Trac ticket for a conversion script if needed).
	Also, these constants are now more consistent between C++
	and Python, and RRType constants for all currently standardized
	types are now supported (even if Rdata for these are not yet
	available).
	(Trac #1866 and #2409, git e5005185351cf73d4a611407c2cfcd163f80e428)

565.	[func]*		jelte
	The main initializer script (formerly known as either 'bind10',
	'boss', or 'bob'), has been renamed to b10-init (and Init in
	configuration). Configuring which components are run is henceforth
	done through '/Init/components', and the sbin/bind10 script is now
	simply a shellscript that runs b10-init. Existing configuration is
	automatically updated. NOTE: once configuration with this update
	has been saved (by committing any new change with bindctl), you
	cannot run older versions of BIND 10 anymore with this configuration.
	(Trac #1901, git bae3798603affdb276f370c1ac6b33b011a5ed4f)

564.	[func]		muks
	libdns++: the CNAME, DNAME, MX, NS, PTR and SRV Rdata classes now
	use the generic lexer in constructors from text.  This means that
	the name fields in such RRs in a zone file can now be non-absolute
	(the origin name in that context will be used), e.g., when loaded
	by b10-loadzone. One additional change to the libdns++ API is that
	the existing string constructors for these Rdata classes also use
	the generic lexer, and they now expect an absolute name (with the
	trailing '.') in the name fields.
	(Trac #2390, git a01569277cda3f78b1171bbf79f15ecf502e81e2)
	(Trac #2656, git 5a0d055137287f81e23fbeedd35236fee274596d)

563.	[build]		jinmei
	Added --disable-rpath configure option to avoid embedding library
	paths to binaries.  Patch from Adam Tkac.
	(Trac #2667, git 1c50c5a6ee7e9675e3ab154f2c7f975ef519fca2)

562.	[func]*		vorner
	The b10-xfrin now performs basic sanity check on just received
	zone. It'll reject severely broken zones (such as missing NS
	records).
	(Trac #2439, git 44699b4b18162581cd1dd39be5fb76ca536012e6)

561.	[bug]		kambe, jelte
	b10-stats-httpd no longer dumps request information to the console,
	but uses the bind10 logging system. Additionally, the logging
	identifiers have been changed from STATHTTPD_* to STATSHTTPD_*
	(Trac #1897, git 93716b025a4755a8a2cbf250a9e4187741dbc9bb)

560.	[bug]		jinmei
	b10-auth now sets the TTL of SOA RR for negative responses to
	the minimum of the RR TTL and the minimum TTL of the SOA RDATA
	as specified in RFC2308; previously the RR TTL was always used.
	The ZoneFinder class was extended partly for implementing this
	and partly for allowing further optimization.
	(Trac #2309 and #2635, git ee17e979fcde48b59d91c74ac368244169065f3b)

559.	[bug]		jelte
	b10-cmdctl no longer aborts on basic file issues with its https
	certificate or private key file. It performs additional checks, and
	provides better error logs if these fail. Additionally, bindctl
	provides a better error report if it is unable to connect over
	https connection. This issue could occur if BIND 10 was installed
	with root privileges but then started as a normal user.
	(Trac #2595, git 09b1a2f927483b407d70e98f5982f424cc872149)

558.	[func]		marcin
	b10-dhcp4: server now adds configured options to its
	responses to a client when client requests them.
	A few basic options: Routers, Domain Name, Domain
	Name Servers and Subnet Mask are added regardless
	if client requested them or not.
	(Trac #2591, git aeec2dc1b9c511d17971ac63138576c37e7c5164)

557.	[doc]		stephen
	Update DHCP sections of the BIND 10 guide.
	(Trac #2642, git e5faeb5fa84b7218fde486347359504cf692510e)

556.	[bug]		marcin
	Fixed DHCP servers configuration whereby the servers did not
	receive a configuration stored in the database on their startup.
	Also, the configuration handler function now uses full configuration
	instead of partial to configure the server. This guarantees that
	dependencies between various configuration parameters are
	fulfilled.
	(Trac #2637, git 91aa998226f1f91a232f2be59a53c9568c4ece77)

555.	[func]		marcin
	The encapsulated option space name can be specified for
	a DHCP option. It comprises sub-options being sent within
	an option that encapsulates this option space.
	(Trac #2314, git 27e6119093723a1e46a239ec245a8b4b10677635)

554.	[func]		jinmei
	b10-loadzone: improved completion log message and intermediate
	reports: It now logs the precise number of loaded RRs on
	completion, and intermediate reports show additional information
	such as the estimated progress in percentage and estimated time
	to complete.
	(Trac #2574, git 5b8a824054313bdecb8988b46e55cb2e94cb2d6c)

553.	[func]		stephen
	Values of the parameters to access the DHCP server lease database
	can now be set through the BIND 10 configuration mechanism.
	(Trac #2559, git 6c6f405188cc02d2358e114c33daff58edabd52a)

552.	[bug]		shane
	Build on Raspberry PI.
	The main issue was use of char for reading from input streams,
	which is incorrect, as EOF is returned as an int -1, which would
	then get cast into a char -1.
	A number of other minor issues were also fixed.
	(Trac #2571, git 525333e187cc4bbbbde288105c9582c1024caa4a)

551.	[bug]		shane
	Kill msgq if we cannot connect to it on startup.
	When the boss process was unable to connect to the msgq, it would
	exit. However, it would leave the msgq process running. This has
	been fixed, and the msgq is now stopped in this case.
	(Trac #2608, git 016925ef2437e0396127e135c937d3a55539d224)

550.	[func]		tomek
	b10-dhcp4: The DHCPv4 server now generates a server identifier
	the first time it is run. The identifier is preserved in a file
	across server restarts.
	b10-dhcp6: The server identifier is now preserved in a file across
	server restarts.
	(Trac #2597, git fa342a994de5dbefe32996be7eebe58f6304cff7)

549.	[func]		tomek
	b10-dhcp6: It is now possible to specify that a configured subnet
	is reachable locally over specified interface (see "interface"
	parameter in Subnet6 configuration).
	(Trac #2596, git a70f6172194a976b514cd7d67ce097bbca3c2798)

548.	[func]		vorner
	The message queue daemon now appears on the bus. This has two
	effects, one is it obeys logging configuration and logs to the
	correct place like the rest of the modules. The other is it
	appears in bindctl as module (but it doesn't have any commands or
	configuration yet).
	(Trac #2582, git ced31d8c5a0f2ca930b976d3caecfc24fc04634e)

547.	[func]*		vorner
	The b10-loadzone now performs more thorough sanity check on the
	loaded data.  Some of the checks are now fatal and zone failing
	them will be rejected.
	(Trac #2436, git 48d999f1cb59f308f9f30ba2639521d2a5a85baa)

546.	[func]		marcin
	DHCP option definitions can be now created using the
	Configuration Manager. The option definition specifies
	the option code, name and the types of the data being
	carried by the option.  The Configuration Manager
	reports an error on attempt to override standard DHCP
	option definition.
	(Trac #2317, git 71e25eb81e58a695cf3bad465c4254b13a50696e)

545.	[func]		jinmei
	libdns++: the SOA Rdata class now uses the generic lexer in
	constructors from text.  This means that the MNAME and RNAME of an
	SOA RR in a zone file can now be non absolute (the origin name
	in that context will be used), e.g., when loaded by b10-loadzone.
	(Trac #2500, git 019ca218027a218921519f205139b96025df2bb5)

544.	[func]		tomek
	b10-dhcp4: Allocation engine support for IPv4 added. Currently
	supported operations are server selection (Discover/Offer),
	address assignment (Request/Ack), address renewal (Request/Ack),
	and address release (Release). Expired leases can be reused.
	Some options (e.g. Router Option) are still hardcoded, so the
	DHCPv4 server is not yet usable, although its address allocation
	is operational.
	(Trac #2320, git 60606cabb1c9584700b1f642bf2af21a35c64573)

543.	[func]*		jelte
	When calling getFullConfig() as a module, , the configuration is now
	returned as properly-structured JSON.  Previously, the structure had
	been flattened, with all data being labelled by fully-qualified
	element names.
	(Trac #2619, git bed3c88c25ea8f7e951317775e99ebce3340ca22)

542.	[func]		marcin
	Created OptionSpace and OptionSpace6 classes to represent DHCP
	option spaces. The option spaces are used to group instances
	and definitions of options having unique codes. A special type
	of option space is the so-called "vendor specific option space"
	which groups sub-options sent within Vendor Encapsulated Options.
	The new classes are not used yet but they will be used once
	the creation of option spaces by configuration manager is
	implemented.
	(Trac #2313, git 37a27e19be874725ea3d560065e5591a845daa89)

541.	[func]		marcin
	Added routines to search for configured DHCP options and their
	definitions using name of the option space they belong to.
	New routines are called internally from the DHCPv4 and DHCPv6
	servers code.
	(Trac #2315, git 741fe7bc96c70df35d9a79016b0aa1488e9b3ac8)

540.	[func]		marcin
	DHCP Option values can be now specified using a string of
	tokens separated with comma sign. Subsequent tokens are used
	to set values for corresponding data fields in a particular
	DHCP option. The format of the token matches the data type
	of the corresponding option field: e.g. "192.168.2.1" for IPv4
	address, "5" for integer value etc.
	(Trac #2545, git 792c129a0785c73dd28fd96a8f1439fe6534a3f1)

539.	[func]		stephen
	Add logging to the DHCP server library.
	(Trac #2524, git b55b8b6686cc80eed41793c53d1779f4de3e9e3c)

538.	[bug]		muks
	Added escaping of special characters (double-quotes, semicolon,
	backslash, etc.) in text-like RRType's toText() implementation.
	Without this change, some TXT and SPF RDATA were incorrectly
	stored in SQLite3 datasource as they were not escaped.
	(Trac #2535, git f516fc484544b7e08475947d6945bc87636d4115)

537.	[func]		tomek
	b10-dhcp6: Support for RELEASE message has been added. Clients
	are now able to release their non-temporary IPv6 addresses.
	(Trac #2326, git 0974318566abe08d0702ddd185156842c6642424)

536.	[build]		jinmei
	Detect a build issue on FreeBSD with g++ 4.2 and Boost installed via
	FreeBSD ports at ./configure time.  This seems to be a bug of
	FreeBSD	ports setup and has been reported to the maintainer:
	http://www.freebsd.org/cgi/query-pr.cgi?pr=174753
	Until it's fixed, you need to build BIND 10 for FreeBSD that has
	this problem with specifying --without-werror, with clang++
	(development version), or with manually extracted Boost header
	files (no compiled Boost library is necessary).
	(Trac #1991, git 6b045bcd1f9613e3835551cdebd2616ea8319a36)

535.	[bug]		jelte
	The log4cplus internal logging mechanism has been disabled, and no
	output from the log4cplus library itself should be printed to
	stderr anymore. This output can be enabled by using the
	compile-time option --enable-debug.
	(Trac #1081, git db55f102b30e76b72b134cbd77bd183cd01f95c0)

534.	[func]*		vorner
	The b10-msgq now uses the same logging format as the rest
	of the system. However, it still doesn't obey the common
	configuration, as due to technical issues it is not able
	to read it yet.
	(git 9e6e821c0a33aab0cd0e70e51059d9a2761f76bb)

bind10-1.0.0-beta released on December 20, 2012

533.	[build]*		jreed
	Changed the package name in configure.ac from bind10-devel
	to bind10. This means the default sub-directories for
	etc, include, libexec, share, share/doc, and var are changed.
	If upgrading from a previous version, you may need to move
	and update your configurations or change references for the
	old locations.
	(git bf53fbd4e92ae835280d49fbfdeeebd33e0ce3f2)

532.	[func]		marcin
	Implemented configuration of DHCPv4 option values using
	the configuration manager. In order to set values for the
	data fields carried by a particular option, the user
	specifies a string of hexadecimal digits that is converted
	to binary data and stored in the option buffer. A more
	user-friendly way of specifying option content is planned.
	(Trac #2544, git fed1aab5a0f813c41637807f8c0c5f8830d71942)

531.	[func]		tomek
	b10-dhcp6: Added support for expired leases. Leases for IPv6
	addresses that are past their valid lifetime may be recycled, i.e.
	relocated to other clients if needed.
	(Trac #2327, git 62a23854f619349d319d02c3a385d9bc55442d5e)

530.	[func]*		team
	b10-loadzone was fully overhauled.  It now uses C++-based zone
	parser and loader library, performing stricter checks, having
	more complete support for master file formats, producing more
	helpful logs, is more extendible for various types of data
	sources, and yet much faster than the old version.  In
	functionality the new version should be generally backwards
	compatible to the old version, but there are some
	incompatibilities: name fields of RDATA (in NS, SOA, etc) must
	be absolute for now; due to the stricter checks some input that was
	(incorrectly) accepted by the old version may now be rejected;
	command line options and arguments are not compatible.
	(Trac #2380, git 689b015753a9e219bc90af0a0b818ada26cc5968)

529.	[func]*		team
	The in-memory data source now uses a more complete master
	file parser to load textual zone files.  As of this change
	it supports multi-line RR representation and more complete
	support for escaped and quoted strings.  It also produces
	more helpful log messages when there is an error in the zone
	file.  It will be enhanced as more specific tasks in the
	#2368 meta ticket are completed.  The new parser is generally
	backward compatible to the previous one, but due to the
	tighter checks some input that has been accepted so far
	could now be rejected, so it's advisable to check if you
	use textual zone files directly loaded to memory.
	(Trac #2470, git c4cf36691115c15440b65cac16f1c7fcccc69521)

528.	[func]		marcin
	Implemented definitions for DHCPv4 option definitions identified
	by option codes: 1 to 63, 77, 81-82, 90-92, 118-119, 124-125.
	These definitions are now used by the DHCPv4 server to parse
	options received from a client.
	(Trac #2526, git 50a73567e8067fdbe4405b7ece5b08948ef87f98)

527.	[bug]		jelte
	Fixed a bug in the synchronous UDP server code where unexpected
	errors from ASIO or the system libraries could cause b10-auth to
	stop. In asynchronous mode these errors would be ignored
	completely. Both types have been updated to report the problem with
	an ERROR log message, drop the packet, and continue service.
	(Trac #2494, git db92f30af10e6688a7dc117b254cb821e54a6d95)

526.	[bug]		stephen
	Miscellaneous fixes to DHCP code including rationalisation of
	some methods in LeaseMgr and resolving some Doxygen/cppcheck
	issues.
	(Trac #2546, git 0140368ed066c722e5d11d7f9cf1c01462cf7e13)

525.	[func]		tomek
	b10-dhcp4: DHCPv4 server is now able to parse configuration. It
	is possible to specify IPv4 subnets with dynamic pools within
	them. Although configuration is accepted, it is not used yet. This
	will be implemented shortly.
	(Trac #2270, git de29c07129d41c96ee0d5eebdd30a1ea7fb9ac8a)

524.	[func]		tomek
	b10-dhcp6 is now able to handle RENEW messages. Leases are
	renewed and REPLY responses are sent back to clients.
	(Trac #2325, git 7f6c9d057cc0a7a10f41ce7da9c8565b9ee85246)

523.	[bug]		muks
	Fixed a problem in inmem NSEC3 lookup (for, instance when using a
	zone with no non-apex names) which caused exceptions when the zone
	origin was not added as an explicit NSEC3 record.
	(Trac #2503, git 6fe86386be0e7598633fe35999112c1a6e3b0370)

522.	[func]*		jelte
	Configuration of TSIG keys for b10-xfrin has changed; instead of
	specifying the full TSIG key (<name>:<base64>:<algo>) it now expects
	just the name, and uses the global TSIG Key Ring like all the other
	components (configuration list /tsig_keys/keys).
	Note: this is not automatically updated, so if you use TSIG in
	xfrin, you need to update your configuration.
	(Trac #1351, git e65b7b36f60f14b7abe083da411e6934cdfbae7a)

521.	[func]		marcin
	Implemented definitions for DHCPv6 standard options identified
	by codes up to 48. These definitions are now used by the DHCPv6
	server to create instances of options being sent to a client.
	(Trac #2491, git 0a4faa07777189ed9c25211987a1a9b574015a95)

520.	[func]		jelte
	The system no longer prints initial log messages to stdout
	regardless of what logging configuration is present, but it
	temporarily stores any log messages until the configuration is
	processed. If there is no specific configuration, or if the
	configuration cannot be accessed, it will still fall back to stdout.
	Note that there are still a few instances where output is printed,
	these shall be addressed separately.
	Note also that, currently, in case it falls back to stdout (such as
	when it cannot connect to b10-cfgmgr), all log messages are always
	printed (including debug messages), regardless of whether -v was
	used. This shall also be addressed in a future change.
	(Trac #2445, git 74a0abe5a6d10b28e4a3e360e87b129c232dea68)

519.	[bug]		muks
	Fixed a problem in inmem NSEC lookup which caused returning an
	incorrect NSEC record or (in rare cases) assert failures
	when a non-existent domain was queried, which was a sub-domain of
	a domain that existed.
	(Trac #2504, git 835553eb309d100b062051f7ef18422d2e8e3ae4)

518.	[func]		stephen
	Extend DHCP MySQL backend to handle IPv4 addresses.
	(Trac #2404, git ce7db48d3ff5d5aad12b1da5e67ae60073cb2607)

517.	[func]		stephen
	Added IOAddress::toBytes() to get byte representation of address.
	Also added convenience methods for V4/V6 address determination.
	(Trac #2396, git c23f87e8ac3ea781b38d688f8f7b58539f85e35a)

516.	[bug]		marcin
	Fixed 'make distcheck' failure when running perfdhcp unit tests.
	The unit tests used to read files from the folder specified
	with the path relative to current folder, thus when the test was
	run from a different folder the files could not be found.
	(Trac #2479, git 4e8325e1b309f1d388a3055ec1e1df98c377f383)

515.	[bug]		jinmei
	The in-memory data source now accepts an RRSIG provided without
	a covered RRset in loading.  A subsequent query for its owner name
	of the covered type would generally result in NXRRSET; if the
	covered RRset is of type NSEC3, the corresponding NSEC3 processing
	would result in SERVFAIL.
	(Trac #2420, git 6744c100953f6def5500bcb4bfc330b9ffba0f5f)

514.	[bug]		jelte
	b10-msgq now handles socket errors more gracefully when sending data
	to clients. It no longer exits with 'broken pipe' errors, and is
	also better at resending data on temporary error codes from send().
	(Trac #2398, git 9f6b45ee210a253dca608848a58c824ff5e0d234)

513.	[func]		marcin
	Implemented the OptionCustom class for DHCPv4 and DHCPv6.
	This class represents an option which has a defined
	structure: a set of data fields of specific types and order.
	It is used to represent those options that can't be
	represented by any other specialized class.
	(Trac #2312, git 28d885b457dda970d9aecc5de018ec1120143a10)

512.	[func]		jelte
	Added a new tool b10-certgen, to check and update the self-signed
	SSL certificate used by b10-cmdctl. The original certificate
	provided has been removed, and a fresh one is generated upon first
	build. See the b10-certgen manpage for information on how to update
	existing installed certificates.
	(Trac #1044, git 510773dd9057ccf6caa8241e74a7a0b34ca971ab)

511.	[bug]		stephen
	Fixed a race condition in the DHCP tests whereby the test program
	spawned a subprocess and attempted to read (without waiting) from
	the interconnecting pipe before the subprocess had written
	anything.  The lack of output was being interpreted as a test
	failure.
	(Trac #2410, git f53e65cdceeb8e6da4723730e4ed0a17e4646579)

510.	[func]		marcin
	DHCP option instances can be created using a collection of strings.
	Each string represents a value of a particular data field within
	an option. The data field values, given as strings, are validated
	against the actual types of option fields specified in the options
	definitions.
	(Trac #2490, git 56cfd6612fcaeae9acec4a94e1e5f1a88142c44d)

509.	[func]		muks
	Log messages now include the pid of the process that logged the
	message.
	(Trac #1745, git fc8bbf3d438e8154e7c2bdd322145a7f7854dc6a)

508.	[bug]		stephen
	Split the DHCP library into two directories, each with its own
	Makefile.  This properly solves the problem whereby a "make"
	operation with multiple threads could fail because of the
	dependencies between two libraries in the same directory.
	(Trac #2475, git 834fa9e8f5097c6fd06845620f68547a97da8ff8)

bind10-devel-20121115 released on November 15, 2012

507.	[doc]		jelte
	Added a chapter about the use of the bindctl command tool to
	to the BIND 10 guide.
	(Trac #2305, git c4b0294b5bf4a9d32fb18ab62ca572f492788d72)

506.	[security]		jinmei
	Fixed a use-after-free case in handling DNAME record with the
	in-memory data source.  This could lead to a crash of b10-auth
	if it serves a zone containing a DNAME RR from the in-memory
	data source.  This bug was introduced at bind10-devel-20120927.
	(Trac #2471, git 2b1793ac78f972ddb1ae2fd092a7f539902223ff)

505.	[bug]		jelte
	Fixed a bug in b10-xfrin where a wrong call was made during the
	final check of a TSIG-signed transfer, incorrectly rejecting the
	transfer.
	(Trac #2464, git eac81c0cbebee72f6478bdb5cda915f5470d08e1)

504.	[bug]*		naokikambe
	Fixed an XML format viewed from b10-stats-httpd. Regarding
	per-zone counters as zones of Xfrout, a part of the item
	values wasn't an exact XML format. A zone name can be
	specified in URI as
	/bind10/statistics/xml/Xfrout/zones/example.org/xfrreqdone.
	XSD and XSL formats are also changed to constant ones due
	to these changes.
	(Trac #2298, git 512d2d46f3cb431bcdbf8d90af27bff8874ba075)

503.	[func]		Stephen
	Add initial version of a MySQL backend for the DHCP code.  This
	implements the basic IPv6 lease access functions - add lease, delete
	lease and update lease.  The backend is enabled by specifying
	--with-dhcp-mysql on the "configure" command line: without this
	switch, the MySQL code is not compiled, so leaving BIND 10 able to
	be built on systems without MySQL installed.
	(Trac #2342, git c7defffb89bd0f3fdd7ad2437c78950bcb86ad37)

502.	[func]		vorner
	TTLs can be specified with units as well as number of seconds now.
	This allows specifications like "1D3H".
	(Trac #2384, git 44c321c37e17347f33ced9d0868af0c891ff422b)

501.	[func]		tomek
	Added DHCPv6 allocation engine, now used in the processing of DHCPv6
	messages.
	(Trac #2414, git b3526430f02aa3dc3273612524d23137b8f1fe87)

500.	[bug]		jinmei
	Corrected the autoconf example in the examples directory so it can
	use the configured path to Boost to check availability of the BIND 10
	library.  Previously the sample configure script could fail if
	Boost is installed in an uncommon place.  Also, it now provides a
	helper m4 function and example usage for embedding the library
	path to executable (using linker options like -Wl,-R) to help
	minimize post-build hassles.
	(Trac #2356, git 36514ddc884c02a063e166d44319467ce6fb1d8f)

499.	[func]		team
	The b10-auth 'loadzone' command now uses the internal thread
	introduced in 495 to (re)load a zone in the background, so that
	query processing isn't blocked while loading a zone.
	(Trac #2213, git 686594e391c645279cc4a95e0e0020d1c01fba7e)

498.	[func]		marcin
	Implemented DHCPv6 option values configuration using configuration
	manager. In order to set values for data fields carried by the
	particular option, user specifies the string of hexadecimal digits
	that is in turn converted to binary data and stored into option
	buffer. More user friendly way of option content specification is
	planned.
	(Trac #2318, git e75c686cd9c14f4d6c2a242a0a0853314704fee9)

497.	[bug]		jinmei
	Fixed several issues in isc-sysinfo:
	- make sure it doesn't report a negative value for free memory
	  size (this happened on FreeBSD, but can possibly occur on other
	  BSD variants)
	- correctly identifies the SMP support in kernel on FreeBSD
	- print more human readable uptime as well as the time in seconds
	(Trac #2297, git 59a449f506948e2371ffa87dcd19059388bd1657)

496.	[func]		tomek
	DHCPv6 Allocation Engine implemented. It allows address allocation
	from the configured subnets/pools. It currently features a single
	allocator: IterativeAllocator, which assigns addresses iteratively.
	Other allocators (hashed, random) are planned.
	(Trac #2324, git 8aa188a10298e3a55b725db36502a99d2a8d638a)

495.	[func]		team
	b10-auth now handles reconfiguration of data sources in
	background using a separate thread.  This means even if the new
	configuration includes a large amount of data to be loaded into
	memory (very large zones and/or a very large number of zones),
	the reconfiguration doesn't block query handling.
	(Multiple Trac tickets up to #2211)

494.	[bug]		jinmei
	Fixed a problem that shutting down BIND 10 kept some of the
	processes alive.  It was two-fold: when the main bind10 process
	started as a root, started b10-sockcreator with the privilege, and
	then dropped the privilege, the bind10 process cannot kill the
	sockcreator via signal any more (when it has to), but it kept
	sending the signal and didn't stop.  Also, when running on Python
	3.1 (or older), the sockcreator had some additional file
	descriptor open, which prevented it from exiting even after the
	bind10 process terminated.  Now the bind10 process simply gives up
	killing a subprocess if it fails due to lack of permission, and it
	makes sure the socket creator is spawned without any unnecessary
	FDs open.
	(Trac #1858, git 405d85c8a0042ba807a3a123611ff383c4081ee1)

493.	[build]		jinmei
	Fixed build failure with newer versions of clang++.  These
	versions are stricter regarding "unused variable" and "unused
	(driver) arguments" warnings, and cause fatal build error
	with -Werror.  The affected versions of clang++ include Apple's
	customized version 4.1 included in Xcode 4.5.1.  So this fix
	will solve build errors for Mac OS X that uses newer versions of
	Xcode.
	(Trac #2340, git 55be177fc4f7537143ab6ef5a728bd44bdf9d783,
	3e2a372012e633d017a97029d13894e743199741 and commits before it
	with [2340] in the commit log)

492.	[func]		tomek
	libdhcpsrv: The DHCP Configuration Manager is now able to store
	information about IPv4 subnets and pools. It is still not possible
	to configure that information. Such capability will be implemented
	in a near future.
	(Trac #2237, git a78e560343b41f0f692c7903c938b2b2b24bf56b)

491.	[func]		tomek
	b10-dhcp6: Configuration for DHCPv6 has been implemented.
	Currently it is possible to configure IPv6 subnets and pools
	within those subnets, global and per subnet values of renew,
	rebind, preferred and valid lifetimes. Configured parameters
	are accepted, but are not used yet by the allocation engine yet.
	(Trac #2269, git 028bed9014b15facf1a29d3d4a822c9d14fc6411)

490.	[func]		tomek
	libdhcpsrv: An abstract API for lease database has been
	implemented. It offers a common interface to all concrete
	database backends.
	(Trac #2140, git df196f7609757253c4f2f918cd91012bb3af1163)

489.	[func]		muks
	The isc::dns::RRsetList class has been removed. It was now unused
	inside the BIND 10 codebase, and the interface was considered
	prone to misuse.
	(Trac #2266, git 532ac3d0054f6a11b91ee369964f3a84dabc6040)

488.	[build]		jinmei
	On configure, changed the search order for Python executable.
	It first tries more specific file names such as "python3.2" before
	more generic "python3".  This will prevent configure failure on
	Mac OS X that installs Python3 via recent versions of Homebrew.
	(Trac #2339, git 88db890d8d1c64de49be87f03c24a2021bcf63da)

487.	[bug]		jinmei
	The bind10 process now terminates a component (subprocess) by the
	"config remove Boss/components" bindctl command even if the
	process crashes immediately before the command is sent to bind10.
	Previously this led to an inconsistent state between the
	configuration and an internal component list of bind10, and bind10
	kept trying to restart the component.  A known specific case of
	this problem is that b10-ddns could keep failing (due to lack of
	dependency modules) and the administrator couldn't stop the
	restart via bindctl.
	(Trac #2244, git 7565788d06f216ab254008ffdfae16678bcd00e5)

486.	[bug]*		jinmei
	All public header files for libb10-dns++ are now installed.
	Template configure.ac and utility AC macros for external projects
	using the library are provided under the "examples" directory.
	The src/bin/host was moved as part of the examples (and not
	installed with other BIND 10 programs any more).
	(Trac #1870, git 4973e638d354d8b56dcadf71123ef23c15662021)

485.	[bug]		jelte
	Several bugs have been fixed in bindctl; tab-completion now works
	within configuration lists, the problem where sometimes the
	completion added a part twice has been solved, and it no longer
	suggests the confusing value 'argument' as a completion-hint for
	configuration items. Additionally, bindctl no longer crashes upon
	input like 'config remove Boss'.
	(Trac #2254, git 9047de5e8f973e12e536f7180738e6b515439448)

484.	[func]		tomek
	A new library (libb10-dhcpsrv) has been created. At present, it
	only holds the code for the DHCP Configuration Manager. Currently
	this object only supports basic configuration storage for the DHCPv6
	server, but that capability will be expanded.
	(Trac #2238, git 6f29861b92742da34be9ae76968e82222b5bfd7d)

bind10-devel-20120927 released on September 27, 2012

483.	[func]		marcin
	libdhcp++: Added new parameter to define sub-second timeout
	for DHCP packet reception. The total timeout is now specified
	by two parameters:  first specifies integral number of
	seconds, second (which defaults to 0) specifies fractional
	seconds with microsecond resolution.
	(Trac #2231, git 15560cac16e4c52129322e3cb1787e0f47cf7850)

482.	[func]		team
	Memory footprint of the in-memory data source has been
	substantially improved.  For example, b10-auth now requires much
	less memory than BIND 9 named for loading and serving the same
	zone in-memory.  This is a transparent change in terms of user
	operation; there's no need to update or change the configuration
	to enable this feature.
	Notes: multiple instances of b10-auth still make separate copies
	of the memory image.  Also, loading zones in memory still suspends
	query processing, so manual reloading or reloading after incoming
	transfer may cause service disruption for huge zones.
	(Multiple Trac tickets, Summarized in Trac #2101)

481.	[bug]		vorner
	The abbreviated form of IP addresses in ACLs is accepted
	(eg. "from": ["127.0.0.1", "::1"] now works).
	(Trac #2191, git 48b6e91386b46eed383126ad98dddfafc9f7e75e)

480.	[doc]		vorner
	Added documentation about global TSIG key ring to the Guide.
	(Trac #2189, git 52177bb31f5fb8e134aecb9fd039c368684ad2df)

479.	[func]		marcin
	Refactored perfdhcp tool to C++, added missing unit tests and removed
	the old code. The new code uses libdhcp++ (src/lib/dhcp) for DHCP
	packet management, network interface management and packet
	transmission.
	(Trac #1954, git 8d56105742f3043ed4b561f26241f3e4331f51dc)
	(Trac #1955, git 6f914bb2c388eb4dd3e5c55297f8988ab9529b3f)
	(Trac #1956, git 6f914bb2c388eb4dd3e5c55297f8988ab9529b3f)
	(Trac #1957, git 7fca81716ad3a755bf5744e88c3adeef15b04450)
	(Trac #1958, git 94e17184270cda58f55e6da62e845695117fede3)
	(Trac #1959, git a8cf043db8f44604c7773e047a9dc2861e58462a)
	(Trac #1960, git 6c192e5c0903f349b4d80cf2bb6cd964040ae7da)

478.	[func]		naokikambe
	New statistics items added into b10-xfrout: ixfr_running and
	axfr_running.  Their values can be obtained by invoking "Stats show
	Xfrout" via bindctl while b10-xfrout is running.
	(Trac #2222, git 91311bdbfea95f65c5e8bd8294ba08fac12405f1)

477.	[bug]		jelte
	Fixed a problem with b10-msgq on OSX when using a custom Python
	installation, that offers an unreliable select.poll() interface.
	(Trac #2190, git e0ffa11d49ab949ee5a4ffe7682b0e6906667baa)

476.	[bug]		vorner
	The Xfrin now accepts transfers with some TSIG signatures omitted, as
	allowed per RFC2845, section 4.4. This solves a compatibility
	issues with Knot and NSD.
	(Trac #1357, git 7ca65cb9ec528118f370142d7e7b792fcc31c9cf)

475.	[func]		naokikambe
	Added Xfrout statistics counters: notifyoutv4, notifyoutv6,
	xfrrej, and xfrreqdone. These are per-zone type counters.
	The value of these counters can be seen with zone name by
	invoking "Stats show Xfrout" via bindctl.
	(Trac #2158, git e68c127fed52e6034ab5309ddd506da03c37a08a)

474.	[func]		stephen
	DHCP servers now use the BIND 10 logging system for messages.
	(Trac #1545, git de69a92613b36bd3944cb061e1b7c611c3c85506)

473.	[bug]		jelte
	TCP connections now time out in b10-auth if no (or not all) query
	data is sent by the client. The timeout value defaults to 5000
	milliseconds, but is configurable in Auth/tcp_recv_timeout.
	(Trac #357, git cdf3f04442f8f131542bd1d4a2228a9d0bed12ff)

472.	[build]		jreed
	All generated documentation is removed from the git repository.
	The ./configure --enable-man option is removed. A new option
	-enable-generate-docs is added; it checks for required
	documentation building dependencies. Dummy documentation is
	built and installed if not used. Distributed tarballs will
	contain the generated documentation.
	(Trac #1687, git 2d4063b1a354f5048ca9dfb195e8e169650f43d0)

471.	[bug]		vorner
	Fixed a problem when b10-loadzone tried to tread semicolon
	in string data as start of comment, which caused invalid
	data being loaded.
	(Trac #2188, git 12efec3477feb62d7cbe36bdcfbfc7aa28a36f57)

470.	[func]		naokikambe
	The stats module now supports partial statistics updates. Each
	module can return only statistics data which have been updated since
	the last time it sent them to the stats module. The purpose of partial
	updates is to reduce the amount of statistics data sent through the
	message queue.
	(Trac #2179, git d659abdd9f3f369a29830831297f64484ac7b051)

469.	[bug]		jelte
	libdatasrc: the data source client list class now ignores zone
	content problems (such as out-of-zone data) in MasterFiles type
	zones, instead of aborting the entire configuration.  It only logs
	an error, and all other zones and datasources are still loaded. The
	error log message has been improved to include the zone origin and
	source file name.  As a result of this change, b10-auth no longer
	exits upon encountering such errors during startup.
	(Trac #2178, git a75ed413e8a1c8e3702beea4811a46a1bf519bbd)

468.	[func]*		naokikambe, fujiwara
	b10-stats polls the bind10 and b10-auth with new 'getstats' command
	to retrieve statistics data.  The "poll-interval" parameter in
	b10-stats is for configuring the polling interval.  All statistics
	data collected once are preserved while b10-stats is running.
	The "sendstats" command was removed from bind10 and b10-auth. The
	"statistics-interval" configuration item was removed from b10-auth.
	(Trac #2136, git dcb5ce50b4b4e50d28247d5f8b5cb8d90bda942a)
	(Trac #2137, git d53bb65a43f6027b15a6edc08c137951e3ce5e0e)
	(Trac #2138, git b34e3313460eebc9c272ca8c1beb27297c195150)

bind10-devel-20120816 released on August 16, 2012

467.	[bug]		jelte
	For configurations, allow named sets to contain lists of items.
	(Trac #2114, git 712637513505f7afb8434292ca2a98c3517dffd3)

466.	[func]		jelte
	Allow bindctl to add and remove items to and from lists
	and dicts for items of type "any". This is for easier
	configurations.
	(Trac #2184, git ad2d728d1496a9ff59d622077850eed0638b54eb)

465.	[doc]		vorner
	Improved documentation about ACLs in the Guide.
	(Trac #2066, git 76f733925b3f3560cfc2ee96d2a19905b623bfc3)

464.	[func]		jelte, muks
	libdns++: The LabelSequence class has been extended with some new
	methods.  These are mainly intended for internal development, but
	the class is public, so interested users may want to look into the
	extensions.
	(Trac #2052, git 57c61f2^..dbef0e2)
	(Trac #2053, git 1fc2b06b57a008ec602daa2dac79939b3cc6b65d)
	(Trac #2086, git 3fac7d5579c5f51b8e952b50db510b45bfa986f3)
	(Trac #2087, git 49ad6346f574d00cfbd1d12905915fd0dd6a0bac)
	(Trac #2148, git 285c2845ca96e7ef89f9158f1dea8cda147b6566)

463.	[func]		jinmei
	Python isc.dns: the Name, RRType and RRClass classes are now
	hashable.  So, for example, objects of these classes can be used
	as a dictionary key.
	(Trac #1883, git 93ec40dd0a1df963c676037cc60c066c748b3030)

462.	[build]		jreed
	BIND 10 now compiles against googletest-1.6.0 versions that are
	installed on the system as source code. For such versions, use the
	--with-gtest-source configure switch.
	(Trac #1999, git 6a26d459a40d7eed8ebcff01835377b3394a78de)

461.	[bug]		muks
	We now set g+w and g+s permissions (mode 02770) during
	installation for the BIND 10 local state directory
	($prefix/var/bind10-devel/) so that permissions to files
	and sub-directories created in that directory are inherited.
	(Trac #2171, git ab4d20907abdb3ce972172463dcc73405b3dee79)

460.	[bug]		muks
	SSHFP's algorithm and fingerprint type checks have been relaxed
	such that they will accept any values in [0,255]. This is so that
	future algorithm and fingerprint types are accommodated.
	(Trac #2124, git 49e6644811a7ad09e1326f20dd73ab43116dfd21)

459.	[func]		tomek
	b10-dhcp6: DHCPv6 server component is now integrated into
	BIND 10 framework. It can be started from BIND 10 (using bindctl)
	and can receive commands. The only supported command for now
	is 'Dhcp6 shutdown'.
	b10-dhcp4: Command line-switch '-s' to disable msgq was added.
	b10-dhcp6: Command line-switch '-s' to disable msgq was added.
	(Trac #1708, git e0d7c52a71414f4de1361b09d3c70431c96daa3f)

458.	[build]*		jinmei
	BIND 10 now relies on Boost offset_ptr, which caused some new
	portability issues.  Such issues are detected at ./configure time.
	If ./configure stops due to this, try the following workaround:
	- If it's about the use of mutable for a reference with clang++,
	  upgrade Boost version to 1.44 or higher, or try a different
	  compiler (e.g. g++ generally seems to be free from this issue)
	- If it's about the use of "variadic templates", specify
	  --without-werror so the warning won't be promoted to an error.
	  Specifying BOOST_NO_USER_CONFIG in CXXFLAGS may also work
	  (which would be the case if Boost is installed via pkgsrc)
	(Trac #2147, git 30061d1139aad8716e97d6b620c259752fd0a3cd)

457.	[build]*		muks
	BIND 10 library names now have a "b10-" prefix. This is to avoid
	clashes with other similarly named libraries on the system.
	(Trac #2071, git ac20a00c28069804edc0a36050995df52f601efb)

456.	[build]		muks
	BIND 10 now compiles against log4cplus-1.1.0 (RC releases)
	also.  Note: some older versions of log4cplus don't work any more;
	known oldest workable version is 1.0.4.  Thanks to John Lumby for
	sending a patch.
	(Trac #2169, git 7d7e5269d57451191c0aef1b127d292d3615fe2c)

455.	[func]*		vorner
	The server now uses newer API for data sources. This would be an
	internal change, however, the data sources are now configured
	differently. Please, migrate your configuration to the top-level
	"data_sources" module.  Also the bind10 -n and --no-cache
	and b10-auth -n options are removed.
	(Trac #1976, git 0d4685b3e7603585afde1b587cbfefdfaf6a1bb3)

454.	[bug]		jelte
	b10-cfgmgr now loads its configuration check plugins directly from
	the plugin search path, as opposed to importing them from the
	general python system module path list; this prevents naming
	conflicts with real python modules.
	(Trac #2119, git 2f68d7ac5c3c7cc88a3663191113eece32d46a3d)

453.	[bug]		jelte
	b10-auth no longer tries to send DDNS UPDATE messages to b10-ddns if
	b10-ddns is not running. Sending an UPDATE to BIND 10 that is not
	configured to run DDNS will now result in a response with rcode
	NOTIMP instead of SERVFAIL.
	(Trac #1986, git bd6b0a5ed3481f78fb4e5cb0b18c7b6e5920f9f8)

452.	[func]		muks, jelte
	isc-sysinfo: An initial implementation of the isc-sysinfo
	tool is now available for Linux, OpenBSD, FreeBSD, and Mac
	OS X. It gathers and outputs system information which can
	be used by future tech support staff. This includes a
	generic Python "sysinfo" module.
	(Trac #2062, #2121, #2122, #2172,
	git 144e80212746f8d55e6a59edcf689fec9f32ae95)

451.	[bug]		muks, jinmei
	libdatasrc: the database-based data source now correctly returns
	glue records on (not under) a zone cut, such as in the case where
	the NS name of an NS record is identical to its owner name. (Note:
	libdatasrc itself doesn't judge what kind of record type can be a
	"glue"; it's the caller's responsibility.)
	(Trac #1771, git 483f1075942965f0340291e7ff7dae7806df22af)

450.	[func]		tomek
	b10-dhcp4: DHCPv4 server component is now integrated into
	BIND 10 framework. It can be started from BIND 10 (using bindctl)
	and can receive commands. The only supported command for now
	is 'Dhcp4 shutdown'.
	(Trac #1651, git 7e16a5a50d3311e63d10a224ec6ebcab5f25f62c)

bind10-devel-20120621 released on June 21, 2012

449.	[bug]		muks
	b10-xfin: fixed a bug where xfrin sent the wrong notification
	message to zonemgr on successful zone transfer. This also
	solves other reported problems such as too frequent attempts
	of zone refreshing (see Trac #1786 and #1834).
	(Trac #2023, git b5fbf8a408a047a2552e89ef435a609f5df58d8c)

448.	[func]		team
	b10-ddns is now functional and handles dynamic update requests
	per RFC 2136.  See BIND 10 guide for configuration and operation
	details.
	(Multiple Trac tickets)

447.	[bug]		jinmei
	Fixed a bug in b10-xfrout where a helper thread could fall into
	an infinite loop if b10-auth stops while the thread is waiting for
	forwarded requests from b10-auth.
	(Trac #988 and #1833, git 95a03bbefb559615f3f6e529d408b749964d390a)

446.	[bug]		muks
	A number of warnings reported by Python about unclosed file and
	socket objects were fixed. Some related code was also made safer.
	(Trac #1828, git 464682a2180c672f1ed12d8a56fd0a5ab3eb96ed)

445.	[bug]*		jinmei
	The pre-install check for older SQLite3 DB now refers to the DB
	file with the prefix of DESTDIR.  This ensures that 'make install'
	with specific DESTDIR works regardless of the version of the DB
	file installed in the default path.
	(Trac #1982, git 380b3e8ec02ef45555c0113ee19329fe80539f71)

444.	[bug]		jinmei
	libdatasrc: fixed ZoneFinder for database-based data sources so
	that it handles type DS query correctly, i.e., treating it as
	authoritative data even on a delegation point.
	(Trac #1912, git 7130da883f823ce837c10cbf6e216a15e1996e5d)

443.	[func]*		muks
	The logger now uses a lockfile named `logger_lockfile' that is
	created in the local state directory to mutually separate
	individual logging operations from various processes. This is
	done so that log messages from different processes don't mix
	together in the middle of lines. The `logger_lockfile` is created
	with file permission mode 0660. BIND 10's local state directory
	should be writable and perhaps have g+s mode bit so that the
	`logger_lockfile` can be opened by a group of processes.
	(Trac #1704, git ad8d445dd0ba208107eb239405166c5c2070bd8b)

442.	[func]		tomek
	b10-dhcp4, b10-dhcp6: Both DHCP servers now accept -p parameter
	that can be used to specify listening port number. This capability
	is useful only for testing purposes.
	(Trac #1503, git e60af9fa16a6094d2204f27c40a648fae313bdae)

441.	[func]		tomek
	libdhcp++: Stub interface detection (support for interfaces.txt
	file) was removed.
	(Trac #1281, git 900fc8b420789a8c636bcf20fdaffc60bc1041e0)

bind10-devel-20120517 released on May 17, 2012

440.	[func]		muks
	bindctl: improved some error messages so they will be more
	helpful.  Those include the one when the zone name is unspecified
	or the name is invalid in the b10-auth configuration.
	(Trac #1627, git 1a4d0ae65b2c1012611f4c15c5e7a29d65339104)

439.	[func]		team
	The in-memory data source can now load zones from the
	sqlite3 data source, so that zones stored in the database
	(and updated for example by xfrin) can be served from memory.
	(Trac #1789, #1790, #1792, #1793, #1911,
	git 93f11d2a96ce4dba9308889bdb9be6be4a765b27)

438.	[bug]		naokikambe
	b10-stats-httpd now sends the system a notification that
	it is shutting down if it encounters a fatal error during
	startup.
	(Trac #1852, git a475ef271d4606f791e5ed88d9b8eb8ed8c90ce6)

437.	[build]		jinmei
	Building BIND 10 may fail on MacOS if Python has been
	installed via Homebrew unless --without-werror is specified.
	The configure script now includes a URL that explains this
	issue when it detects failure that is possibly because of
	this problem.
	(Trac #1907, git 0d03b06138e080cc0391fb912a5a5e75f0f97cec)

436.	[bug]		jelte
	The --config-file option now works correctly with relative paths if
	--data-path is not given.
	(Trac #1889, git ce7d1aef2ca88084e4dacef97132337dd3e50d6c)

435.	[func]		team
	The in-memory datasource now supports NSEC-signed zones.
	(Trac #1802-#1810, git 2f9aa4a553a05aa1d9eac06f1140d78f0c99408b)

434.	[func]		tomek
	libdhcp++: Linux interface detection refactored. The code is
	now cleaner. Tests better support certain versions of ifconfig.
	(Trac #1528, git 221f5649496821d19a40863e53e72685524b9ab2)

433.	[func]		tomek
	libdhcp++: Option6 and Pkt6 now follow the same design as
	options and packet for DHCPv4. General code refactoring after
	end of 2011 year release.
	(Trac #1540, git a40b6c665617125eeb8716b12d92d806f0342396)

432.	[bug]*		muks
	BIND 10 now installs its header files in a BIND 10 specific
	sub-directory in the install prefix.
	(Trac #1930, git fcf2f08db9ebc2198236bfa25cf73286821cba6b)

431.	[func]*		muks
	BIND 10 no longer starts b10-stats-httpd by default.
	(Trac #1885, git 5c8bbd7ab648b6b7c48e366e7510dedca5386f6c)

430.	[bug]		jelte
	When displaying configuration data, bindctl no longer treats
	optional list items as an error, but shows them as an empty list.
	(Trac #1520, git 0f18039bc751a8f498c1f832196e2ecc7b997b2a)

429.	[func]		jelte
	Added an 'execute' component to bindctl, which executes either a set
	of commands from a file or a built-in set of commands. Currently,
	only 'init_authoritative_server' is provided as a built-in set, but
	it is expected that more will be added later.
	(Trac #1843, git 551657702a4197ef302c567b5c0eaf2fded3e121)

428.	[bug]		marcin
	perfdhcp: bind to local address to allow reception of
	replies from IPv6 DHCP servers.
	(Trac #1908, git 597e059afaa4a89e767f8f10d2a4d78223af3940)

427.	[bug]		jinmei
	libdatasrc, b10-xfrin: the zone updater for database-based data
	sources now correctly distinguishes NSEC3-related RRs (NSEC3 and
	NSEC3-covering RRSIG) from others, and the SQLite3 implementation
	now manipulates them in the separate table for the NSEC3 namespace.
	As a result b10-xfrin now correctly updates NSEC3-signed zones by
	inbound zone transfers.
	(Trac #1781, #1788, #1891,
	git 672f129700dae33b701bb02069cf276238d66be3)

426.	[bug]		vorner
	The NSEC3 records are now included when transferring a
	signed zone out.
	(Trac #1782, git 36efa7d10ecc4efd39d2ce4dfffa0cbdeffa74b0)

425.	[func]*		muks
	Don't autostart b10-auth, b10-xfrin, b10-xfrout and b10-zonemgr in
	the default configuration.
	(Trac #1818, git 31de885ba0409f54d9a1615eff5a4b03ed420393)

424.	[bug]		jelte
	Fixed a bug in bindctl where in some cases, configuration settings
	in a named set could disappear, if a child element is modified.
	(Trac #1491, git 00a36e752802df3cc683023d256687bf222e256a)

423.	[bug]		jinmei
	The database based zone iterator now correctly resets mixed TTLs
	of the same RRset (when that happens) to the lowest one.  The
	previous implementation could miss lower ones if it appears in a
	later part of the RRset.
	(part of Trac #1791, git f1f0bc00441057e7050241415ee0367a09c35032)

422.	[bug]		jinmei
	The database based zone iterator now separates RRSIGs of the same
	name and type but for different covered types.
	(part of Trac #1791, git b4466188150a50872bc3c426242bc7bba4c5f38d)

421.	[build]		jinmei
	Made sure BIND 10 can be built with clang++ 3.1.  (It failed on
	MacOS 10.7 using Xcode 4.3, but it's more likely to be a matter of
	clang version.)
	(Trac #1773, git ceaa247d89ac7d97594572bc17f005144c5efb8d)

420.	[bug]*		jinmei, stephen
	Updated the DB schema used in the SQLite3 data source so it can
	use SQL indices more effectively.  The previous schema had several
	issues in this sense and could be very slow for some queries on a
	very large zone (especially for negative answers).  This change
	requires a major version up of the schema; use b10-dbutil to
	upgrade existing database files.  Note: 'make install' will fail
	unless old DB files installed in the standard location have been
	upgraded.
	(Trac #324, git 8644866497053f91ada4e99abe444d7876ed00ff)

419.	[bug]		jelte
	JSON handler has been improved; escaping now works correctly
	(including quotes in strings), and it now rejects more types of
	malformed input.
	(Trac #1626, git 3b09268518e4e90032218083bcfebf7821be7bd5)

418.	[bug]		vorner
	Fixed crash in bindctl when config unset was called.
	(Trac #1715, git 098da24dddad497810aa2787f54126488bb1095c)

417.	[bug]		jelte
	The notify-out code now looks up notify targets in their correct
	zones (and no longer just in the zone that the notify is about).
	(Trac #1535, git 66300a3c4769a48b765f70e2d0dbf8bbb714435b)

416.	[func]*		jelte
	The implementations of ZoneFinder::find() now throw an OutOfZone
	exception when the name argument is not in or below the zone this
	zonefinder contains.
	(Trac #1535, git 66300a3c4769a48b765f70e2d0dbf8bbb714435b)

bind10-devel-20120329 released on March 29, 2012

415.	[doc]		jinmei, jreed
	BIND 10 Guide updated to now describe the in-memory data source
	configurations for b10-auth.
	(Trac #1732, git 434d8db8dfcd23a87b8e798e5702e91f0bbbdcf6)

414.	[bug]		jinmei
	b10-auth now correctly handles delegation from an unsigned zone
	(defined in the in-memory data source) when the query has DNSSEC
	DO bit on.  It previously returned SERVFAIL.
	(Trac #1836, git 78bb8f4b9676d6345f3fdd1e5cc89039806a9aba)

413.	[func]		stephen, jelte
	Created a new tool b10-dbutil, that can check and upgrade database
	schemas, to be used when incompatible changes are introduced in the
	backend database schema. Currently it only supports sqlite3 databases.
	Note: there's no schema change that requires this utility as of
	the March 29th release.  While running it shouldn't break
	an existing database file, it should be even more advisable not to
	run it at the moment.
	(Trac #963, git 49ba2cf8ac63246f389ab5e8ea3b3d081dba9adf)

412.	[func]		jelte
	Added a command-line option '--clear-config' to bind10, which causes
	the system to create a backup of the existing configuration database
	file, and start out with a clean default configuration. This can be
	used if the configuration file is corrupted to the point where it
	cannot be read anymore, and BIND 10 refuses to start. The name of
	the backup file can be found in the logs (CFGMGR_RENAMED_CONFIG_FILE).
	(Trac #1443, git 52b36c921ee59ec69deefb6123cbdb1b91dc3bc7)

411.	[func]		muks
	Add a -i/--no-kill command-line argument to bind10, which stops
	it from sending SIGTERM and SIGKILL to other b10 processes when
	they're shutting down.
	(Trac #1819, git 774554f46b20ca5ec2ef6c6d5e608114f14e2102)

410.	[bug]		jinmei
	Python CC library now ensures write operations transmit all given
	data (unless an error happens).  Previously it didn't check the
	size of transmitted data, which could result in partial write on
	some systems (notably on OpenBSD) and subsequently cause system
	hang up or other broken state.  This fix specifically solves start
	up failure on OpenBSD.
	(Trac #1829, git 5e5a33213b60d89e146cd5e47d65f3f9833a9297)

409.	[bug]		jelte
	Fixed a parser bug in bindctl that could make bindctl crash. Also
	improved 'command help' output; argument order is now shown
	correctly, and parameter descriptions are shown as well.
	(Trac #1172, git bec26c6137c9b0a59a3a8ca0f55a17cfcb8a23de)

408.	[bug]		stephen, jinmei
	b10-auth now filters out duplicate RRsets when building a
	response message using the new query handling logic.  It's
	currently only used with the in-memory data source, but will
	also be used for others soon.
	(Trac #1688, git b77baca56ffb1b9016698c00ae0a1496d603d197)

407.	[build]		haikuo
	Remove "--enable-boost-threads" switch in configure command. This
	thread lock mechanism is useless for bind10 and causes performance
	hits.
	(Trac #1680, git 9c4d0cadf4adc802cc41a2610dc2c30b25aad728)

406.	[bug]		muks
	On platforms such as OpenBSD where pselect() is not available,
	make a wrapper around select() in perfdhcp.
	(Trac #1639, git 6ea0b1d62e7b8b6596209291aa6c8b34b8e73191)

405.	[bug]		jinmei
	Make sure disabling Boost threads if the default configuration is
	to disable it for the system.  This fixes a crash and hang up
	problem on OpenBSD, where the use of Boost thread could be
	different in different program files depending on the order of
	including various header files, and could introduce inconsistent
	states between a library and a program.  Explicitly forcing the
	original default throughout the BIND 10 build environment will
	prevent this from happening.
	(Trac #1727, git 23f9c3670b544c5f8105958ff148aeba050bc1b4)

404.	[bug]		naokikambe
	The statistic counters are now properly accumulated across multiple
	instances of b10-auth (if there are multiple instances), instead of
	providing result for random instance.
	(Trac #1751, git 3285353a660e881ec2b645e1bc10d94e5020f357)

403.	[build]*		jelte
	The configure option for botan (--with-botan=PATH) is replaced by
	--with-botan-config=PATH, which takes a full path to a botan-config
	script, instead of the botan 'install' directory. Also, if not
	provided, configure will try out config scripts and pkg-config
	options until it finds one that works.
	(Trac #1640, git 582bcd66dbd8d39f48aef952902f797260280637)

402.	[func]		jelte
	b10-xfrout now has a visible command to send out notifies for
	a given zone, callable from bindctl. Xfrout notify <zone> [class]
	(Trac #1321, git 0bb258f8610620191d75cfd5d2308b6fc558c280)

401.	[func]*		jinmei
	libdns++: updated the internal implementation of the
	MessageRenderer class.  This is mostly a transparent change, but
	the new version now doesn't allow changing compression mode in the
	middle of rendering (which shouldn't be an issue in practice).
	On the other hand, name compression performance was significantly
	improved: depending on the number of names, micro benchmark tests
	showed the new version is several times faster than the previous
	version .
	(Trac #1603, git 9a2a86f3f47b60ff017ce1a040941d0c145cfe16)

400.	[bug]		stephen
	Fix crash on Max OS X 10.7 by altering logging so as not to allocate
	heap storage in the static initialization of logging objects.
	(Trac #1698, git a8e53be7039ad50d8587c0972244029ff3533b6e)

399.	[func]		muks
	Add support for the SSHFP RR type (RFC 4255).
	(Trac #1136, git ea5ac57d508a17611cfae9d9ea1c238f59d52c51)

398.	[func]		jelte
	The b10-xfrin module now logs more information on successful
	incoming transfers. In the case of IXFR, it logs the number of
	changesets, and the total number of added and deleted resource
	records. For AXFR (or AXFR-style IXFR), it logs the number of
	resource records. In both cases, the number of overhead DNS
	messages, runtime, amount of wire data, and transfer speed are logged.
	(Trac #1280, git 2b01d944b6a137f95d47673ea8367315289c205d)

397.	[func]		muks
	The boss process now gives more helpful description when a
	sub-process exits due to a signal.
	(Trac #1673, git 1cd0d0e4fc9324bbe7f8593478e2396d06337b1e)

396.	[func]*		jinmei
	libdatasrc: change the return type of ZoneFinder::find() so it can
	contain more context of the search, which can be used for
	optimizing post find() processing.  A new method getAdditional()
	is added to it for finding additional RRsets based on the result
	of find().  External behavior shouldn't change.  The query
	handling code of b10-auth now uses the new interface.
	(Trac #1607, git 2e940ea65d5b9f371c26352afd9e66719c38a6b9)

395.	[bug]		jelte
	The log message compiler now errors (resulting in build failures) if
	duplicate log message identifiers are found in a single message file.
	Renamed one duplicate that was found (RESOLVER_SHUTDOWN, renamed to
	RESOLVER_SHUTDOWN_RECEIVED).
	(Trac #1093, git f537c7e12fb7b25801408f93132ed33410edae76)
	(Trac #1741, git b8960ab85c717fe70ad282e0052ac0858c5b57f7)

394.	[bug]		jelte
	b10-auth now catches any exceptions during response building; if any
	datasource either throws an exception or causes an exception to be
	thrown, the message processing code will now catch it, log a debug
	message, and return a SERVFAIL response.
	(Trac #1612, git b5740c6b3962a55e46325b3c8b14c9d64cf0d845)

393.	[func]		jelte
	Introduced a new class LabelSequence in libdns++, which provides
	lightweight accessor functionality to the Name class, for more
	efficient comparison of parts of names.
	(Trac #1602, git b33929ed5df7c8f482d095e96e667d4a03180c78)

392.	[func]*		jinmei
	libdns++: revised the (Abstract)MessageRenderer class so that it
	has a default internal buffer and the buffer can be temporarily
	switched.  The constructor interface was modified, and a new
	method setBuffer() was added.
	(Trac #1697, git 9cabc799f2bf9a3579dae7f1f5d5467c8bb1aa40)

391.	[bug]*		vorner
	The long time unused configuration options of Xfrout "log_name",
	"log_file", "log_severity", "log_version" and "log_max_bytes" were
	removed, as they had no effect (Xfrout uses the global logging
	framework).  However, if you have them set, you need to remove
	them from the configuration file or the configuration will be
	rejected.
	(Trac #1090, git ef1eba02e4cf550e48e7318702cff6d67c1ec82e)

bind10-devel-20120301 released on March 1, 2012

390.	[bug]		vorner
	The UDP IPv6 packets are now correctly fragmented for maximum
	guaranteed MTU, so they won't get lost because being too large
	for some hop.
	(Trac #1534, git ff013364643f9bfa736b2d23fec39ac35872d6ad)

389.	[func]*		vorner
	Xfrout now uses the global TSIG keyring, instead of its own. This
	means the keys need to be set only once (in tsig_keys/keys).
	However, the old configuration of Xfrout/tsig_keys need to be
	removed for Xfrout to work.
	(Trac #1643, git 5a7953933a49a0ddd4ee1feaddc908cd2285522d)

388.	[func]		jreed
	Use prefix "sockcreator-" for the private temporary directory
	used for b10-sockcreator communication.
	(git b98523c1260637cb33436964dc18e9763622a242)

387.	[build]		muks
	Accept a --without-werror configure switch so that some builders can
	disable the use of -Werror in CFLAGS when building.
	(Trac #1671, git 8684a411d7718a71ad9fb616f56b26436c4f03e5)

386.	[bug]		jelte
	Upon initial sqlite3 database creation, the 'diffs' table is now
	always created. This already happened most of the time, but there
	are a few cases where it was skipped, resulting in potential errors
	in xfrout later.
	(Trac #1717, git 30d7686cb6e2fa64866c983e0cfb7b8fabedc7a2)

385.	[bug]		jinmei
	libdns++: masterLoad() didn't accept comments placed at the end of
	an RR.  Due to this the in-memory data source cannot load a master
	file for a signed zone even if it's preprocessed with BIND 9's
	named-compilezone.
	Note: this fix is considered temporary and still only accepts some
	limited form of such comments.  The main purpose is to allow the
	in-memory data source to load any signed or unsigned zone files as
	long as they are at least normalized with named-compilezone.
	(Trac #1667, git 6f771b28eea25c693fe93a0e2379af924464a562)

384.	[func]		jinmei, jelte, vorner, haikuo, kevin
	b10-auth now supports NSEC3-signed zones in the in-memory data
	source.
	(Trac #1580, #1581, #1582, #1583, #1584, #1585, #1587, and
	other related changes to the in-memory data source)

383.	[build]		jinmei
	Fixed build failure on MacOS 10.7 (Lion) due to the use of
	IPV6_PKTINFO; the OS requires a special definition to make it
	visible to the compiler.
	(Trac #1633, git 19ba70c7cc3da462c70e8c4f74b321b8daad0100)

382.	[func]		jelte
	b10-auth now also experimentally supports statistics counters of
	the rcode responses it sends. The counters can be shown as
	rcode.<code name>, where code name is the lowercase textual
	representation of the rcode (e.g. "noerror", "formerr", etc.).
	Same note applies as for opcodes, see changelog entry 364.
	(Trac #1613, git e98da500d7b02e11347431a74f2efce5a7d622aa)

381.	[bug]		jinmei
	b10-auth: honor the DNSSEC DO bit in the new query handler.
	(Trac #1695, git 61f4da5053c6a79fbc162fb16f195cdf8f94df64)

380.	[bug]		jinmei
	libdns++: miscellaneous bug fixes for the NSECPARAM RDATA
	implementation, including incorrect handling for empty salt and
	incorrect comparison logic.
	(Trac #1638, git 966c129cc3c538841421f1e554167d33ef9bdf25)

379.	[bug]		jelte
	Configuration commands in bindctl now check for list indices if
	the 'identifier' argument points to a child element of a list
	item. Previously, it was possible to 'get' non-existent values
	by leaving out the index, e.g. "config show Auth/listen_on/port,
	which should be config show Auth/listen_on[<index>]/port, since
	Auth/listen_on is a list. The command without an index will now
	show an error. It is still possible to show/set the entire list
	("config show Auth/listen_on").
	(Trac #1649, git 003ca8597c8d0eb558b1819dbee203fda346ba77)

378.	[func]		vorner
	It is possible to start authoritative server or resolver in multiple
	instances, to use more than one core. Configuration is described in
	the guide.
	(Trac #1596, git 17f7af0d8a42a0a67a2aade5bc269533efeb840a)

377.	[bug]		jinmei
	libdns++: miscellaneous bug fixes for the NSEC and NSEC3 RDATA
	implementation, including a crash in NSEC3::toText() for some RR
	types, incorrect handling of empty NSEC3 salt, and incorrect
	comparison logic in NSEC3::compare().
	(Trac #1641, git 28ba8bd71ae4d100cb250fd8d99d80a17a6323a2)

376.	[bug]		jinmei, vorner
	The new query handling module of b10-auth did not handle type DS
	query correctly: It didn't look for it in the parent zone, and
	it incorrectly returned a DS from the child zone if it
	happened to exist there.  Both were corrected, and it now also
	handles the case of having authority for the child and a grand
	ancestor.
	(Trac #1570, git 2858b2098a10a8cc2d34bf87463ace0629d3670e)

375.	[func]		jelte
	Modules now inform the system when they are stopping. As a result,
	they are removed from the 'active modules' list in bindctl, which
	can then inform the user directly when it tries to send them a
	command or configuration update.  Previously this would result
	in a 'not responding' error instead of 'not running'.
	(Trac #640, git 17e78fa1bb1227340aa9815e91ed5c50d174425d)

374.	[func]*		stephen
	Alter RRsetPtr and ConstRRsetPtr to point to AbstractRRset (instead
	of RRset) to allow for specialised implementations of RRsets in
	data sources.
	(Trac #1604, git 3071211d2c537150a691120b0a5ce2b18d010239)

373.	[bug]		jinmei
	libdatasrc: the in-memory data source incorrectly rejected loading
	a zone containing a CNAME RR with RRSIG and/or NSEC.
	(Trac #1551, git 76f823d42af55ce3f30a0d741fc9297c211d8b38)

372.	[func]		vorner
	When the allocation of a socket fails for a different reason than the
	socket not being provided by the OS, the b10-auth and b10-resolver
	abort, as the system might be in inconsistent state after such error.
	(Trac #1543, git 49ac4659f15c443e483922bf9c4f2de982bae25d)

371.	[bug]		jelte
	The new query handling module of b10-auth (currently only used with
	the in-memory data source) now correctly includes the DS record (or
	the denial of its existence if NSEC is used) when returning a
	delegation from a signed zone.
	(Trac #1573, git bd7a3ac98177573263950303d4b2ea7400781d0f)

370.	[func]		jinmei
	libdns++: a new class NSEC3Hash was introduced as a utility for
	calculating NSEC3 hashes for various purposes.  Python binding was
	provided, too.  Also fixed a small bug in the NSEC3PARAM RDATA
	implementation that empty salt in text representation was
	rejected.
	(Trac #1575, git 2c421b58e810028b303d328e4e2f5b74ea124839)

369.	[func]		vorner
	The SocketRequestor provides more information about what error
	happened when it throws, by using subclasses of the original
	exception. This way a user not interested in the difference can
	still use the original exception, while it can be recognized if
	necessary.
	(Trac #1542, git 2080e0316a339fa3cadea00e10b1ec4bc322ada0)

368.	[func]*		jinmei
	libdatasrc: the interface of ZoneFinder() was changed: WILDCARD
	related result codes were deprecated and removed, and the
	corresponding information is now provided via a separate accessor
	method on FindResult.  Other separate FindResult methods will
	also tell the caller whether the zone is signed with NSEC or NSEC3
	(when necessary and applicable).
	(Trac #1611, git c175c9c06034b4118e0dfdbccd532c2ebd4ba7e8)

367.	[bug]		jinmei
	libdatasrc: in-memory data source could incorrectly reject to load
	zones containing RRSIG records.  For example, it didn't allow
	RRSIG that covers a CNAME RR.  This fix also makes sure find()
	will return RRsets with RRSIGs if they are signed.
	(Trac #1614, git e8241ea5a4adea1b42a60ee7f2c5cfb87301734c)

366.	[bug]		vorner
	Fixed problem where a directory named "io" conflicted with the python3
	standard module "io" and caused the installation to fail.  The
	offending directory has been renamed to "cio".
	(Trac #1561, git d81cf24b9e37773ba9a0d5061c779834ff7d62b9)

365.	[bug]		jinmei
	libdatasrc: in-memory datasource incorrectly returned delegation
	for DS lookups.
	(Trac #1571, git d22e90b5ef94880183cd652e112399b3efb9bd67)

364.	[func]		jinmei
	b10-auth experimentally supports statistics counters of incoming
	requests per opcode.  The counters can be (e.g.) shown as
	opcode.<code name> in the output of the bindctl "Stats show"
	command, where <code name> is lower-cased textual representation
	of opcodes ("query", "notify", etc).
	Note: This is an experimental attempt of supporting more
	statistics counters for b10-auth, and the interface and output may
	change in future versions.
	(Trac #1399, git 07206ec76e2834de35f2e1304a274865f8f8c1a5)

bind10-devel-20120119 released on January 19, 2012

363.	[func]		jelte
	Added dummy DDNS module b10-ddns. Currently it does not
	provide any functionality, but it is a skeleton implementation
	that will be expanded later.
	(Trac #1451, git b0d0bf39fbdc29a7879315f9b8e6d602ef3afb1b)

362.	[func]*		vorner
	Due to the socket creator changes, b10-auth and b10-resolver
	are no longer needed to start as root. They are started as
	the user they should be running, so they no longer have
	the -u flag for switching the user after initialization.
	Note: this change broke backward compatibility to boss component
	configuration.  If your b10-config.db contains "setuid" for
	Boss.components, you'll need to remove that entry by hand before
	starting BIND 10.
	(Trac #1508, #1509, #1510,
	git edc5b3c12eb45437361484c843794416ad86bb00)

361.	[func]		vorner, jelte, jinmei
	The socket creator is now used to provide sockets. It means you can
	reconfigure the ports and addresses at runtime even when the rest
	of the bind10 runs as non root user.
	(Trac #805, #1522, git 1830215f884e3b5efda52bd4dbb120bdca863a6a)

360.	[bug]		vorner
	Fixed problem where bindctl crashed when a duplicate non-string
	item was added  to a list.  This error is now properly reported.
	(Trac #1515, git a3cf5322a73e8a97b388c6f8025b92957e5d8986)

359.	[bug]		kevin
	Corrected SOA serial check in xfrout.  It now compares the SOA
	serial of an IXFR query with that of the server based serial
	number arithmetic, and replies with a single SOA record of the
	server's current version if the former is equal to or newer
	than the latter.
	(Trac #1462, git ceeb87f6d539c413ebdc66e4cf718e7eb8559c45)

358.	[bug]		jinmei
	b10-resolver ignored default configuration parameters if listen_on
	failed (this can easily happen especially for a test environment
	where the run time user doesn't have root privilege), and even if
	listen_on was updated later the resolver wouldn't work correctly
	unless it's fully restarted (for example, all queries would be
	rejected due to an empty ACL).
	(Trac #1424, git 2cba8cb83cde4f34842898a848c0b1182bc20597)

357.	[bug]		jinmei
	ZoneFinder::find() for database based data sources didn't
	correctly identify out-of-zone query name and could return a
	confusing result such as NXRRSET.  It now returns NXDOMAIN with an
	empty RRset.  Note: we should rather throw an exception in such a
	case, which should be revisited later (see Trac #1536).
	(Trac #1430, git b35797ba1a49c78246abc8f2387901f9690b328d)

356.	[doc]		tomek
	BIND 10 Guide updated. It now describes DHCPv4 and DHCPv6
	components, including their overview, usage, supported standard
	and limitations. libdhcp++ is also described.
	(Trac #1367, git 3758ab360efe1cdf616636b76f2e0fb41f2a62a0)

355.	[bug]		jinmei
	Python xfrin.diff module incorrectly combined RRSIGs of different
	type covered, possibly merging different TTLs.  As a result a
	secondary server could store different RRSIGs than those at the
	primary server if it gets these records via IXFR.
	(Trac #1502, git 57b06f8cb6681f591fa63f25a053eb6f422896ef)

354.	[func]		tomek
	dhcp4: Support for DISCOVER and OFFER implemented. b10-dhcp4 is
	now able to offer hardcoded leases to DHCPv4 clients.
	dhcp6: Code refactored to use the same approach as dhcp4.
	(Trac #1230, git aac05f566c49daad4d3de35550cfaff31c124513)

353.	[func]		tomek
	libdhcp++: Interface detection in Linux implemented. libdhcp++
	is now able (on Linux systems) to detect available network
	interfaces, its link-layer addresses, flags and configured
	IPv4 and IPv6 addresses. Interface detection on other
	systems is planned.
	(Trac #1237, git 8a040737426aece7cc92a795f2b712d7c3407513)

352.	[func]		tomek
	libdhcp++: Transmission and reception of DHCPv4 packets is now
	implemented. Low-level hacks are not implemented for transmission
	to hosts that don't have IPv4 address yet, so currently the code
	is usable for communication with relays only, not hosts on the
	same link.
	(Trac #1239, #1240, git f382050248b5b7ed1881b086d89be2d9dd8fe385)

351.	[func]		fdupont
	Alpha version of DHCP benchmarking tool added.  "perfdhcp" is able to
	test both IPv4 and IPv6 servers: it can time the four-packet exchange
	(DORA and SARR) as well as time the initial two-packet exchange (DO
	and SA).  More information can be obtained by invoking the utility
	(in tests/tools/perfdhcp) with the "-h" flag.
	(Trac #1450, git 85083a76107ba2236732b45524ce7018eefbaf90)

350.	[func]*		vorner
	The target parameter of ZoneFinder::find is no longer present, as the
	interface was awkward. To get all the RRsets of a single domain, use
	the new findAll method (the same applies to python version, the method
	is named find_all).
	(Trac #1483, #1484, git 0020456f8d118c9f3fd6fc585757c822b79a96f6)

349.	[bug]		dvv
	resolver: If an upstream server responds with FORMERR to an EDNS
	query, try querying it without EDNS.
	(Trac #1386, git 99ad0292af284a246fff20b3702fbd7902c45418)

348.	[bug]		stephen
	By default the logging output stream is now flushed after each write.
	This fixes a problem seen on some systems where the log output from
	different processes was jumbled up.  Flushing can be disabled by
	setting the appropriate option in the logging configuration.
	(Trac #1405, git 2f0aa20b44604b671e6bde78815db39381e563bf)

347.	[bug]		jelte
	Fixed a bug where adding Zonemgr/secondary_zones without explicitly
	setting the class value of the added zone resulted in a cryptic
	error in bindctl ("Error: class"). It will now correctly default to
	IN if not set. This also adds better checks on the name and class
	values, and better errors if they are bad.
	(Trac #1414, git 7b122af8489acf0f28f935a19eca2c5509a3677f)

346.	[build]*		jreed
	Renamed libdhcp to libdhcp++.
	(Trac #1446, git d394e64f4c44f16027b1e62b4ac34e054b49221d)

345.	[func]		tomek
	dhcp4: Dummy DHCPv4 component implemented. Currently it does
	nothing useful, except providing skeleton implementation that can
	be expanded in the future.
	(Trac #992, git d6e33479365c8f8f62ef2b9aa5548efe6b194601)

344.	[func]		y-aharen
	src/lib/statistics: Added statistics counter library for entire server
	items and per zone items. Also, modified b10-auth to use it. It is
	also intended to use in the other modules such as b10-resolver.
	(Trac #510, git afddaf4c5718c2a0cc31f2eee79c4e0cc625499f)

343.	[func]		jelte
	Added IXFR-out system tests, based on the first two test sets of
	http://bind10.isc.org/wiki/IxfrSystemTests.
	(Trac #1314, git 1655bed624866a766311a01214597db01b4c7cec)

342.	[bug]		stephen
	In the resolver, a FORMERR received from an upstream nameserver
	now results in a SERVFAIL being returned as a response to the original
	query.  Additional debug messages added to distinguish between
	different errors in packets received from upstream nameservers.
	(Trac #1383, git 9b2b249d23576c999a65d8c338e008cabe45f0c9)

341.	[func]		tomek
	libdhcp++: Support for handling both IPv4 and IPv6 added.
	Also added support for binding IPv4 sockets.
	(Trac #1238, git 86a4ce45115dab4d3978c36dd2dbe07edcac02ac)

340.	[build]		jelte
	Fixed several linker issues related to recent gcc versions, botan
	and gtest.
	(Trac #1442, git 91fb141bfb3aadfdf96f13e157a26636f6e9f9e3)

339.	[bug]		jinmei
	libxfr, used by b10-auth to share TCP sockets with b10-xfrout,
	incorrectly propagated ASIO specific exceptions to the application
	if the given file name was too long.  This could lead to
	unexpected shut down of b10-auth.
	(Trac #1387, git a5e9d9176e9c60ef20c0f5ef59eeb6838ed47ab2)

338.	[bug]		jinmei
	b10-xfrin didn't check SOA serials of SOA and IXFR responses,
	which resulted in unnecessary transfer or unexpected IXFR
	timeouts (these issues were not overlooked but deferred to be
	fixed until #1278 was completed).  Validation on responses to SOA
	queries were tightened, too.
	(Trac #1299, git 6ff03bb9d631023175df99248e8cc0cda586c30a)

337.	[func]		tomek
	libdhcp++: Support for DHCPv4 option that can store a single
	address or a list of IPv4 addresses added. Support for END option
	added.
	(Trac #1350, git cc20ff993da1ddb1c6e8a98370438b45a2be9e0a)

336.	[func]		jelte
	libdns++ (and its python wrapper) now includes a class Serial, for
	SOA SERIAL comparison and addition. Operations on instances of this
	class follow the specification from RFC 1982.
	Rdata::SOA::getSerial() now returns values of this type (and not
	uint32_t).
	(Trac #1278, git 2ae72d76c74f61a67590722c73ebbf631388acbd)

335.	[bug]*		jelte
	The DataSourceClientContainer class that dynamically loads
	datasource backend libraries no longer provides just a .so file name
	to its call to dlopen(), but passes it an absolute path. This means
	that it is no longer an system implementation detail that depends on
	[DY]LD_LIBRARY_PATH which file is chosen, should there be multiple
	options (for instance, when test-running a new build while a
	different version is installed).
	These loadable libraries are also no longer installed in the default
	library path, but in a subdirectory of the libexec directory of the
	target ($prefix/libexec/[version]/backends).
	This also removes the need to handle b10-xfin and b10-xfrout as
	'special' hardcoded components, and they are now started as regular
	components as dictated by the configuration of the boss process.
	(Trac #1292, git 83ce13c2d85068a1bec015361e4ef8c35590a5d0)

334.	[bug]		jinmei
	b10-xfrout could potentially create an overflow response message
	(exceeding the 64KB max) or could create unnecessarily small
	messages.  The former was actually unlikely to happen due to the
	effect of name compression, and the latter was marginal and at least
	shouldn't cause an interoperability problem, but these were still
	potential problems and were fixed.
	(Trac #1389, git 3fdce88046bdad392bd89ea656ec4ac3c858ca2f)

333.	[bug]		dvv
	Solaris needs "-z now" to force non-lazy binding and prevent
	g++ static initialization code from deadlocking.
	(Trac #1439, git c789138250b33b6b08262425a08a2a0469d90433)

332.	[bug]		vorner
	C++ exceptions in the isc.dns.Rdata wrapper are now converted
	to python ones instead of just aborting the interpreter.
	(Trac #1407, git 5b64e839be2906b8950f5b1e42a3fadd72fca033)

bind10-devel-20111128 released on November 28, 2011

331.	[bug]		shane
	Fixed a bug in data source library where a zone with more labels
	than an out-of-bailiwick name server would cause an exception to
	be raised.
	(Trac #1430, git 81f62344db074bc5eea3aaf3682122fdec6451ad)

330.	[bug]		jelte
	Fixed a bug in b10-auth where it would sometimes fail because it
	tried to check for queued msgq messages before the session was
	fully running.
	(git c35d0dde3e835fc5f0a78fcfcc8b76c74bc727ca)

329.	[doc]		vorner, jreed
	Document the bind10 run control configuration in guide and
	manual page.
	(Trac #1341, git c1171699a2b501321ab54207ad26e5da2b092d63)

328.	[func]		jelte
	b10-auth now passes IXFR requests on to b10-xfrout, and no longer
	responds to them with NOTIMPL.
	(Trac #1390, git ab3f90da16d31fc6833d869686e07729d9b8c135)

327.	[func]		jinmei
	b10-xfrout now supports IXFR.  (Right now there is no user
	configurable parameter about this feature; b10-xfrout will
	always respond to IXFR requests according to RFC1995).
	(Trac #1371 and #1372, git 80c131f5b0763753d199b0fb9b51f10990bcd92b)

326.	[build]*		jinmei
	Added a check script for the SQLite3 schema version.  It will be
	run at the beginning of 'make install', and if it detects an old
	version of schema, installation will stop.  You'll then need to
	upgrade the database file by following the error message.
	(Trac #1404, git a435f3ac50667bcb76dca44b7b5d152f45432b57)

325.	[func]		jinmei
	Python isc.datasrc: added interfaces for difference management:
	DataSourceClient.get_updater() now has the 'journaling' parameter
	to enable storing diffs to the data source, and a new class
	ZoneJournalReader was introduced to retrieve them, which can be
	created by the new DataSourceClient.get_journal_reader() method.
	(Trac #1333, git 3e19362bc1ba7dc67a87768e2b172c48b32417f5,
	git 39def1d39c9543fc485eceaa5d390062edb97676)

324.	[bug]		jinmei
	Fixed reference leak in the isc.log Python module.  Most of all
	BIND 10 Python programs had memory leak (even though the pace of
	leak may be slow) due to this bug.
	(Trac #1359, git 164d651a0e4c1059c71f56b52ea87ac72b7f6c77)

323.	[bug]		jinmei
	b10-xfrout incorrectly skipped adding TSIG RRs to some
	intermediate responses (when TSIG is to be used for the
	responses).  While RFC2845 optionally allows to skip intermediate
	TSIGs (as long as the digest for the skipped part was included
	in a later TSIG), the underlying TSIG API doesn't support this
	mode of signing.
	(Trac #1370, git 76fb414ea5257b639ba58ee336fae9a68998b30d)

322.	[func]		jinmei
	datasrc: Added C++ API for retrieving difference of two versions
	of a zone.  A new ZoneJournalReader class was introduced for this
	purpose, and a corresponding factory method was added to
	DataSourceClient.
	(Trac #1332, git c1138d13b2692fa3a4f2ae1454052c866d24e654)

321.	[func]*		jinmei
	b10-xfrin now installs IXFR differences into the underlying data
	source (if it supports journaling) so that the stored differences
	can be used for subsequent IXFR-out transactions.
	Note: this is a backward incompatibility change for older sqlite3
	database files.  They need to be upgraded to have a "diffs" table.
	(Trac #1376, git 1219d81b49e51adece77dc57b5902fa1c6be1407)

320.	[func]*		vorner
	The --brittle switch was removed from the bind10 executable.
	It didn't work after change #316 (Trac #213) and the same
	effect can be accomplished by declaring all components as core.
	(Trac #1340, git f9224368908dd7ba16875b0d36329cf1161193f0)

319.	[func]		naokikambe
	b10-stats-httpd was updated. In addition of the access to all
	statistics items of all modules, the specified item or the items
	of the specified module name can be accessed.  For example, the
	URI requested by using the feature is showed as
	"/bind10/statistics/xml/Auth" or
	"/bind10/statistics/xml/Auth/queries.tcp". The list of all possible
	module names and all possible item names can be showed in the
	root document, whose URI is "/bind10/statistics/xml".  This change
	is not only for the XML documents but also is for the XSD and
	XSL documents.
	(Trac #917, git b34bf286c064d44746ec0b79e38a6177d01e6956)

318.	[func]		stephen
	Add C++ API for accessing zone difference information in
	database-based data sources.
	(Trac #1330, git 78770f52c7f1e7268d99e8bfa8c61e889813bb33)

317.	[func]		vorner
	datasrc: the getUpdater method of DataSourceClient supports an
	optional 'journaling' parameter to indicate the generated updater
	to store diffs.  The database based derived class implements this
	extension.
	(Trac #1331, git 713160c9bed3d991a00b2ea5e7e3e7714d79625d)

316.	[func]*		vorner
	The configuration of what parts of the system run is more
	flexible now.  Everything that should run must have an
	entry in Boss/components.
	(Trac #213, git 08e1873a3593b4fa06754654d22d99771aa388a6)

315.	[func]		tomek
	libdhcp: Support for DHCPv4 packet manipulation is now implemented.
	All fixed fields are now supported. Generic support for DHCPv4
	options is available (both parsing and assembly). There is no code
	that uses this new functionality yet, so it is not usable directly
	at this time. This code will be used by upcoming b10-dhcp4 daemon.
	(Trac #1228, git 31d5a4f66b18cca838ca1182b9f13034066427a7)

314.	[bug]		jelte
	b10-xfrin would previously initiate incoming transfers upon
	receiving NOTIFY messages from any address (if the zone was
	known to b10-xfrin, and using the configured address). It now
	only starts a transfer if the source address from the NOTIFY
	packet matches the configured master address and port. This was
	really already fixed in release bind10-devel-20111014, but there
	were some deferred cleanups to add.
	(Trac #1298, git 1177bfe30e17a76bea6b6447e14ae9be9e1ca8c2)

313.	[func]		jinmei
	datasrc: Added C++ API for adding zone differences to database
	based data sources.  It's intended to be used for the support for
	IXFR-in and dynamic update (so they can subsequently be retrieved
	for IXFR-out).  The addRecordDiff method of the DatabaseAccessor
	defines the interface, and a concrete implementation for SQLite3
	was provided.
	(Trac #1329, git 1aa233fab1d74dc776899df61181806679d14013)

312.	[func]		jelte
	Added an initial framework for doing system tests using the
	cucumber-based BDD tool Lettuce. A number of general steps are
	included,  for instance running bind10 with specific
	configurations, sending queries, and inspecting query answers. A
	few very basic tests are included as well.
	(Trac #1290, git 6b75c128bcdcefd85c18ccb6def59e9acedd4437)

311.	[bug]		jelte
	Fixed a bug in bindctl where tab-completion for names that
	contain a hyphen resulted in unexpected behaviour, such as
	appending the already-typed part again.
	(Trac #1345, git f80ab7879cc29f875c40dde6b44e3796ac98d6da)

310.	[bug]		jelte
	Fixed a bug where bindctl could not set a value that is optional
	and has no default, resulting in the error that the setting
	itself was unknown. bindctl now correctly sees the setting and
	is able to set it.
	(Trac #1344, git 0e776c32330aee466073771600390ce74b959b38)

309.	[bug]		jelte
	Fixed a bug in bindctl where the removal of elements from a set
	with default values was not stored, unless the set had been
	modified in another way already.
	(Trac #1343, git 25c802dd1c30580b94345e83eeb6a168ab329a33)

308.	[build]		jelte
	The configure script will now use pkg-config for finding
	information about the Botan library. If pkg-config is unavailable,
	or unaware of Botan, it will fall back to botan-config. It will
	also use botan-config when a specific botan library directory is
	given using the '--with-botan=' flag
	(Trac #1194, git dc491833cf75ac1481ba1475795b0f266545013d)

307.	[func]		vorner
	When zone transfer in fails with IXFR, it is retried with AXFR
	automatically.
	(Trac #1279, git cd3588c9020d0310f949bfd053c4d3a4bd84ef88)

306.	[bug]		stephen
	Boss process now waits for the configuration manager to initialize
	itself before continuing with startup.  This fixes a race condition
	whereby the Boss could start the configuration manager and then
	immediately start components that depended on that component being
	fully initialized.
	(Trac #1271, git 607cbae949553adac7e2a684fa25bda804658f61)

305.	[bug]		jinmei
	Python isc.dns, isc.datasrc, xfrin, xfrout: fixed reference leak
	in Message.get_question(), Message.get_section(),
	RRset.get_rdata(), and DataSourceClient.get_updater().
	The leak caused severe memory leak in b10-xfrin, and (although no
	one reported it) should have caused less visible leak in
	b10-xfrout.  b10-xfrin had its own leak, which was also fixed.
	(Trac #1028, git a72886e643864bb6f86ab47b115a55e0c7f7fcad)

304.	[bug]		jelte
	The run_bind10.sh test script now no longer runs processes from
	an installed version of BIND 10, but will correctly use the
	build tree paths.
	(Trac #1246, git 1d43b46ab58077daaaf5cae3c6aa3e0eb76eb5d8)

303.	[bug]		jinmei
	Changed the installation path for the UNIX domain file used
	for the communication between b10-auth and b10-xfrout to a
	"@PACKAGE@" subdirectory (e.g. from /usr/local/var to
	/usr/local/var/bind10-devel).  This should be transparent change
	because this file is automatically created and cleaned up, but
	if the old file somehow remains, it can now be safely removed.
	(Trac #869, git 96e22f4284307b1d5f15e03837559711bb4f580c)

302.	[bug]		jelte
	msgq no longer crashes if the remote end is closed while msgq
	tries to send data. It will now simply drop the message and close
	the connection itself.
	(Trac #1180, git 6e68b97b050e40e073f736d84b62b3e193dd870a)

301.	[func]		stephen
	Add system test for IXFR over TCP.
	(Trac #1213, git 68ee3818bcbecebf3e6789e81ea79d551a4ff3e8)

300.	[func]*		tomek
	libdhcp: DHCP packet library was implemented. Currently it handles
	packet reception, option parsing, option generation and output
	packet building. Generic and specialized classes for several
	DHCPv6 options (IA_NA, IAADDR, address-list) are available. A
	simple code was added that leverages libdhcp. It is a skeleton
	DHCPv6 server. It receives incoming SOLICIT and REQUEST messages
	and responds with proper ADVERTISE and REPLY. Note that since
	LeaseManager is not implemented, server assigns the same
	hardcoded lease for every client. This change removes existing
	DHCPv6 echo server as it was only a proof of concept code.
	(Trac #1186, git 67ea6de047d4dbd63c25fe7f03f5d5cc2452ad7d)

299.	[build]		jreed
	Do not install the libfake_session, libtestutils, or libbench
	libraries. They are used by tests within the source tree.
	Convert all test-related makefiles to build test code at
	regular make time to better work with test-driven development.
	This reverts some of #1901. (The tests are ran using "make
	check".)
	(Trac #1286, git cee641fd3d12341d6bfce5a6fbd913e3aebc1e8e)

bind10-devel-20111014 released on October 14, 2011

298.	[doc]		jreed
	Shorten README. Include plain text format of the Guide.
	(git d1897d3, git 337198f)

297.	[func]		dvv
	Implement the SPF rrtype according to RFC4408.
	(Trac #1140, git 146934075349f94ee27f23bf9ff01711b94e369e)

296.	[build]		jreed
	Do not install the unittest libraries. At this time, they
	are not useful without source tree (and they may or may
	not have googletest support). Also, convert several makefiles
	to build tests at "check" time and not build time.
	(Trac #1091, git 2adf4a90ad79754d52126e7988769580d20501c3)

295.	[bug]		jinmei
	__init__.py for isc.dns was installed in the wrong directory,
	which would now make xfrin fail to start.  It was also bad
	in that it replaced any existing __init__.py in th public
	site-packages directory.  After applying this fix You may want to
	check if the wrong init file is in the wrong place, in which
	case it should be removed.
	(Trac #1285, git af3b17472694f58b3d6a56d0baf64601b0f6a6a1)

294.	[func]		jelte, jinmei, vorner
	b10-xfrin now supports incoming IXFR.  See BIND 10 Guide for
	how to configure it and operational notes.
	(Trac #1212, multiple git merges)

293.	[func]*		tomek
	b10-dhcp6: Implemented DHCPv6 echo server. It joins DHCPv6
	multicast groups and listens to incoming DHCPv6 client messages.
	Received messages are then echoed back to clients. This
	functionality is limited, but it can be used to test out client
	resiliency to unexpected messages. Note that network interface
	detection routines are not implemented yet, so interface name
	and its address must be specified in interfaces.txt.
	(Trac #878, git 3b1a604abf5709bfda7271fa94213f7d823de69d)

292.	[func]		dvv
	Implement the DLV rrtype according to RFC4431.
	(Trac #1144, git d267c0511a07c41cd92e3b0b9ee9bf693743a7cf)

291.	[func]		naokikambe
	Statistics items are specified by each module's spec file.
	Stats module can read these through the config manager. Stats
	module and stats httpd report statistics data and statistics
	schema by each module via both bindctl and HTTP/XML.
	(Trac #928, #929, #930, #1175,
	git 054699635affd9c9ecbe7a108d880829f3ba229e)

290.	[func]		jinmei
	libdns++/pydnspp: added an option parameter to the "from wire"
	methods of the Message class.  One option is defined,
	PRESERVE_ORDER, which specifies the parser to handle each RR
	separately, preserving the order, and constructs RRsets in the
	message sections so that each RRset contains only one RR.
	(Trac #1258, git c874cb056e2a5e656165f3c160e1b34ccfe8b302)

289.	[func]*		jinmei
	b10-xfrout: ACLs for xfrout can now be configured per zone basis.
	A per zone ACL is part of a more general zone configuration.  A
	quick example for configuring an ACL for zone "example.com" that
	rejects any transfer request for that zone is as follows:
	> config add Xfrout/zone_config
	> config set Xfrout/zone_config[0]/origin "example.com"
	> config add Xfrout/zone_config[0]/transfer_acl
	> config set Xfrout/zone_config[0]/transfer_acl[0] {"action": "REJECT"}
	The previous global ACL (query_acl) was renamed to transfer_acl,
	which now works as the default ACL.  Note: backward compatibility
	is not provided, so an existing configuration using query_acl
	needs to be updated by hand.
	Note: the per zone configuration framework is a temporary
	workaround.  It will eventually be redesigned as a system wide
	configuration.
	(Trac #1165, git 698176eccd5d55759fe9448b2c249717c932ac31)

288.	[bug]		stephen
	Fixed problem whereby the order in which component files appeared in
	rdataclass.cc was system dependent, leading to problems on some
	systems where data types were used before the header file in which
	they were declared was included.
	(Trac #1202, git 4a605525cda67bea8c43ca8b3eae6e6749797450)

287.	[bug]*		jinmei
	Python script files for log messages (xxx_messages.py) should have
	been installed under the "isc" package.  This fix itself should
	be a transparent change without affecting existing configurations
	or other operational practices, but you may want to clean up the
	python files from the common directly (such as "site-packages").
	(Trac #1101, git 0eb576518f81c3758c7dbaa2522bd8302b1836b3)

286.	[func]		ocean
	libdns++: Implement the HINFO rrtype support according to RFC1034,
	and RFC1035.
	(Trac #1112, git 12d62d54d33fbb1572a1aa3089b0d547d02924aa)

285.	[bug]		jelte
	sqlite3 data source: fixed a race condition on initial startup,
	when the database has not been initialized yet, and multiple
	processes are trying to do so, resulting in one of them failing.
	(Trac #326, git 5de6f9658f745e05361242042afd518b444d7466)

284.	[bug]		jerry
	b10-zonemgr: zonemgr will not terminate on empty zones, it will
	log a warning and try to do zone transfer for them.
	(Trac #1153, git 0a39659638fc68f60b95b102968d7d0ad75443ea)

283.	[bug]		zhanglikun
	Make stats and boss processes wait for answer messages from each
	other in block mode to avoid orphan answer messages, add an internal
	command "getstats" to boss process for getting statistics data from
	boss.
	(Trac #519, git 67d8e93028e014f644868fede3570abb28e5fb43)

282.	[func]		ocean
	libdns++: Implement the NAPTR rrtype according to RFC2915,
	RFC2168 and RFC3403.
	(Trac #1130, git 01d8d0f13289ecdf9996d6d5d26ac0d43e30549c)

bind10-devel-20110819 released on August 19, 2011

281.	[func]		jelte
	Added a new type for configuration data: "named set". This allows for
	similar configuration as the current "list" type, but with strings
	instead of indices as identifiers. The intended use is for instance
	/foo/zones/example.org/bar instead of /foo/zones[2]/bar. Currently
	this new type is not in use yet.
	(Trac #926, git 06aeefc4787c82db7f5443651f099c5af47bd4d6)

280.	[func]		jerry
	libdns++: Implement the MINFO rrtype according to RFC1035.
	(Trac #1113, git 7a9a19d6431df02d48a7bc9de44f08d9450d3a37)

279.	[func]		jerry
	libdns++: Implement the AFSDB rrtype according to RFC1183.
	(Trac #1114, git ce052cd92cd128ea3db5a8f154bd151956c2920c)

278.	[doc]		jelte
	Add logging configuration documentation to the guide.
	(Trac #1011, git 2cc500af0929c1f268aeb6f8480bc428af70f4c4)

277.	[func]		jerry
	libdns++: Implement the SRV rrtype according to RFC2782.
	(Trac #1128, git 5fd94aa027828c50e63ae1073d9d6708e0a9c223)

276.	[func]		stephen
	Although the top-level loggers are named after the program (e.g.
	b10-auth, b10-resolver), allow the logger configuration to omit the
	"b10-" prefix and use just the module name.
	(Trac #1003, git a01cd4ac5a68a1749593600c0f338620511cae2d)

275.	[func]		jinmei
	Added support for TSIG key matching in ACLs.  The xfrout ACL can
	now refer to TSIG key names using the "key" attribute.  For
	example, the following specifies an ACL that allows zone transfer
	if and only if the request is signed with a TSIG of a key name
	"key.example":
	> config set Xfrout/query_acl[0] {"action": "ACCEPT", \
	                                  "key": "key.example"}
	(Trac #1104, git 9b2e89cabb6191db86f88ee717f7abc4171fa979)

274.	[bug]		naokikambe
	add unittests for functions xml_handler, xsd_handler and xsl_handler
	respectively to make sure their behaviors are correct, regardless of
	whether type which xml.etree.ElementTree.tostring() after Python3.2
	returns is str or byte.
	(Trac #1021, git 486bf91e0ecc5fbecfe637e1e75ebe373d42509b)

273.	[func]		vorner
	It is possible to specify ACL for the xfrout module. It is in the ACL
	configuration key and has the usual ACL syntax. It currently supports
	only the source address. Default ACL accepts everything.
	(Trac #772, git 50070c824270d5da1db0b716db73b726d458e9f7)

272.	[func]		jinmei
	libdns++/pydnspp: TSIG signing now handles truncated DNS messages
	(i.e. with TC bit on) with TSIG correctly.
	(Trac #910, 8e00f359e81c3cb03c5075710ead0f87f87e3220)

271.	[func]		stephen
	Default logging for unit tests changed to severity DEBUG (level 99)
	with the output routed to /dev/null.  This can be altered by setting
	the B10_LOGGER_XXX environment variables.
	(Trac #1024, git 72a0beb8dfe85b303f546d09986461886fe7a3d8)

270.	[func]		jinmei
	Added python bindings for ACLs using the DNS request as the
	context.  They are accessible via the isc.acl.dns module.
	(Trac #983, git c24553e21fe01121a42e2136d0a1230d75812b27)

269.	[bug]		y-aharen
	Modified IntervalTimerTest not to rely on the accuracy of the timer.
	This fix addresses occasional failure of build tests.
	(Trac #1016, git 090c4c5abac33b2b28d7bdcf3039005a014f9c5b)

268.	[func]		stephen
	Add environment variable to allow redirection of logging output during
	unit tests.
	(Trac #1071, git 05164f9d61006869233b498d248486b4307ea8b6)

bind10-devel-20110705 released on July 05, 2011

267.	[func]		tomek
	Added a dummy module for DHCP6. This module does not actually
	do anything at this point, and BIND 10 has no option for
	starting it yet. It is included as a base for further
	development.
	(Trac #990, git 4a590df96a1b1d373e87f1f56edaceccb95f267d)

266.	[func]		Multiple developers
        Convert various error messages, debugging and other output
        to the new logging interface, including for b10-resolver,
        the resolver library, the CC library, b10-auth, b10-cfgmgr,
        b10-xfrin, and b10-xfrout. This includes a lot of new
        documentation describing the new log messages.
        (Trac #738, #739, #742, #746, #759, #761, #762)

265.	[func]*		jinmei
	b10-resolver: Introduced ACL on incoming queries.  By default the
	resolver accepts queries from ::1 and 127.0.0.1 and rejects all
	others.  The ACL can be configured with bindctl via the
	"Resolver/query_acl" parameter.  For example, to accept queries
	from 192.0.2.0/24 (in addition to the default list), do this:
	> config add Resolver/query_acl
	> config set Resolver/query_acl[2]/action "ACCEPT"
	> config set Resolver/query_acl[2]/from "192.0.2.0/24"
	> config commit
	(Trac #999, git e0744372924442ec75809d3964e917680c57a2ce,
	also based on other ACL related work done by stephen and vorner)

264.	[bug]		jerry
	b10-xfrout: fixed a busy loop in its notify-out subthread.  Due to
	the loop, the thread previously woke up every 0.5 seconds throughout
	most of the lifetime of b10-xfrout, wasting the corresponding CPU
	time.
	(Trac #1001, git fb993ba8c52dca4a3a261e319ed095e5af8db15a)

263.	[func]		jelte
	Logging configuration can now also accept a * as a first-level
	name (e.g. '*', or '*.cache'), indicating that every module
	should use that configuration, unless overridden by an explicit
	logging configuration for that module
	(Trac #1004, git 0fad7d4a8557741f953eda9fed1d351a3d9dc5ef)

262.	[func]		stephen
	Add some initial documentation about the logging framework.
	Provide BIND 10 Messages Manual in HTML and DocBook? XML formats.
	This provides all the log message descriptions in a single document.
	A developer tool, tools/system_messages.py (available in git repo),
	was written to generate this.
	(Trac #1012, git 502100d7b9cd9d2300e78826a3bddd024ef38a74)

261.	[func]		stephen
	Add new-style logging messages to b10-auth.
	(Trac #738, git c021505a1a0d6ecb15a8fd1592b94baff6d115f4)

260.	[func]		stephen
	Remove comma between message identification and the message
	text in the new-style logging messages.
	(Trac #1031, git 1c7930a7ba19706d388e4f8dcf2a55a886b74cd2)

259.	[bug]		stephen
	Logging now correctly initialized in b10-auth.  Also, fixed
	bug whereby querying for "version.bind txt ch" would cause
	b10-auth to crash if BIND 10 was started with the "-v" switch.
	(Trac #1022, #1023, git 926a65fa08617be677a93e9e388df0f229b01067)

258.	[build]		jelte
	Now builds and runs with Python 3.2
	(Trac #710, git dae1d2e24f993e1eef9ab429326652f40a006dfb)

257.	[bug]		y-aharen
	Fixed a bug an instance of IntervalTimerImpl may be destructed
	while deadline_timer is holding the handler. This fix addresses
	occasional failure of IntervalTimerTest.destructIntervalTimer.
	(Trac #957, git e59c215e14b5718f62699ec32514453b983ff603)

256.	[bug]		jerry
	src/bin/xfrin: update xfrin to check TSIG before other part of
	incoming message.
	(Trac #955, git 261450e93af0b0406178e9ef121f81e721e0855c)

255.	[func]		zhang likun
	src/lib/cache:  remove empty code in lib/cache and the corresponding
	suppression rule in	src/cppcheck-suppress.lst.
	(Trac #639, git 4f714bac4547d0a025afd314c309ca5cb603e212)

254.	[bug]		jinmei
	b10-xfrout: failed to send notifies over IPv6 correctly.
	(Trac #964, git 3255c92714737bb461fb67012376788530f16e40)

253.	[func]		jelte
	Add configuration options for logging through the virtual module
	Logging.
	(Trac #736, git 9fa2a95177265905408c51d13c96e752b14a0824)

252.	[func]		stephen
	Add syslog as destination for logging.
	(Trac #976, git 31a30f5485859fd3df2839fc309d836e3206546e)

251.	[bug]*		jinmei
	Make sure bindctl private files are non readable to anyone except
	the owner or users in the same group.  Note that if BIND 10 is run
	with changing the user, this change means that the file owner or
	group will have to be adjusted.  Also note that this change is
	only effective for a fresh install; if these files already exist,
	their permissions must be adjusted by hand (if necessary).
	(Trac #870, git 461fc3cb6ebabc9f3fa5213749956467a14ebfd4)

250.	[bug]		ocean
	src/lib/util/encode, in some conditions, the DecodeNormalizer's
	iterator may reach the end() and when later being dereferenced
	it will cause crash on some platform.
	(Trac #838, git 83e33ec80c0c6485d8b116b13045b3488071770f)

249.	[func]		jerry
	xfrout: add support for TSIG verification.
	(Trac #816, git 3b2040e2af2f8139c1c319a2cbc429035d93f217)

248.	[func]		stephen
	Add file and stderr as destinations for logging.
	(Trac #555, git 38b3546867425bd64dbc5920111a843a3330646b)

247.	[func]		jelte
	Upstream queries from the resolver now set EDNS0 buffer size.
	(Trac #834, git 48e10c2530fe52c9bde6197db07674a851aa0f5d)

246.	[func]		stephen
	Implement logging using log4cplus (http://log4cplus.sourceforge.net)
	(Trac #899, git 31d3f525dc01638aecae460cb4bc2040c9e4df10)

245.	[func]		vorner
	Authoritative server can now sign the answers using TSIG
	(configured in tsig_keys/keys, list of strings like
	"name:<base64-secret>:sha1-hmac"). It doesn't use them for
	ACL yet, only verifies them and signs if the request is signed.
	(Trac #875, git fe5e7003544e4e8f18efa7b466a65f336d8c8e4d)

244.	[func]		stephen
	In unit tests, allow the choice of whether unhandled exceptions are
	caught in the unit test program (and details printed) or allowed to
	propagate to the default exception handler.  See the bind10-dev thread
	https://lists.isc.org/pipermail/bind10-dev/2011-January/001867.html
	for more details.
	(Trac #542, git 1aa773d84cd6431aa1483eb34a7f4204949a610f)

243.	[func]*		feng
	Add optional hmac algorithm SHA224/384/512.
	(Trac #782, git 77d792c9d7c1a3f95d3e6a8b721ac79002cd7db1)

bind10-devel-20110519 released on May 19, 2011

242.	[func]		jinmei
	xfrin: added support for TSIG verify.  This change completes TSIG
	support in b10-xfrin.
	(Trac #914, git 78502c021478d97672232015b7df06a7d52e531b)

241.	[func]		jinmei
	pydnspp: added python extension for the TSIG API introduced in
	change 235.
	(Trac #905, git 081891b38f05f9a186814ab7d1cd5c572b8f777f)
	(Trac #915, git 0555ab65d0e43d03b2d40c95d833dd050eea6c23)

240.	[func]*		jelte
	Updated configuration options to Xfrin, so that you can specify
	a master address, port, and TSIG key per zone. Still only one per
	zone at this point, and TSIG keys are (currently) only specified
	by their full string representation. This replaces the
	Xfrin/master_addr, Xfrin/master_port, and short-lived
	Xfrin/tsig_key configurations with a Xfrin/zones list.
	(Trac #811, git 88504d121c5e08fff947b92e698a54d24d14c375)

239.	[bug]		jerry
	src/bin/xfrout: If a zone doesn't have notify slaves (only has
	one apex ns record - the primary master name server) will cause
	b10-xfrout uses 100% of CPU.
	(Trac #684, git d11b5e89203a5340d4e5ca51c4c02db17c33dc1f)

238.	[func]		zhang likun
	Implement the simplest forwarder, which pass everything through
	except QID, port number. The response will not be cached.
	(Trac #598_new, git 8e28187a582820857ef2dae9b13637a3881f13ba)

237.	[bug]		naokikambe
	Resolved that the stats module wasn't configurable in bindctl in
	spite of its having configuration items. The configuration part
	was removed from the original spec file "stats.spec" and was
	placed in a new spec file "stats-schema.spec". Because it means
	definitions of statistics items. The command part is still
	there. Thus stats module currently has no its own configuration,
	and the items in "stats-schema.spec" are neither visible nor
	configurable through bindctl. "stats-schema.spec" is shared with
	stats module and stats-httpd module, and maybe with other
	statistical modules in future. "stats.spec" has own configuration
	and commands of stats module, if it requires.
	(Trac #719, git a234b20dc6617392deb8a1e00eb0eed0ff353c0a)

236.	[func]		jelte
	C++ client side of configuration now uses BIND 10 logging system.
	It also has improved error handling when communicating with the
	rest of the system.
	(Trac #743, git 86632c12308c3ed099d75eb828f740c526dd7ec0)

235.	[func]		jinmei
	libdns++: added support for TSIG signing and verification.  It can
	be done using a newly introduced TSIGContext class.
	Note: we temporarily disabled support for truncated signature
	and modified some part of the code introduced in #226 accordingly.
	We plan to fix this pretty soon.
	(Trac #812, git ebe0c4b1e66d359227bdd1bd47395fee7b957f14)
	(Trac #871, git 7c54055c0e47c7a0e36fcfab4b47ff180c0ca8c8)
	(Trac #813, git ffa2f0672084c1f16e5784cdcdd55822f119feaa)
	(Trac #893, git 5aaa6c0f628ed7c2093ecdbac93a2c8cf6c94349)

234.	[func]		jerry
	src/bin/xfrin: update xfrin to use TSIG. Currently it only supports
	sending a signed TSIG request or SOA request.
	(Trac #815, git a892818fb13a1839c82104523cb6cb359c970e88)

233.	[func]		stephen
	Added new-style logging statements to the NSAS code.
	(Trac #745, git ceef68cd1223ae14d8412adbe18af2812ade8c2d)

232.	[func]		stephen
	To facilitate the writing of extended descriptions in
	message files, altered the message file format.  The message
	is now flagged with a "%" as the first non-blank character
	in the line and the lines in the extended description are
	no longer preceded by a "+".
	(Trac #900, git b395258c708b49a5da8d0cffcb48d83294354ba3)

231.	[func]*		vorner
	The logging interface changed slightly. We use
	logger.foo(MESSAGE_ID).arg(bar); instead of logger.foo(MESSAGE_ID,
	bar); internally. The message definitions use '%1,%2,...'
	instead of '%s,%d', which allows us to cope better with
	mismatched placeholders and allows reordering of them in
	case of translation.
	(Trac #901, git 4903410e45670b30d7283f5d69dc28c2069237d6)

230.	[bug]		naokikambe
	Removed too repeated verbose messages in two cases of:
	 - when auth sends statistics data to stats
	 - when stats receives statistics data from other modules
	(Trac #620, git 0ecb807011196eac01f281d40bc7c9d44565b364)

229.	[doc]		jreed
	Add manual page for b10-host.
	(git a437d4e26b81bb07181ff35a625c540703eee845)

228.	[func]*		jreed
	The host tool is renamed to b10-host. While the utility is
	a work in progress, it is expected to now be shipped with
	tarballs. Its initial goal was to be a host(1) clone,
	rewritten in C++ from scratch and using BIND 10's libdns++.
	It now supports the -a (any), -c class, -d (verbose) switches
	and has improved output.
	(Trac #872, git d846851699d5c76937533adf9ff9d948dfd593ca)

227.	[build]		jreed
	Add missing libdns++ rdata files for the distribution (this
	fixes distcheck error). Change three generated libdns++
	headers to "nodist" so they aren't included in the distribution
	(they were mistakenly included in last tarball).

226.	[func]*		jelte
	Introduced an API for cryptographic operations. Currently it only
	supports HMAC, intended for use with TSIG. The current
	implementation uses Botan as the backend library.
	This introduces a new dependency, on Botan.  Currently only Botan
	1.8.x works; older or newer versions don't.
	(Trac #781, git 9df42279a47eb617f586144dce8cce680598558a)

225.	[func]		naokikambe
	Added the HTTP/XML interface (b10-stats-httpd) to the
	statistics feature in BIND 10. b10-stats-httpd is a standalone
	HTTP server and it requests statistics data to the stats
	daemon (b10-stats) and sends it to HTTP clients in XML
	format. Items of the data collected via b10-stats-httpd
	are almost equivalent to ones which are collected via
	bindctl. Since it also can send XSL (Extensible Stylesheet
	Language) document and XSD (XML Schema definition) document,
	XML document is human-friendly to view through web browsers
	and its data types are strictly defined.
	(Trac #547, git 1cbd51919237a6e65983be46e4f5a63d1877b1d3)

224.	[bug]		jinmei
	b10-auth, src/lib/datasrc: inconsistency between the hot spot
	cache and actual data source could cause a crash while query
	processing.  The crash could happen, e.g., when an sqlite3 DB file
	is being updated after a zone transfer while b10-auth handles a
	query using the corresponding sqlite3 data source.
	(Trac #851, git 2463b96680bb3e9a76e50c38a4d7f1d38d810643)

223.	[bug]		feng
	If ip address or port isn't usable for name server, name
	server process won't exist and give end user chance to
	reconfigure them.
	(Trac #775, git 572ac2cf62e18f7eb69d670b890e2a3443bfd6e7)

222.	[bug]*		jerry
	src/lib/zonemgr: Fix a bug that xfrin not checking for new
	copy of zone on startup.  Imposes some random jitters to
	avoid many zones need to do refresh at the same time. This
	removed the Zonemgr/jitter_scope setting and introduced
	Zonemgr/refresh_jitter and Zonemgr/reload_jitter.
	(Trac #387, git 1241ddcffa16285d0a7bb01d6a8526e19fbb70cb)

221.	[func]*		jerry
	src/lib/util: Create C++ utility library.
	(Trac #749, git 084d1285d038d31067f8cdbb058d626acf03566d)

220.	[func]		stephen
	Added the 'badpacket' program for testing; it sends a set of
	(potentially) bad packets to a nameserver and prints the responses.
	(Trac #703, git 1b666838b6c0fe265522b30971e878d9f0d21fde)

219.	[func]		ocean
	src/lib: move some dns related code out of asiolink library to
	asiodns library
	(Trac #751, git 262ac6c6fc61224d54705ed4c700dadb606fcb1c)

218.	[func]		jinmei
	src/lib/dns: added support for RP RDATA.
	(Trac #806, git 4e47d5f6b692c63c907af6681a75024450884a88)

217.	[bug]		jerry
	src/lib/dns/python: Use a signed version of larger size of
	integer and perform more strict range checks with
	PyArg_ParseTuple() in case of overflows.
	(Trac #363, git ce281e646be9f0f273229d94ccd75bf7e08d17cf)

216.	[func]		vorner
	The BIND10_XFROUT_SOCKET_FILE environment variable can be
	used to specify which socket should be used for communication
	between b10-auth and b10-xfrout. Mostly for testing reasons.
	(Trac #615, git 28b01ad5bf72472c824a7b8fc4a8dc394e22e462)

215.	[func]		vorner
	A new process, b10-sockcreator, is added, which will create
	sockets for the rest of the system.  It is the only part
	which will need to keep the root privileges. However, only
	the process exists, nothing can talk to it yet.
	(Trac #366, git b509cbb77d31e388df68dfe52709d6edef93df3f)

214.	[func]*		vorner
	Zone manager no longer thinks it is secondary master for
	all zones in the database. They are listed in
	Zonemgr/secondary_zones configuration variable (in the form
	[{"name": "example.com", "class": "IN"}]).
	(Trac #670, git 7c1e4d5e1e28e556b1d10a8df8d9486971a3f052)

213.	[bug]		naokikambe
	Solved incorrect datetime of "bind10.boot_time" and also
	added a new command "sendstats" for Bob. This command is
	to send statistics data to the stats daemon immediately.
	The solved problem is that statistics data doesn't surely
	reach to the daemon because Bob sent statistics data to
	the daemon while it is starting. So the daemon invokes the
	command for Bob after it starts up. This command is also
	useful for resending statistics data via bindctl manually.
	(Trac #521, git 1c269cbdc76f5dc2baeb43387c4d7ccc6dc863d2)

212.	[bug]		naokikambe
	Fixed that the ModuleCCSession object may group_unsubscribe in the
	closed CC session in being deleted.
	(Trac #698, git 0355bddc92f6df66ef50b920edd6ec3b27920d61)

211.	[func]		shane
	Implement "--brittle" option, which causes the server to exit
	if any of BIND 10's processes dies.
	(Trac #788, git 88c0d241fe05e5ea91b10f046f307177cc2f5bc5)

210.	[bug]		jerry
	src/bin/auth: fixed a bug where type ANY queries don't provide
	additional glue records for ANSWER section.
	(Trac #699, git 510924ebc57def8085cc0e5413deda990b2abeee)

bind10-devel-20110322 released on March 22, 2011

209.	[func]		jelte
	Resolver now uses the NSAS when looking for a nameserver to
	query for any specific zone. This also includes keeping track of
	the RTT for that nameserver.
	(Trac #495, git 76022a7e9f3ff339f0f9f10049aa85e5784d72c5)

208.	[bug]*		jelte
	Resolver now answers REFUSED on queries that are not for class IN.
	This includes the various CH TXT queries, which will be added
	later.
	(git 012f9e78dc611c72ea213f9bd6743172e1a2ca20)

207.	[func]		jelte
	Resolver now starts listening on localhost:53 if no configuration
	is set.
	(Trac #471, git 1960b5becbba05570b9c7adf5129e64338659f07)

206.	[func]		shane
	Add the ability to list the running BIND 10 processes using the
	command channel. To try this, use "Boss show_processes".
	(Trac #648, git 451bbb67c2b5d544db2f7deca4315165245d2b3b)

205.	[bug]		jinmei
	b10-auth, src/lib/datasrc: fixed a bug where b10-auth could return
	an empty additional section for delegation even if some glue is
	crucial when it fails to find some other glue records in its data
	source.
	(Trac #646, git 6070acd1c5b2f7a61574eda4035b93b40aab3e2b)

204.	[bug]		jinmei
	b10-auth, src/lib/datasrc: class ANY queries were not handled
	correctly in the generic data source (mainly for sqlite3).  It
	could crash b10-auth in the worst case, and could result in
	incorrect responses in some other cases.
	(Trac #80, git c65637dd41c8d94399bd3e3cee965b694b633339)

203.	[bug]		zhang likun
	Fix resolver cache memory leak: when cache is destructed, rrset
	and message entries in it are not destructed properly.
	(Trac #643, git aba4c4067da0dc63c97c6356dc3137651755ffce)

202.	[func]		vorner
	It is possible to specify a different directory where we look for
	configuration files (by -p) and different configuration file to
	use (-c).  Also, it is possible to specify the port on which
	cmdctl should listen (--cmdctl-port).
	(Trac #615, git 5514dd78f2d61a222f3069fc94723ca33fb3200b)

201.	[bug]		jerry
	src/bin/bindctl: bindctl doesn't show traceback on shutdown.
	(Trac #588, git 662e99ef050d98e86614c4443326568a0b5be437)

200.	[bug]		Jelte
	Fixed a bug where incoming TCP connections were not closed.
	(Trac #589, git 1d88daaa24e8b1ab27f28be876f40a144241e93b)

199.	[func]		ocean
	Cache negative responses (NXDOMAIN/NODATA) from authoritative
	server for recursive resolver.
	(Trac #493, git f8fb852bc6aef292555063590c361f01cf29e5ca)

198.	[bug]		jinmei
	b10-auth, src/lib/datasrc: fixed a bug where hot spot cache failed
	to reuse cached SOA for negative responses.  Due to this bug
	b10-auth returned SERVFAIL when it was expected to return a
	negative response immediately after a specific SOA query for
	the zone.
	(Trac #626, git 721a53160c15e8218f6798309befe940b9597ba0)

197.	[bug]		zhang likun
	Remove expired message and rrset entries when looking up them
	in cache, touch or remove the rrset entry in cache properly
	when doing lookup or update.
	(Trac #661, git 9efbe64fe3ff22bb5fba46de409ae058f199c8a7)

196.	[bug]		jinmei
	b10-auth, src/lib/datasrc: the backend of the in-memory data
	source could not handle the root name.  As a result b10-auth could
	not work as a root server when using the in-memory data source.
	(Trac #683, git 420ec42bd913fb83da37b26b75faae49c7957c46)

195.	[func]		stephen
	Resolver will now re-try a query over TCP if a response to a UDP
	query has the TC bit set.
	(Trac #499, git 4c05048ba059b79efeab53498737abe94d37ee07)

194.	[bug]		vorner
	Solved a 100% CPU usage problem after switching addresses in b10-auth
	(and possibly, but unconfirmed, in b10-resolver). It was caused by
	repeated reads/accepts on closed socket (the bug was in the code for a
	long time, recent changes made it show).
	(Trac #657, git e0863720a874d75923ea66adcfbf5b2948efb10a)

193.	[func]*		jreed
	Listen on the IPv6 (::) and IPv4 (0.0.0.0) wildcard addresses
	for b10-auth. This returns to previous behavior prior to
	change #184. Document the listen_on configuration in manual.
	(Trac #649, git 65a77d8fde64d464c75917a1ab9b6b3f02640ca6)

192.	[func]*		jreed
	Listen on standard domain port 53 for b10-auth and
	b10-resolver.
	(Trac #617, #618, git 137a6934a14cf0c5b5c065e910b8b364beb0973f)

191.	[func]		jinmei
	Imported system test framework of BIND 9.  It can be run by
	'make systest' at the top source directory.  Notes: currently it
	doesn't work when built in a separate tree.  It also requires
	perl, an inherited dependency from the original framework.
	Also, mainly for the purpose of tests, a new option "--pid-file"
	was added to BoB, with which the boss process will dump its PID
	to the specified file.
	(Trac #606, git 6ac000df85625f5921e8895a1aafff5e4be3ba9c)

190.	[func]		jelte
	Resolver now sets random qids on outgoing queries using
	the boost::mt19937 prng.
	(Trac #583, git 5222b51a047d8f2352bc9f92fd022baf1681ed81)

189.	[bug]		jreed
	Do not install the log message compiler.
	(Trac #634, git eb6441aca464980d00e3ff827cbf4195c5a7afc5)

188.	[bug]		zhang likun
	Make the rrset trust level ranking algorithm used by
	isc::cache::MessageEntry::getRRsetTrustLevel() follow RFC2181
	section 5.4.1.
	(Trac #595 git 19197b5bc9f2955bd6a8ca48a2d04472ed696e81)

187.	[bug]		zhang likun
	Fix the assert error in class isc::cache::RRsetCache by adding the
	check for empty pointer and test case for it.
	(Trac #638, git 54e61304131965c4a1d88c9151f8697dcbb3ce12)

186.	[bug]		jelte
	b10-resolver could stop with an assertion failure on certain kinds
	of messages (there was a problem in error message creation). This
	fixes that.
	(Trac #607, git 25a5f4ec755bc09b54410fcdff22691283147f32)

185.	[bug]		vorner
	Tests use port from private range (53210), lowering chance of
	a conflict with something else (eg. running bind 10).
	(Trac #523, git 301da7d26d41e64d87c0cf72727f3347aa61fb40)

184.	[func]*		vorner
	Listening address and port configuration of b10-auth is the same as
	for b10-resolver now. That means, it is configured through bindctl
	at runtime, in the Auth/listen_on list, not through command line
	arguments.
	(Trac #575, #576, git f06ce638877acf6f8e1994962bf2dbfbab029edf)

183.	[bug]		jerry
	src/bin/xfrout: Enable parallel sessions between xfrout server and
	multi-Auth. The session needs to be created only on the first time
	or if an error occur.
	(Trac #419, git 1d60afb59e9606f312caef352ecb2fe488c4e751)

182.	[func]		jinmei
	Support cppcheck for static code check on C++ code.  If cppcheck
	is available, 'make cppcheck' on the top source directory will run
	the checker and should cleanly complete with an exit code of 0
	(at least with cppcheck 1.47).
	Note: the suppression list isn't included in the final
	distributions.  It should be created by hand or retrieved from
	the git repository.
	(Trac #613, git b973f67520682b63ef38b1451d309be9f4f4b218)

181.	[func]		feng
	Add stop interface into dns server, so we can stop each running
	server individually. With it, user can reconfigure her running server
	with different ip address or port.
	(Trac #388, git 6df94e2db856c1adc020f658cc77da5edc967555)

180.	[build]		jreed
	Fix custom DESTDIR for make install. Patch from Jan Engelhardt.
	(Trac #629, git 5ac67ede03892a5eacf42ce3ace1e4e376164c9f)

bind10-devel-20110224 released on February 24, 2011

179.	[func]		vorner
	It is possible to start and stop resolver and authoritative
	server without restart of the whole system. Change of the
	configuration (Boss/start_auth and Boss/start_resolver) is
	enough.
	(Trac #565, git 0ac0b4602fa30852b0d86cc3c0b4730deb1a58fe)

178.	[func]		jelte
	Resolver now makes (limited) use of the cache
	(Trac #491, git 8b41f77f0099ddc7ca7d34d39ad8c39bb1a8363c)

177.	[func]		stephen
	The upstream fetch code in asiolink is now protocol agnostic to
	allow for the addition of fallback to TCP if a fetch response
	indicates truncation.
	(Trac #554, git 9739cbce2eaffc7e80640db58a8513295cf684de)

176.	[func]		likun
	src/lib/cache: Rename one interface: from lookupClosestRRset()
	to lookupDeepestNS(), and remove one parameter of it.
	(Trac #492, git ecbfb7cf929d62a018dd4cdc7a841add3d5a35ae)

175.	[bug]		jerry
	src/bin/xfrout: Xfrout use the case-sensitive mode to compress
	names in an AXFR massage.
	(Trac #253, git 004e382616150f8a2362e94d3458b59bb2710182)

174.	[bug]*		jinmei
	src/lib/dns: revised dnssectime functions so that they don't rely
	on the time_t type (whose size varies on different systems, which
	can lead to subtle bugs like some form of "year 2038 problem").
	Also handled 32-bit wrap around issues more explicitly, with more
	detailed tests.  The function API has been changed, but the effect
	should be minimal because these functions are mostly private.
	(Trac #61, git 09ece8cdd41c0f025e8b897b4883885d88d4ba5d)

173.	[bug]		jerry
	python/isc/notify: A notify_out test fails without network
	connectivity, encapsulate the socket behavior using a mock
	socket class to fix it.
	(Trac #346, git 319debfb957641f311102739a15059f8453c54ce)

172.	[func]		jelte
	Improved the bindctl cli in various ways, mainly concerning
	list and map item addressing, the correct display of actual values,
	and internal help.
	(Trac #384, git e5fb3bc1ed5f3c0aec6eb40a16c63f3d0fc6a7b2)

171.	[func]		vorner
	b10-auth, src/lib/datasrc: in memory data source now works as a
	complete data source for authoritative DNS servers and b10-auth
	uses it.  It still misses major features, however, including
	DNSSEC support and zone transfer.
	(Last Trac #553, but many more,
	git 6f031a09a248e7684723c000f3e8cc981dcdb349)

170.	[bug]		jinmei
	Tightened validity checks in the NSEC3 constructors, both "from
	"text" and "from wire".  Specifically, wire data containing
	invalid type bitmaps or invalid lengths of salt or hash is now
	correctly rejected.
	(Trac #117, git 9c690982f24fef19c747a72f43c4298333a58f48)

169.	[func]		jelte
	Added a basic implementation for a resolver cache (though not
	used yet).
	(Trac #449, git 8aa3b2246ae095bbe7f855fd11656ae3bdb98986)

168.	[bug]		vorner
	Boss no longer has the -f argument, which was undocumented and
	stayed as a relict of previous versions, currently causing only
	strange behaviour.
	(Trac #572, git 17f237478961005707d649a661cc72a4a0d612d4)

167.	[bug]		naokikambe
	Fixed failure of termination of msgq_test.py with python3
	coverage (3.3.1).
	(Trac #573, git 0e6a18e12f61cc482e07078776234f32605312e5)

166.	[func]		jelte
	The resolver now sends back a SERVFAIL when there is a client
	timeout (timeout_client config setting), but it will not stop
	resolving (until there is a lookup timeout or a result).
	(Trac #497 and #489, git af0e5cd93bebb27cb5c4457f7759d12c8bf953a6)

165.	[func]		jelte
	The resolver now handles CNAMEs, it will follow them, and include
	them in the answer. The maximum length of CNAME chains that is
	supported is 16.
	(Trac #497, git af0e5cd93bebb27cb5c4457f7759d12c8bf953a6)

164.	[bug]		y-aharen
	IntervalTimer: Modified the interface to accept interval in
	milliseconds. It shortens the time of the tests of IntervalTimer.
	(Trac #452, git c9f6acc81e24c4b8f0eb351123dc7b43f64e0914)

163.	[func]		vorner
	The pimpl design pattern is used in UDPServer, with a shared
	pointer. This makes it smaller to copy (which is done a lot as a
	side effect of being coroutine) and speeds applications of this
	class (notably b10-auth) up by around 10%.
	(Trac #537, git 94cb95b1d508541201fc064302ba836164d3cbe6)

162.	[func]		stephen
	Added C++ logging, allowing logging at different severities.
	Code specifies the message to be logged via a symbol, and the
	logging code picks up the message from an in-built dictionary.
	The contents of the dictionary can be replaced at run-time by
	locale-specific messages.  A message compiler program is provided
	to create message header files and supply the default messages.
	(Trac #438, git 7b1606cea7af15dc71f5ec1d70d958b00aa98af7)

161.	[func]		stephen
	Added ResponseScrubber class to examine response from
	a server and to remove out-of-bailiwick RRsets.  Also
	does cross-section checks to ensure consistency.
	(Trac #496, git b9296ca023cc9e76cda48a7eeebb0119166592c5)

160.	[func]		jelte
	Updated the resolver to take 3 different timeout values;
	timeout_query for outstanding queries we sent while resolving
	timeout_client for sending an answer back to the client
	timeout_lookup for stopping the resolving
	(currently 2 and 3 have the same final effect)
	(Trac #489, git 578ea7f4ba94dc0d8a3d39231dad2be118e125a2)

159.	[func]		smann
	The resolver now has a configurable set of root servers to start
	resolving at (called root_addresses). By default these are not
	(yet) filled in. If empty, a hardcoded address for f-root will be
	used right now.
	(Trac #483, git a07e078b4feeb01949133fc88c9939254c38aa7c)

158.	[func]		jelte
	The Resolver module will now do (very limited) resolving, if not
	set to forwarding mode (i.e. if the configuration option
	forward_addresses is left empty). It only supports referrals that
	contain glue addresses at this point, and does no other processing
	of authoritative answers.
	(Trac #484, git 7b84de4c0e11f4a070e038ca4f093486e55622af)

157.	[bug]		vorner
	One frozen process no longer freezes the whole b10-msgq. It caused the
	whole system to stop working.
	(Trac #420, git 93697f58e4d912fa87bc7f9a591c1febc9e0d139)

156.	[func]		stephen
	Added ResponseClassifier class to examine response from
	a server and classify it into one of several categories.
	(Trac #487, git 18491370576e7438c7893f8551bbb8647001be9c)

bind10-devel-20110120 released on January 20, 2011

155.	[doc]		jreed
	Miscellaneous documentation improvements for man pages and
	the guide, including auth, resolver, stats, xfrout, and
	zonemgr.  (git c14c4741b754a1eb226d3bdc3a7abbc4c5d727c0)

154.	[bug]		jinmei
	b10-xfrin/b10-zonemgr: Fixed a bug where these programs didn't
	receive command responses from CC sessions.  Eventually the
	receive buffer became full, and many other components that rely
	on CC channels would stall (as noted in #420 and #513).  This is
	an urgent care fix due to the severity of the problem; we'll need
	to revisit it for cleaner fix later.
	(Trac #516, git 62c72fcdf4617e4841e901408f1e7961255b8194)

153.	[bug]		jelte
	b10-cfgmgr: Fixed a bug where configuration updates sometimes
	lost previous settings in the configuration manager.
	(Trac #427, git 2df894155657754151e0860e2ca9cdbed7317c70)

152.	[func]*		jinmei
	b10-auth: Added new configuration variable "statistics-interval"
	to allow the user to change the timer interval for periodic
	statistics updates.  The update can also be disabled by setting
	the value to 0.  Disabling statistics updates will also work as
	a temporary workaround of a known issue that b10-auth can block in
	sending statistics and stop responding to queries as a result.
	(Trac #513, git 285c5ee3d5582ed6df02d1aa00387f92a74e3695)

151.	[bug]		smann
	lib/log/dummylog.h:
	lib/log/dummylog.cc: Modify dlog so that it takes an optional
	2nd argument of type bool (true or false). This flag, if
	set, will cause the message to be printed whether or not
	-v is chosen.
        (Trac #432, git 880220478c3e8702d56d761b1e0b21b77d08ee5a)

150.	[bug]		jelte
	b10-cfgmgr: No longer save the configuration on exit. Configuration
	is already saved if it is changed successfully, so writing it on
	exit (and hence, when nothing has changed too) is unnecessary and
	may even cause problems.
	(Trac #435, git fd7baa38c08d54d5b5f84930c1684c436d2776dc)

149.	[bug]		jelte
	bindctl: Check if the user session has disappeared (either by a
	timeout or by a server restart), and reauthenticate if so. This
	fixes the 'cmdctl not running' problem.
        (Trac #431, git b929be82fec5f92e115d8985552f84b4fdd385b9)

148.	[func]		jelte
	bindctl: Command results are now pretty-printed (i.e. printed in
	a more readable form). Empty results are no longer printed at all
	(used to print '{}'), and the message
	'send the command to cmd-ctrl' has also been removed.
	(git 3954c628c13ec90722a2d8816f52a380e0065bae)

147.	[bug]		jinmei
	python/isc/config: Fixed a bug that importing custom configuration
	(in b10-config.db) of a remote module didn't work.
	(Trac #478, git ea4a481003d80caf2bff8d0187790efd526d72ca)

146.	[func]		jelte
	Command arguments were not validated internally against their
	specifications. This change fixes that (on the C++ side, Python
	side depends on an as yet planned addition). Note: this is only
	an added internal check, the cli already checks format.
	(Trac #473, git 5474eba181cb2fdd80e2b2200e072cd0a13a4e52)

145.	[func]*		jinmei
	b10-auth: added a new command 'loadzone' for (re)loading a
	specific zone.  The command syntax is generic but it is currently
	only feasible for class IN in memory data source.  To reload a
	zone "example.com" via bindctl, execute the command as follows:
	> Auth loadzone origin = example.com
	(Trac #467 git 4f7e1f46da1046de527ab129a88f6aad3dba7562
	from 1d7d3918661ba1c6a8b1e40d8fcbc5640a84df12)

144.	[build]		jinmei
	Introduced a workaround for clang++ build on FreeBSD (and probably
	some other OSes).  If building BIND 10 fails with clang++ due to
	a link error about "__dso_handle", try again from the configure
	script with CXX_LIBTOOL_LDFLAGS=-L/usr/lib (the path actually
	doesn't matter; the important part is the -L flag).  This
	workaround is not automatically enabled as it's difficult to
	detect the need for it dynamically, and must be enabled via the
	variable by hand.
	(Trac #474, git cfde436fbd7ddf3f49cbbd153999656e8ca2a298)

143.	[build]		jinmei
	Fixed build problems with clang++ in unit tests due to recent
	changes.  No behavior change. (Trac #448, svn r4133)

142.	[func]		jinmei
	b10-auth: updated query benchmark so that it can test in memory
	data source.  Also fixed a bug that the output buffer isn't
	cleared after query processing, resulting in misleading results
	or program crash.  This is a regression due to change #135.
	(Trac #465, svn r4103)

141.	[bug]		jinmei
	b10-auth: Fixed a bug that the authoritative server includes
	trailing garbage data in responses.  This is a regression due to
	change #135. (Trac #462, svn r4081)

140.	[func]		y-aharen
	src/bin/auth: Added a feature to count queries and send counter
	values to statistics periodically. To support it, added wrapping
	class of asio::deadline_timer to use as interval timer.
	The counters can be seen using the "Stats show" command from
	bindctl.  The result would look like:
	  ... "auth.queries.tcp": 1, "auth.queries.udp": 1 ...
	Using the "Auth sendstats" command you can make b10-auth send the
	counters to b10-stats immediately.
	(Trac #347, svn r4026)

139.	[build]		jreed
	Introduced configure option and make targets for generating
	Python code coverage report. This adds new make targets:
	report-python-coverage and clean-python-coverage. The C++
	code coverage targets were renamed to clean-cpp-coverage
	and report-cpp-coverage. (Trac #362, svn r4023)

138.	[func]*		jinmei
	b10-auth: added a configuration interface to support in memory
	data sources.  For example, the following command to bindctl
	will configure a memory data source containing the "example.com"
	zone with the zone file named "example.com.zone":
	> config set Auth/datasources/ [{"type": "memory", "zones": \
	 [{"origin": "example.com", "file": "example.com.zone"}]}]
	By default, the memory data source is disabled; it must be
	configured explicitly.  To disable it again, specify a null list
	for Auth/datasources:
	> config set Auth/datasources/ []
	Notes: it's currently for class IN only.  The zone files are not
	actually loaded into memory yet (which will soon be implemented).
	This is an experimental feature and the syntax may change in
	future versions.
	(Trac #446, svn r3998)

137.	[bug]		jreed
	Fix run_*.sh scripts that are used for development testing
	so they use a msgq socket file in the build tree.
	(Trac #226, svn r3989)

136.	[bug]		jelte
	bindctl (and the configuration manager in general) now no longer
	accepts 'unknown' data; i.e. data for modules that it does not know
	about, or configuration items that are not specified in the .spec
	files.
	(Trac #202, svn r3967)

135.	[func]		each
	Add b10-resolver. This is an example recursive server that
	currently does forwarding only and no caching.
	(Trac #327, svn r3903)

134.	[func]		vorner
	b10-resolver supports timeouts and retries in forwarder mode.
	(Trac #401, svn r3660)

133.	[func]		vorner
	New temporary logging function available in isc::log. It is used by
	b10-resolver.
	(Trac #393, r3602)

132.	[func]		vorner
	The b10-resolver is configured through config manager.
	It has "listen_on" and "forward_addresses" options.
	(Trac #389, r3448)

131.	[func]		jerry
	src/lib/datasrc: Introduced two template classes RBTree and RBNode
	to provide the generic map with domain name as key and anything as
	the value. Because of some unresolved design issue, the new classes
	are only intended to be used by memory zone and zone table.
	(Trac #397, svn r3890)

130.	[func]		jerry
	src/lib/datasrc: Introduced a new class MemoryDataSrc to provide
	the general interface for memory data source.  For the initial
	implementation, we don't make it a derived class of AbstractDataSrc
	because the interface is so different (we'll eventually
	consider this as part of the generalization work).
	(Trac #422, svn r3866)

129.	[func]		jinmei
	src/lib/dns: Added new functions masterLoad() for loading master
	zone files.  The initial implementation can only parse a limited
	form of master files, but BIND 9's named-compilezone can convert
	any valid zone file into the acceptable form.
	(Trac #423, svn r3857)

128.	[build]		vorner
	Test for query name = '.', type = DS to authoritative nameserver
	for root zone was added.
	(Trac #85, svn r3836)

127.	[bug]		stephen
	During normal operation process termination and resurrection messages
	are now output regardless of the state of the verbose flag.
	(Trac #229, svn r3828)

126.	[func]		ocean
	The Nameserver Address Store (NSAS) component has been added. It takes
	care of choosing an IP address of a nameserver when a zone needs to be
	contacted.
	(Trac #356, Trac #408, svn r3823)

bind10-devel-20101201 released on December 01, 2010

125.	[func]		jelte
	Added support for addressing individual list items in bindctl
	configuration commands; If you have an element that is a list, you
	can use foo[X]		integer
	(starting at 0)
	(Trac #405, svn r3739)

124.	[bug]		jreed
	Fix some wrong version reporting. Now also show the version
	for the component and BIND 10 suite. (Trac #302, svn r3696)

123.	[bug]		jelte
	src/bin/bindctl printed values had the form of python literals
	(e.g. 'True'), while the input requires valid JSON (e.g. 'true').
	Output changed to JSON format for consistency. (svn r3694)

122.	[func]		stephen
	src/bin/bind10: Added configuration options to Boss to determine
	whether to start the authoritative server, recursive server (or
	both). A dummy program has been provided for test purposes.
	(Trac #412, svn r3676)

121.	[func]		jinmei
	src/lib/dns: Added support for TSIG RDATA.  At this moment this is
	not much of real use, however, because no protocol support was
	added yet.  It will soon be added. (Trac #372, svn r3649)

120.	[func]		jinmei
	src/lib/dns: introduced two new classes, TSIGKey and TSIGKeyRing,
	to manage TSIG keys. (Trac #381, svn r3622)

119.	[bug]		jinmei
	The master file parser of the python datasrc module incorrectly
	regarded a domain name beginning with a decimal number as a TTL
	specification.  This confused b10-loadzone and had it reject to
	load a zone file that contains such a name.
	Note: this fix is incomplete and the loadzone would still be
	confused if the owner name is a syntactically indistinguishable
	from a TTL specification.  This is part of a more general issue
	and will be addressed in Trac #413. (Trac #411, svn r3599)

118.	[func]		jinmei
	src/lib/dns: changed the interface of
	AbstractRRset::getRdataIterator() so that the internal
	cursor would point to the first RDATA automatically.  This
	will be a more intuitive and less error prone behavior.
	This is a backward compatible change. (Trac #410, r3595)

117.	[func]		jinmei
	src/lib/datasrc: added new zone and zone table classes for the
	support of in memory data source.  This is an intermediate step to
	the bigger feature, and is not yet actually usable in practice.
	(Trac #399, svn r3590)

116.	[bug]		jerry
	src/bin/xfrout: Xfrout and Auth will communicate by long tcp
	connection, Auth needs to make a new connection only on the first
	time or if an error occurred.
	(Trac #299, svn r3482)

115.	[func]*		jinmei
	src/lib/dns: Changed DNS message flags and section names from
	separate classes to simpler enums, considering the balance between
	type safety and usability.  API has been changed accordingly.
	More documentation and tests were provided with these changes.
	(Trac #358, r3439)

114.	[build]		jinmei
	Supported clang++.  Note: Boost >= 1.44 is required.
	(Trac #365, svn r3383)

113.	[func]*		zhanglikun
	Folder name 'utils'(the folder in /src/lib/python/isc/) has been
	renamed	to 'util'. Programs that used 'import isc.utils.process'
	now need to use 'import isc.util.process'. The folder
	/src/lib/python/isc/Util is removed since it isn't used by any
	program. (Trac #364, r3382)

112.	[func]		zhang likun
	Add one mixin class to override the naive serve_forever() provided
	in python library socketserver. Instead of polling for shutdown
	every poll_interval seconds, one socketpair is used to wake up
	the waiting server. (Trac #352, svn r3366)

111.	[bug]*		Vaner
	Make sure process xfrin/xfrout/zonemgr/cmdctl can be stopped
	properly when user enter "ctrl+c" or 'Boss shutdown' command
	through bindctl.  The ZonemgrRefresh.run_timer and
	NotifyOut.dispatcher spawn a thread themselves.
	(Trac #335, svn r3273)

110.	[func]		Vaner
	Added isc.net.check module to check ip addresses and ports for
	correctness and isc.net.addr to hold IP address. The bind10, xfrin
	and cmdctl programs are modified to use it.
	(Trac #353, svn r3240)

109.	[func]		naokikambe
	Added the initial version of the stats module for the statistics
	feature of BIND 10, which supports the restricted features and
	items and reports via bindctl command. (Trac #191, r3218)
	Added the document of the stats module, which is about how stats
	module collects the data (Trac #170, [wiki:StatsModule])

108.	[func]		jerry
	src/bin/zonemgr: Provide customizable configurations for
	lowerbound_refresh, lowerbound_retry, max_transfer_timeout and
	jitter_scope. (Trac #340, r3205)

107.	[func]		likun
	Remove the parameter 'db_file' for command 'retransfer' of
	xfrin module. xfrin.spec will not be generated by script.
	(Trac #329, r3171)

106.	[bug]		likun
	When xfrin can't connect with one zone's master, it should tell
	the bad news to zonemgr, so that zonemgr can reset the timer for
	that zone. (Trac #329, r3170)

105.	[bug]		Vaner
	Python processes: they no longer take 100% CPU while idle
	due to a busy loop in reading command session in a nonblocking way.
	(Trac #349, svn r3153), (Trac #382, svn r3294)

104.	[bug]		jerry
	bin/zonemgr: zonemgr should be attempting to refresh expired zones.
	(Trac #336, r3139)

103.	[bug]		jerry
	lib/python/isc/log: Fixed an issue with python logging,
	python log shouldn't die with OSError. (Trac #267, r3137)

102.	[build]		jinmei
	Disable threads in ASIO to minimize build time dependency.
	(Trac #345, r3100)

101.	[func]		jinmei
	src/lib/dns: Completed Opcode and Rcode implementation with more
	tests and documentation.  API is mostly the same but the
	validation was a bit tightened. (Trac #351, svn r3056)

100.	[func]		Vaner
	Python processes: support naming of python processes so
	they're not all called python3.
	(Trac #322, svn r3052)

99.	[func]*		jinmei
	Introduced a separate EDNS class to encapsulate EDNS related
	information more cleanly.  The related APIs are changed a bit,
	although it won't affect most of higher level applications.
	(Trac #311, svn r3020)

98.	[build]		jinmei
	The ./configure script now tries to search some common include
	paths for boost header files to minimize the need for explicit
	configuration with --with-boost-include. (Trac #323, svn r3006)

97.	[func]		jinmei
	Added a micro benchmark test for query processing of b10-auth.
	(Trac #308, svn r2982)

96.	[bug]		jinmei
	Fixed two small issues with configure: Do not set CXXFLAGS so that
	it can be customized; Make sure --disable-static works.
	(Trac #325, r2976)

bind10-devel-20100917 released on September 17, 2010

95.	[doc, bug]	jreed
	Add b10-zonemgr manual page. Update other docs to introduce
	this secondary manager.
	bin/xfrout and bin/zonemgr: Fixed some stderr output.
	(Trac #341, svn r2951)
	(Trac #342, svn r2949)

94.	[bug]		jelte
	bin/xfrout:  Fixed a problem in xfrout where only 2 or 3 RRs
	were used per DNS message in the xfrout stream.
	(Trac #334, r2931)

93.	[bug]		jinmei
	lib/datasrc: A DS query could crash the library (and therefore,
	e.g. the authoritative server) if some RR of the same apex name
	is stored in the hot spot cache. (Trac #307, svn r2923)

92.	[func]*		jelte
	libdns_python (the python wrappers for libdns++) has been renamed
	to pydnspp (Python DNS++). Programs and libraries that used
	'import libdns_python' now need to use 'import pydnspp'.
	(Trac #314, r2902)

91.	[func]*		jinmei
	lib/cc: Use const pointers and const member functions for the API
	as much as possible for safer operations.  Basically this does not
	change the observable behavior, but some of the API were changed
	in a backward incompatible manner.  This change also involves more
	copies, but at this moment the overhead is deemed acceptable.
	(Trac #310, r2803)

90.	[build]		jinmei
	(Darwin/Mac OS X specific) Specify DYLD_LIBRARY_PATH for tests and
	experimental run under the source tree.  Without this loadable
	python modules refer to installation paths, which may confuse the
	operation due to version mismatch or even trigger run time errors
	due to missing libraries. (Trac #313, r2782)

89.	[build]		jinmei
	Generate b10-config.db for tests at build time so that the source
	tree does not have to be writable. (Trac #315, r2776)

88.	[func]		jelte
	Blocking reads on the msgq command channel now have a timeout
	(defaults to 4 seconds, modifiable as needed by modules).
	Because of this, modules will no longer block indefinitely
	if they are waiting for a message that is not sent for whatever
	reason. (Trac #296, r2761)

87.	[func]		zhanglikun
	lib/python/isc/notifyout: Add the feature of notify-out, when
	zone axfr/ixfr finishing, the server will notify its slaves.
	(Trac #289, svn r2737)

86.	[func]		jerry
	bin/zonemgr: Added zone manager module. The zone manager is one
	of the co-operating processes of BIND 10, which keeps track of
	timers and other information necessary for BIND 10 to act as a
	slave. (Trac #215, svn r2737)

85.	[build]*		jinmei
	Build programs using dynamic link by default.  A new configure
	option --enable-static-link is provided to force static link for
	executable programs.  Statically linked programs can be run on a
	debugger more easily and would be convenient for developers.
	(Trac #309, svn r2723)

bind10-devel-20100812 released on August 12, 2010

84.	[bug]		jinmei, jerry
	This is a quick fix patch for the issue: AXFR fails half the
	time because of connection problems. xfrout client will make
	a new connection every time. (Trac #299, svn r2697)

83.	[build]*		jreed
	The configure --with-boost-lib option is removed. It was not
	used since the build included ASIO. (svn r2684)

82.	[func]		jinmei
	bin/auth: Added -u option to change the effective process user
	of the authoritative server after invocation.  The same option to
	the boss process will be propagated to b10-auth, too.
	(Trac #268, svn r2675)

81.	[func]		jinmei
	Added a C++ framework for micro benchmark tests.  A supplemental
	library functions to build query data for the tests were also
	provided. (Trac #241, svn r2664)

80.	[bug]		jelte
	bindctl no longer accepts configuration changes for unknown or
	non-running modules (for the latter, this is until we have a
	way to verify those options, at which point it'll be allowed
	again).
	(Trac #99, r2657)

79.	[func]		feng, jinmei
	Refactored the ASIO link interfaces to move incoming XFR and
	NOTIFY processing to the auth server class.  Wrapper classes for
	ASIO specific concepts were also provided, so that other BIND 10
	modules can (eventually) use the interface without including the
	ASIO header file directly.  On top of these changes, AXFR and
	NOTIFY processing was massively improved in terms of message
	validation and protocol conformance.  Detailed tests were provided
	to confirm the behavior.
	Note: Right now, NOTIFY doesn't actually trigger subsequent zone
	transfer due to security reasons. (Trac #221, r2565)

78.	[bug]		jinmei
	lib/dns: Fixed miscellaneous bugs in the base32 (hex) and hex
	(base16) implementation, including incorrect padding handling,
	parser failure in decoding with a SunStudio build, missing
	validation on the length of encoded hex string.  Test cases were
	more detailed to identify these bugs and confirm the fix.  Also
	renamed the incorrect term of "base32" to "base32hex".  This
	changed the API, but they are not intended to be used outside
	libdns++, so we don't consider it a backward incompatible change.
	(Trac #256, r2549)

77.	[func]		zhanglikun
	Make error message be more friendly when running cmdctl and it's
	already running (listening on same port)(Trac #277, r2540)

76.	[bug]		jelte
	Fixed a bug in the handling of 'remote' config modules (i.e.
	modules that peek at the configuration of other modules), where
	they answered 'unknown command' to commands for those other
	modules. (Trac #278, r2506)

75.	[bug]		jinmei
	Fixed a bug in the sqlite3 data source where temporary strings
	could be referenced after destruction.  It caused various lookup
	failures with SunStudio build. (Trac #288, r2494)

74.	[func]*		jinmei
	Refactored the cc::Session class by introducing an abstract base
	class.  Test code can use their own derived mock class so that
	tests can be done without establishing a real CC session.  This
	change also modified some public APIs, mainly in the config
	module. (Trac #275, r2459)

73.	[bug]		jelte
	Fixed a bug where in bindctl, locally changed settings were
	reset when the list of running modules is updated. (Trac #285,
	r2452)

72.	[build]		jinmei
	Added -R when linking python wrapper modules to libpython when
	possible.  This helps build BIND 10 on platforms that install
	libpython whose path is unknown to run-time loader.  NetBSD is a
	known such platform. (Trac #148, r2427)

71.	[func]		each
	Add "-a" (address) option to bind10 to specify an address for
	the auth server to listen on.

70.	[func]		each
	Added a hot-spot cache to libdatasrc to speed up access to
	repeatedly-queried data and reduce the number of queries to
	the underlying database; this should substantially improve
	performance.  Also added a "-n" ("no cache") option to
	bind10 and b10-auth to disable the cache if needed.
	(Trac #192, svn r2383)

bind10-devel-20100701 released on July 1, 2010

69.	[func]*		jelte
	Added python wrappers for libdns++ (isc::dns), and libxfr. This
	removes the dependency on Boost.Python. The wrappers don't
	completely implement all functionality, but the high-level API
	is wrapped, and current modules use it now.
	(Trac #181, svn r2361)

68.	[func]		zhanglikun
	Add options -c (--certificate-chain) to bindctl. Override class
	HTTPSConnection to support server certificate validation.
	Add support to cmdctl.spec file, now there are three configurable
	items for cmdctl: 'key_file', 'cert_file' and 'accounts_file',
	all of them can be changed in runtime.
	(Trac #127, svn r2357)

67.	[func]		zhanglikun
	Make bindctl's command parser only do minimal check.
	Parameter value can be a sequence of non-space characters,
	or a string surrounded by quotation marks (these marks can
	be a part of the value string in escaped form). Make error
	message be more friendly. (If there is some error in
	parameter's value, the parameter name will be provided).
	Refactor function login_to_cmdctl() in class BindCmdInterpreter:
	avoid using Exception to catch all exceptions.
	(Trac #220, svn r2356)

66.	[bug]		each
	Check for duplicate RRsets before inserting data into a message
	section; this, among other things, will prevent multiple copies
	of the same CNAME from showing up when there's a loop. (Trac #69,
	svn r2350)

65.	[func]		shentingting
	Various loadzone improvements: allow optional comment for
	$TTL, allow optional origin and comment for $INCLUDE, allow
	optional comment for $ORIGIN, support BIND9 extension of
	time units for TTLs, and fix bug to not use class as part
	of label name when records don't have a label but do have
	a class.  Added verbose options to exactly what is happening
	with loadzone.  Added loadzone test suite of different file
	formats to load.
	(Trac #197, #199, #244, #161, #198, #174, #175, svn r2340)

64.	[func]		jerry
	Added python logging framework. It is for testing and
	experimenting with logging ideas. Currently, it supports
	three channels (file, syslog and stderr) and five levels
	(debug, info, warning, error and critical).
	(Trac #176, svn r2338)

63.	[func]		shane
	Added initial support for setuid(), using the "-u" flag. This will
	be replaced in the future, but for now provides a reasonable
	starting point.
	(Trac #180, svn r2330)

62.	[func]		jelte
	bin/xfrin: Use the database_file as configured in Auth to transfers
	bin/xfrout: Use the database_file as configured in Auth to transfers

61.	[bug]		jelte
	bin/auth: Enable b10-auth to be launched in source tree
	(i.e. use a zone database file relative to that)

60.	[build]		jinmei
	Supported SunStudio C++ compiler.  Note: gtest still doesn't work.
	(Trac #251, svn r2310)

59.	[bug]		jinmei
	lib/datasrc, bin/auth: The authoritative server could return a
	SERVFAIL with a partial answer if it finds a data source broken
	while looking for an answer.  This can happen, for example, if a
	zone that doesn't have an NS RR is configured and loaded as a
	sqlite3 data source. (Trac #249, r2286)

58.	[bug]		jinmei
	Worked around an interaction issue between ASIO and standard C++
	library headers.  Without this ASIO didn't work: sometimes the
	application crashes, sometimes it blocked in the ASIO module.
	(Trac #248, svn r2187, r2190)

57.	[func]		jinmei
	lib/datasrc: used a simpler version of Name::split (change 31) for
	better readability.  No behavior change. (Trac #200, svn r2159)

56.	[func]*		jinmei
	lib/dns: renamed the library name to libdns++ to avoid confusion
	with the same name of library of BIND 9.
	(Trac #190, svn r2153)

55.	[bug]		shane
	bin/xfrout: xfrout exception on Ctrl-C now no longer generates
	exception for 'Interrupted system call'
	(Trac #136, svn r2147)

54.	[bug]		zhanglikun
	bin/xfrout: Enable b10-xfrout can be launched in source
	code tree.
	(Trac #224, svn r2103)

53.	[bug]		zhanglikun
	bin/bindctl: Generate a unique session ID by using
	socket.gethostname() instead of socket.gethostbyname(),
	since the latter one could make bindctl	stall if its own
	host name can't be resolved.
	(Trac #228, svn r2096)

52.	[func]		zhanglikun
	bin/xfrout: When xfrout is launched, check whether the
	socket file is being used by one running xfrout process,
	if it is, exit from python.	If the file isn't a socket file
	or nobody is listening, it will be removed. If it can't
	be removed, exit from python.
	(Trac #151, svn r2091)

bind10-devel-20100602 released on June 2, 2010

51.	[build]		jelte
	lib/python: Add bind10_config.py module for paths and
	possibly other configure-time variables. Allow some components
	to find spec files in build tree when ran from source.
	(Trac #223)

50.	[bug]		zhanglikun
	bin/xfrin: a regression in xfrin: it can't communicate with
	a remote server. (Trac #218, svn r2038)

49.	[func]*		jelte
	Use unix domain sockets for msgq. For b10-msgq, the command
	line options --msgq-port and -m were removed. For bind10,
	the -msgq-port option was removed, and the -m command line
	option was changed to be a filename (instead of port number).
	(Trac #183, svn r2009)

48.	[func]		jelte
	bin/auth: Use asio's io_service for the msgq handling.
	(svn r2007)

47.	[func]		zhanglikun
	bin/cmdctl: Add value/type check for commands sent to
	cmdctl. (Trac #201, svn r1959)

46.	[func]		zhanglikun
	lib/cc: Fix real type data encoding/decoding. (Trac #193,
	svn r1959)

45.	[func]		zhanglikun
	bin/bind10: Pass verbose option to more modules. (Trac
	#205, svn r1957)

44.	[build]		jreed
	Install headers for libdns and libexception. (Trac #68,
	svn r1941)

43.	[func]		jelte
	lib/cc: Message queuing on cc channel. (Trac #58, svn r1870)

42.	[func]		jelte
	lib/python/isc/config:      Make temporary file with python
	tempfile module instead of manual with fixed name. (Trac
	#184, svn r1859)

41.	[func]		jelte
	Module descriptions in spec files. (Trac #90, svn r1856)

40.	[build]		jreed
	Report detected features and configure settings at end of
	configure output. (svn r1836)

39.	[func]*		each
	Renamed libauth to libdatasrc.

38.	[bug]		zhanglikun
	Send command 'shutdown' to Xfrin and Xfrout when boss receive SIGINT.
	Remove unused socket file when Xfrout process exits. Make sure Xfrout
	exit by itself when it receives SIGINT, instead of being killed by the
	signal SIGTERM or SIGKILL sent from boss.
	(Trac #135, #151, #134, svn r1797)

37.	[build]		jinmei
	Check for the availability of python-config. (Trac #159,
	svn r1794)

36.	[func]		shane
	bin/bind10:	Miscellaneous code cleanups and improvements.
	(Trac #40, svn r2012)

35.	[bug]		jinmei
	bin/bindctl: fixed a bug that it didn't accept IPv6 addresses as
	command arguments. (Trac #219, svn r2022)

34.	[bug]		jinmei
	bin/xfrin: fixed several small bugs with many additional unit
	tests.  Fixes include: IPv6 transport support, resource leak,
	and non IN class support. (Trac #185, svn r2000)

33.	[bug]		each
	bin/auth: output now prepended with "[b10-auth]" (Trac
	#109, svn r1985)

32.	[func]*		each
	bin/auth: removed custom query-processing code, changed
        boost::asio code to use plain asio instead, and added asio
        headers to the source tree.  This allows building without
        using an external boost library. (Trac #163, svn r1983)

31.	[func]		jinmei
	lib/dns: added a separate signature for Name::split() as a
	convenient wrapper for common usage. (Trac #49, svn r1903)

30.	[bug]		jinmei
	lib/dns: parameter validation of Name::split() was not sufficient,
	and invalid parameters could cause integer overflow and make the
	library crash. (Trac #177, svn r1806)

bind10-devel-20100421 released on April 21, 2010

29.	[build]		jreed
	Enable Python unit tests for "make check". (svn r1762)

28.	[bug]		jreed
	Fix msgq CC test so it can find its module. (svn r1751)

27.	[build]		jelte
	Add missing copyright license statements to various source
	files. (svn r1750)

26.	[func]		jelte
	Use PACKAGE_STRING (name + version) from config.h instead
	of hard-coded value in CH TXT version.bind replies (Trac
	#114, svn r1749)

25.	[func]*		jreed
	Renamed msgq to b10-msgq. (Trac #25, svn r1747, r1748)

24.	[func]		jinmei
	Support case-sensitive name compression in MessageRenderer.
	(Trac #142, svn r1704)

23.	[func]		jinmei
	Support a simple name with possible compression. (svn r1701)

22.	[func]		zhanglikun
	b10-xfrout for AXFR-out support added. (svn r1629, r1630)

21.	[bug]		zhanglikun
	Make log message more readable when xfrin failed. (svn
	r1697)

20.	[bug]		jinmei
	Keep stderr for child processes if -v is specified. (svn
	r1690, r1698)

19.	[bug]		jinmei
	Allow bind10 boss to pass environment variables from parent.
	(svn r1689)

18.	[bug]		jinmei
	Xfrin warn if bind10_dns load failed. (svn r1688)

17.	[bug]		jinmei
	Use sqlite3_ds.load() in xfrin module and catch Sqlite3DSError
	explicitly. (svn r1684)

16.	[func]*		zhanglikun
	Removed print_message and print_settings configuration
	commands from Xfrin. (Trac #136, svn r1682)

15.	[func]*		jinmei
	Changed zone loader/updater so trailing dot is not required.
	(svn r1681)

14.	[bug]		shane
	Change shutdown to actually SIGKILL properly. (svn r1675)

13.	[bug]		jinmei
	Don't ignore other RRs than SOA even if the second SOA is
	found. (svn r1674)

12.	[build]		jreed
	Fix tests and testdata so can be used from a read-only
	source directory.

11.	[build]		jreed
	Make sure python tests scripts are included in tarball.
	(svn r1648)

10.	[build]		jinmei
	Improve python detection for configure. (svn r1622)

9.	[build]		jinmei
	Automake the python binding of libdns. (svn r1617)

8.	[bug]		zhanglikun
	Fix log errors which may cause xfrin module to crash. (svn
	r1613)

7.	[func]		zhanglikun
	New API for inserting zone data to sqlite3 database for
	AXFR-in. (svn r1612, r1613)

6.	[bug]		jreed
	More code review, miscellaneous cleanups, style guidelines,
	and new and improved unit tests added.

5.	[doc]		jreed
	Manual page cleanups and improvements.

4.	[bug]		jinmei
	NSEC RDATA fixes for buffer overrun lookups, incorrect
	boundary checks, spec-non-conformant behaviors. (svn r1611)

3.	[bug]		jelte
	Remove a re-raise of an exception that should only have
	been included in an error answer on the cc channel. (svn
	r1601)

2.	[bug]		mgraff
	Removed unnecessary sleep() from ccsession.cc. (svn r1528)

1.	[build]*		jreed
	The configure --with-boostlib option changed to --with-boost-lib.

bind10-devel-20100319 released on March 19, 2010

For complete code revision history, see
	http://git.bind10.isc.org/cgi-bin/cgit.cgi/bind10
Specific git changesets can be accessed at:
	http://git.bind10.isc.org/cgi-bin/cgit.cgi/bind10/commit/?id=rrr
or after cloning the original git repository by executing:
	% git diff rrrr^ rrrr
Subversion changesets are not accessible any more.  The subversion
revision numbers will be replaced with corresponding git revisions.
Trac tickets can be accessed at: https://bind10.isc.org/ticket/nnn

LEGEND
[bug] general bug fix.  This is generally a backward compatible change,
	unless it's deemed to be impossible or very hard to keep
	compatibility to fix the bug.
[build] compilation and installation infrastructure change.
[doc] update to documentation. This shouldn't change run time behavior.
[func] new feature.  In some cases this may be a backward incompatible
	change, which would require a bump of major version.
[security] security hole fix. This is no different than a general bug
	fix except that it will be handled as confidential and will cause
	security patch releases.
*: Backward incompatible or operational change.<|MERGE_RESOLUTION|>--- conflicted
+++ resolved
@@ -1,13 +1,11 @@
-<<<<<<< HEAD
-1300.	[func]		fdupont
+1301.	[func]		fdupont
 	Added some standard option definitions which are supported
 	by ISC DHCP but not (yet) by Kea.
 	(Trac #5227, git xxx)
-=======
+
 1300.	[doc]		tomek
 	Documentation for shared networks added.
 	(Trac #5310, git 41fd3bb7ed2f4cd15db6cbd14713f4474f659c92)
->>>>>>> b723116b
 
 1299.	[doc]		fdupont, tmark
 	Added an example stunnel configuration file to demonstrate
