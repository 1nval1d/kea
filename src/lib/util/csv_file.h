// Copyright (C) 2014-2015 Internet Systems Consortium, Inc. ("ISC")
//
// Permission to use, copy, modify, and/or distribute this software for any
// purpose with or without fee is hereby granted, provided that the above
// copyright notice and this permission notice appear in all copies.
//
// THE SOFTWARE IS PROVIDED "AS IS" AND ISC DISCLAIMS ALL WARRANTIES WITH
// REGARD TO THIS SOFTWARE INCLUDING ALL IMPLIED WARRANTIES OF MERCHANTABILITY
// AND FITNESS.  IN NO EVENT SHALL ISC BE LIABLE FOR ANY SPECIAL, DIRECT,
// INDIRECT, OR CONSEQUENTIAL DAMAGES OR ANY DAMAGES WHATSOEVER RESULTING FROM
// LOSS OF USE, DATA OR PROFITS, WHETHER IN AN ACTION OF CONTRACT, NEGLIGENCE
// OR OTHER TORTIOUS ACTION, ARISING OUT OF OR IN CONNECTION WITH THE USE OR
// PERFORMANCE OF THIS SOFTWARE.

#ifndef CSV_FILE_H
#define CSV_FILE_H

#include <exceptions/exceptions.h>
#include <boost/lexical_cast.hpp>
#include <boost/shared_ptr.hpp>
#include <fstream>
#include <ostream>
#include <string>
#include <vector>

namespace isc {
namespace util {

/// @brief Exception thrown when an error occurs during CSV file processing.
class CSVFileError : public Exception {
public:
    CSVFileError(const char* file, size_t line, const char* what) :
        isc::Exception(file, line, what) { };
};

/// @brief Represents a single row of the CSV file.
///
/// The object of this type can create the string holding a collection of the
/// comma separated values, representing a row of the CSV file. It allows the
/// selection of any character as a separator for the values. The default
/// separator is the comma symbol.
///
/// The @c CSVRow object can be constructed in two different ways. The first
/// option is that the caller creates an object holding empty values
/// and then adds values one by one. Note that it is possible to either add
/// a string or a number. The number is converted to the appropriate text
/// representation. When all the values are added, the text representation of
/// the row can be obtained by calling @c CSVRow::render function or output
/// stream operator.
///
/// The @c CSVRow object can be also constructed by parsing a row of a CSV
/// file. In this case, the separator has to be known in advance and passed to
/// the class constructor. The constructor will call the @c CSVRow::parse
/// function internally to tokenize the CSV row and create the collection of
/// values. The class accessors can be then used to retrieve individual values.
///
/// This class is meant to be used by the @c CSVFile class to manipulate
/// individual rows of the CSV file.
class CSVRow {
public:

    /// @brief Constructor, creates the raw to be used for output.
    ///
    /// Creates CSV row with empty values. The values should be
    /// later set using the @c CSVRow::writeAt functions. When the
    /// @c CSVRow::render is called, the text representation of the
    /// row will be created using a separator character specified
    /// as an argument of this constructor.
    ///
    /// This constructor is exception-free.
    ///
    /// @param cols Number of values in the row.
    /// @param separator Character used as a separator between values in the
    /// text representation of the row.
    CSVRow(const size_t cols = 0, const char separator = ',');

    /// @brief Constructor, parses a single row of the CSV file.
    ///
    /// This constructor should be used to parse a single row of the CSV
    /// file. The separator being used for the particular row needs to
    /// be known in advance and specified as an argument of the constructor
    /// if other than the default separator is used in the row being parsed.
    /// An example string to be parsed by this function looks as follows:
    /// "foo,bar,foo-bar".
    ///
    /// This constructor is exception-free.
    ///
    /// @param text Text representation of the CSV row.
    /// @param separator Character being used as a separator in a parsed file.
    CSVRow(const std::string& text, const char separator = ',');

    /// @brief Returns number of values in a CSV row.
    size_t getValuesCount() const {
        return (values_.size());
    }

    /// @brief Parse the CSV file row.
    ///
    /// This function parses a string containing CSV values and assigns them
    /// to the @c values_ private container. These values can be retrieved
    /// from the container by calling @c CSVRow::readAt function.
    ///
    /// This function is exception-free.
    ///
    /// @param line String holding a row of comma separated values.
    void parse(const std::string& line);

    /// @brief Retrieves a value from the internal container.
    ///
    /// @param at Index of the value in the container. The values are indexed
    /// from 0, where 0 corresponds to the left-most value in the CSV file row.
    ///
    /// @return Value at specified index in the text form.
    ///
    /// @throw CSVFileError if the index is out of range. The number of elements
    /// being held by the container can be obtained using
    /// @c CSVRow::getValuesCount.
    std::string readAt(const size_t at) const;

    /// @brief Retrieves a value from the internal container.
    ///
    /// This method is reads a value from the internal container and converts
    /// this value to the type specified as a template parameter. Internally
    /// it uses @c boost::lexical_cast.
    ///
    /// @param at Index of the value in the container. The values are indexed
    /// from 0, where 0 corresponds to the left-most value in the CSV file row.
    /// @tparam T type of the value to convert to.
    ///
    /// @return Converted value.
    ///
    /// @throw CSVFileError if the index is out of range or if the
    /// @c boost::bad_lexical_cast is thrown by the @c boost::lexical_cast.
    template<typename T>
    T readAndConvertAt(const size_t at) const {
        T cast_value;
        try {
            cast_value = boost::lexical_cast<T>(readAt(at).c_str());

        } catch (const boost::bad_lexical_cast& ex) {
            isc_throw(CSVFileError, ex.what());
        }
        return (cast_value);
    }

    /// @brief Creates a text representation of the CSV file row.
    ///
    /// This function iterates over all values currently held in the internal
    /// @c values_ container and appends them to a string. The values are
    /// separated using the separator character specified in the constructor.
    ///
    /// This function is exception free.
    ///
    /// @return Text representation of the CSV file row.
    std::string render() const;

    /// @brief Replaces the value at specified index.
    ///
    /// This function is used to set values to be rendered using
    /// @c CSVRow::render function.
    ///
    /// @param at Index of the value to be replaced.
    /// @param value Value to be written given as string.
    ///
    /// @throw CSVFileError if index is out of range.
    void writeAt(const size_t at, const char* value);

    /// @brief Replaces the value at specified index.
    ///
    /// This function is used to set values to be rendered using
    /// @c CSVRow::render function.
    ///
    /// @param at Index of the value to be replaced.
    /// @param value Value to be written given as string.
    ///
    /// @throw CSVFileError if index is out of range.
    void writeAt(const size_t at, const std::string& value) {
        writeAt(at, value.c_str());
    }

    /// @brief Appends the value as a new column.
    ///
    /// @param value Value to be written.
    /// @tparam T Type of the value being written.
    template<typename T>
    void append(const T value) {
        try {
            values_.push_back(boost::lexical_cast<std::string>(value));
        } catch (const boost::bad_lexical_cast& ex) {
            isc_throw(CSVFileError, "unable to stringify the value to be "
                      "appended to the CSV file row.");
        }
    }

    /// @brief Replaces the value at specified index.
    ///
    /// This function is used to set values to be rendered using
    /// @c CSVRow::render function.
    ///
    /// @param at Index of the value to be replaced.
    /// @param value Value to be written - typically a number.
    /// @tparam T Type of the value being written.
    ///
    /// @throw CSVFileError if index is out of range.
    template<typename T>
    void writeAt(const size_t at, const T value) {
        checkIndex(at);
        try {
            values_[at] = boost::lexical_cast<std::string>(value);
        } catch (const boost::bad_lexical_cast& ex) {
            isc_throw(CSVFileError, "unable to stringify the value to be"
                      " written in the CSV file row at position '"
                      << at << "'");
        }
    }

    /// @brief Equality operator.
    ///
    /// Two CSV rows are equal when their string representation is equal. This
    /// includes the order of fields, separator etc.
    ///
    /// @param other Object to compare to.
    bool operator==(const CSVRow& other) const {
        return (render() == other.render());
    }

    /// @brief Unequality operator.
    ///
    /// Two CSV rows are unequal when their string representation is unequal.
    /// This includes the order of fields, separator etc.
    ///
    /// @param other Object to compare to.
    bool operator!=(const CSVRow& other) const {
        return (render() != other.render());
    }

private:

    /// @brief Check if the specified index of the value is in range.
    ///
    /// This function is used interally by other functions.
    ///
    /// @param at Value index.
    /// @throw CSVFileError if specified index is not in range.
    void checkIndex(const size_t at) const;

    /// @brief Separator character specifed in the constructor.
    ///
    /// @note Separator is held as a string object (one character long),
    /// because the boost::is_any_of algorithm requires a string, not a
    /// char value. If we held the separator as a char, we would need to
    /// convert it to string on every call to @c CSVRow::parse.
    std::string separator_;

    /// @brief Internal container holding values that belong to the row.
    std::vector<std::string> values_;
};

/// @brief Overrides standard output stream operator for @c CSVRow object.
///
/// The resulting string of characters is the same as the one returned by
/// @c CSVRow::render function.
///
/// @param os Output stream.
/// @param row Object representing a CSV file row.
std::ostream& operator<<(std::ostream& os, const CSVRow& row);

/// @brief Provides input/output access to CSV files.
///
/// This class provides basic methods to access (parse) and create CSV files.
/// The file is identified by its name qualified with the absolute path.
/// The name of the file is passed to the constructor. Constructor doesn't
/// open/create a file, but simply records a file name specified by a caller.
///
/// There are two functions that can be used to open a file:
/// - @c open - opens an existing file; if the file doesn't exist it creates it,
/// - @c recreate - removes existing file and creates a new one.
///
/// When the file is opened its header file is parsed and column names are
/// idenetified. At this point it is already possible to get the list of the
/// column names using appropriate accessors. The data rows are not parsed
/// at this time. The row parsing is triggered by calling @c next function.
/// The result of parsing a row is stored in the @c CSVRow object passed as
/// a parameter.
///
/// When the new file is created (when @c recreate is called), the CSV header is
/// immediately written into it. The header consists of the column names
/// specified with the @c addColumn function. The subsequent rows are written
/// into this file by calling @c append.
class CSVFile {
public:

    /// @brief Constructor.
    ///
    /// @param filename CSV file name.
    CSVFile(const std::string& filename);

    /// @brief Destructor
    virtual ~CSVFile();

    /// @brief Adds new column name.
    ///
    /// This column adds a new column but doesn't write it to the file yet.
    /// The name of the column will be placed in the CSV header when new file
    /// is created by calling @c recreate or @c open function.
    ///
    /// @param col_name Name of the column.
    ///
    /// @throw CSVFileError if a column with the specified name exists.
    void addColumn(const std::string& col_name);

    /// @brief Writes the CSV row into the file.
    ///
    /// @param Object representing a CSV file row.
    ///
    /// @throw CSVFileError When error occured during IO operation or if the
    /// size of the row doesn't match the number of columns.
    void append(const CSVRow& row) const;

    /// @brief Closes the CSV file.
    void close();

    /// @brief Checks if the CSV file exists and can be opened for reading.
    ///
    /// This method doesn't check if the existing file has a correct file
    /// format.
    ///
    /// @return true if file exists, false otherwise.
    bool exists() const;

    /// @brief Flushes a file.
    void flush() const;

    /// @brief Returns the number of columns in the file.
    size_t getColumnCount() const {
        return (cols_.size());
    }

    /// @brief Returns the path to the CSV file.
    std::string getFilename() const {
        return (filename_);
    }

    /// @brief Returns the description of the last error returned by the
    /// @c CSVFile::next function.
    ///
    /// @return Description of the last error during row validation.
    std::string getReadMsg() const {
        return (read_msg_);
    }

    /// @brief Returns the index of the column having specified name.
    ///
    /// This function is exception safe.
    ///
    /// @param col_name Name of the column.
    /// @return Index of the column or negative value if the column doesn't
    /// exist.
    int getColumnIndex(const std::string& col_name) const;

    /// @brief Returns the name of the column.
    ///
    /// @param col_index Index of the column.
    ///
    /// @return Name of the column.
    /// @throw CSVFileError if the specified index is out of range.
    std::string getColumnName(const size_t col_index) const;

    /// @brief Reads next row from CSV file.
    ///
    /// This function will return the @c CSVRow object representing a
    /// parsed row if parsing is successful. If the end of file has been
    /// reached, the empty row is returned (a row containing no values).
    ///
    /// @param [out] row Object receiving the parsed CSV file.
    /// @param skip_validation Do not perform validation.
    ///
    /// @return true if row has been read and validated; false if validation
    /// failed.
    bool next(CSVRow& row, const bool skip_validation = false);

    /// @brief Opens existing file or creates a new one.
    ///
    /// This function will try to open existing file if this file has size
    /// greater than 0. If the file doesn't exist or has size of 0, the
    /// file is recreated. If the existing file has been opened, the header
    /// is parsed and column names are initialized in the @c CSVFile object.
    /// By default, the data pointer in the file is set to the beginning of
    /// the first row. In order to retrieve the row contents the @c next
    /// function should be called. If a @c seek_to_end parameter is set to
    /// true, the file will be opened and the interal pointer will be set
    /// to the end of file.
    ///
    /// @param seek_to_end A boolean value which indicates if the intput and
    /// output file pointer should be set at the end of file.
    ///
    /// @throw CSVFileError when IO operation fails.
<<<<<<< HEAD
    void open(const bool seek_to_end = false);
=======
    virtual void open();
>>>>>>> a112c03e

    /// @brief Creates a new CSV file.
    ///
    /// The file creation will fail if there are no columns specified.
    /// Otherwise, this function will write the header to the file.
    /// In order to write rows to opened file, the @c append function
    /// should be called.
    void recreate();

    /// @brief Sets error message after row validation.
    ///
    /// The @c CSVFile::validate function is responsible for setting the
    /// error message after validation of the row read from the CSV file.
    /// It will use this function to set this message. Note, that the
    /// @c validate function can set a message after successful validation
    /// too. Such message could say "success", or something similar.
    ///
    /// @param val_msg Error message to be set.
    void setReadMsg(const std::string& read_msg) {
        read_msg_ = read_msg;
    }

    /// @brief Represents empty row.
    static CSVRow EMPTY_ROW() {
        static CSVRow row(0);
        return (row);
    }

protected:

    /// @brief Adds a column regardless if the file is open or not.
    ///
    /// This function adds as new column to the collection. It is meant to be
    /// called internally by the methods of the base class and derived classes.
    /// It must not be used in the public scope. The @c CSVFile::addColumn
    /// must be used in the public scope instead, because it prevents addition
    /// of the new column when the file is open.
    ///
    /// @param col_name Name of the column.
    ///
    /// @throw CSVFileError if a column with the specified name exists.
    void addColumnInternal(const std::string& col_name);

    /// @brief Validate the row read from a file.
    ///
    /// This function implements a basic validation for the row read from the
    /// CSV file. It is virtual so as it may be customized in derived classes.
    ///
    /// This default implementation checks that the number of values in the
    /// row corresponds to the number of columns specified for this file.
    ///
    /// If row validation fails, the error message is noted and can be retrieved
    /// using @c CSVFile::getReadMsg. The function which overrides this
    /// base implementation is responsible for setting the error message using
    /// @c CSVFile::setReadMsg.
    ///
    /// @param row A row to be validated.
    ///
    /// @return true if the column is valid; false otherwise.
    virtual bool validate(const CSVRow& row);

protected:

    /// @brief This function validates the header of the CSV file.
    ///
    /// If there are any columns added to the @c CSVFile object, it will
    /// compare that they exactly match (including order) the header read
    /// from the file.
    ///
    /// This function is called internally by @CSVFile::open. Derived classes
    /// may add extra validation steps.
    ///
    /// @todo There should be a support for optional columns (see ticket #3626).
    ///
    /// @param header A row holding a header.
    /// @return true if header matches the columns; false otherwise.
    virtual bool validateHeader(const CSVRow& header);

private:
    /// @brief Sanity check if stream is open.
    ///
    /// Checks if the file stream is open so as IO operations can be performed
    /// on it. This is internally called by the public class members to prevent
    /// them from performing IO operations on invalid stream and using NULL
    /// pointer to a stream. The @c clear() method is called on the stream
    /// after the status has been checked.
    ///
    /// @throw CSVFileError if stream is closed or pointer to it is NULL.
    void checkStreamStatusAndReset(const std::string& operation) const;

    /// @brief Returns size of the CSV file.
    std::streampos size() const;

    /// @brief CSV file name.
    std::string filename_;

    /// @brief Holds a pointer to the file stream.
    boost::shared_ptr<std::fstream> fs_;

    /// @brief Holds CSV file columns.
    std::vector<std::string> cols_;

    /// @brief Holds last error during row reading or validation.
    std::string read_msg_;
};

} // namespace isc::util
} // namespace isc

#endif // CSV_FILE_H<|MERGE_RESOLUTION|>--- conflicted
+++ resolved
@@ -395,11 +395,8 @@
     /// output file pointer should be set at the end of file.
     ///
     /// @throw CSVFileError when IO operation fails.
-<<<<<<< HEAD
-    void open(const bool seek_to_end = false);
-=======
-    virtual void open();
->>>>>>> a112c03e
+
+    virtual void open(const bool seek_to_end = false);
 
     /// @brief Creates a new CSV file.
     ///
