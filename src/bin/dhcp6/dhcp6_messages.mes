--- conflicted
+++ resolved
@@ -224,31 +224,10 @@
 This is an error message logged when the dynamic reconfiguration of the
 DHCP server failed.
 
-<<<<<<< HEAD
-% DHCP6_EXTEND_NA_UNKNOWN %1: received unknown IA_NA with iaid=%2 in subnet %3
-This warning message is printed when client attempts to extend the lease
-for the address (in the IA_NA option) but no such lease is known by the server.
-It typically means that client has attempted to use its lease past its
-lifetime: causes of this include a adjustment of the client's date/time
-setting or poor support on the client for sleep/recovery. A properly
-implemented client will recover from such a situation by restarting the
-lease allocation process after receiving a negative reply from the server.
-The first argument includes the client and the transaction identification
-information. The second argument holds IAID. The third argument holds the
-subnet information.
-
-An alternative cause could be that the server has lost its database
-recently and does not recognize its well-behaving clients. This is more
-probable if you see many such messages. Clients will recover from this,
-but they will most likely get a different IP addresses and experience
-a brief service interruption.
-
 % DHCP6_HANDLE_SIGNAL_EXCEPTION An exception was thrown while handing signal: %1
 This error message is printed when an exception was raised during signal
 processing. This likely indicates a coding error and should be reported to ISC.
 
-=======
->>>>>>> 83acbbcf
 % DHCP6_HOOKS_LIBS_RELOAD_FAIL reload of hooks libraries failed
 A "libreload" command was issued to reload the hooks libraries but for
 some reason the reload failed.  Other error messages issued from the
