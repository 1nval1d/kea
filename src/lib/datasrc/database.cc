--- conflicted
+++ resolved
@@ -1112,18 +1112,11 @@
     LabelSequence name_ls(name);
     // We keep stripping the leftmost label until we find something.
     // In case it is recursive, we'll exit the loop at the first iteration.
-<<<<<<< HEAD
-    for (unsigned labels = qlabels; labels >= olabels; --labels) {
-        const string hash(calculator->calculate(labels == qlabels ? name :
-                                                name.split(qlabels - labels,
-                                                           labels)));
-=======
     for (unsigned int labels = qlabels; labels >= olabels;
          --labels, name_ls.stripLeft(1))
     {
         const std::string hash = calculator->calculate(name_ls);
 
->>>>>>> 7c1e2ec6
         // Get the exact match for the name.
         LOG_DEBUG(logger, DBG_TRACE_BASIC, DATASRC_DATABASE_FINDNSEC3_TRYHASH).
             arg(name).arg(labels).arg(hash);
