// Copyright (C) 2015-2016 Internet Systems Consortium, Inc. ("ISC")
//
// This Source Code Form is subject to the terms of the Mozilla Public
// License, v. 2.0. If a copy of the MPL was not distributed with this
// file, You can obtain one at http://mozilla.org/MPL/2.0/.

#include <config.h>
#include <fstream>
#include <eval/token.h>
#include <dhcp/pkt4.h>
#include <dhcp/pkt6.h>
#include <dhcp/dhcp4.h>
#include <dhcp/dhcp6.h>
#include <dhcp/option_string.h>
#include <dhcp/option_vendor.h>
#include <dhcp/option_vendor_class.h>
#include <log/logger_manager.h>
#include <log/logger_name.h>
#include <log/logger_support.h>
#include <testutils/log_utils.h>

#include <boost/shared_ptr.hpp>
#include <boost/scoped_ptr.hpp>
#include <gtest/gtest.h>

#include <arpa/inet.h>

using namespace std;
using namespace isc::dhcp;
using namespace isc::asiolink;
using namespace isc::log;
using namespace isc::dhcp::test;

namespace {

/// @brief Test fixture for testing Tokens.
///
/// This class provides several convenience objects to be used during testing
/// of the Token family of classes.

class TokenTest : public LogContentTest {
public:

    /// @brief Initializes Pkt4, Pkt6 and options that can be useful for
    ///        evaluation tests.
    TokenTest() {
        pkt4_.reset(new Pkt4(DHCPDISCOVER, 12345));
        pkt6_.reset(new Pkt6(DHCPV6_SOLICIT, 12345));

        // Add options with easily identifiable strings in them
        option_str4_.reset(new OptionString(Option::V4, 100, "hundred4"));
        option_str6_.reset(new OptionString(Option::V6, 100, "hundred6"));

        pkt4_->addOption(option_str4_);
        pkt6_->addOption(option_str6_);

        // Change this to true if you need extra information about logging
        // checks to be printed.
        logCheckVerbose(false);
    }

    /// @brief Inserts RAI option with several suboptions
    ///
    /// The structure inserted is:
    ///  - RAI (option 82)
    ///      - option 1 (containing string "one")
    ///      - option 13 (containing string "thirteen")
    void insertRelay4Option() {

        // RAI (Relay Agent Information) option
        OptionPtr rai(new Option(Option::V4, DHO_DHCP_AGENT_OPTIONS));
        OptionPtr sub1(new OptionString(Option::V4, 1, "one"));
        OptionPtr sub13(new OptionString(Option::V4, 13, "thirteen"));

        rai->addOption(sub1);
        rai->addOption(sub13);
        pkt4_->addOption(rai);
    }

    /// @brief Adds relay encapsulations with some suboptions
    ///
    /// This will add 2 relay encapsulations all will have
    /// msg_type of RELAY_FORW
    /// Relay 0 (closest to server) will have
    /// linkaddr = peeraddr = 0, hop-count = 1
    /// option 100 "hundred.zero", option 101 "hundredone.zero"
    /// Relay 1 (closest to client) will have
    /// linkaddr 1::1= peeraddr = 1::2, hop-count = 0
    /// option 100 "hundred.one", option 102 "hundredtwo.one"
    void addRelay6Encapsulations() {
        // First relay
        Pkt6::RelayInfo relay0;
        relay0.msg_type_ = DHCPV6_RELAY_FORW;
        relay0.hop_count_ = 1;
        relay0.linkaddr_ = isc::asiolink::IOAddress("::");
        relay0.peeraddr_ = isc::asiolink::IOAddress("::");
        OptionPtr optRelay01(new OptionString(Option::V6, 100,
                                              "hundred.zero"));
        OptionPtr optRelay02(new OptionString(Option::V6, 101,
                                              "hundredone.zero"));

        relay0.options_.insert(make_pair(optRelay01->getType(), optRelay01));
        relay0.options_.insert(make_pair(optRelay02->getType(), optRelay02));

        pkt6_->addRelayInfo(relay0);
        // Second relay
        Pkt6::RelayInfo relay1;
        relay1.msg_type_ = DHCPV6_RELAY_FORW;
        relay1.hop_count_ = 0;
        relay1.linkaddr_ = isc::asiolink::IOAddress("1::1");
        relay1.peeraddr_ = isc::asiolink::IOAddress("1::2");
        OptionPtr optRelay11(new OptionString(Option::V6, 100,
                                              "hundred.one"));
        OptionPtr optRelay12(new OptionString(Option::V6, 102,
                                              "hundredtwo.one"));

        relay1.options_.insert(make_pair(optRelay11->getType(), optRelay11));
        relay1.options_.insert(make_pair(optRelay12->getType(), optRelay12));
        pkt6_->addRelayInfo(relay1);
    }

    /// @brief Verify that the relay6 option evaluatiosn work properly
    ///
    /// Given the nesting level and option code extract the option
    /// and compare it to the expected string.
    ///
    /// @param test_level The nesting level
    /// @param test_code The code of the option to extract
    /// @param result_addr The expected result of the address as a string
    void verifyRelay6Option(const uint8_t test_level,
                            const uint16_t test_code,
                            const TokenOption::RepresentationType& test_rep,
                            const std::string& result_string) {
        // Create the token
        ASSERT_NO_THROW(t_.reset(new TokenRelay6Option(test_level,
                                                       test_code,
                                                       test_rep)));

        // We should be able to evaluate it
        EXPECT_NO_THROW(t_->evaluate(*pkt6_, values_));

        // We should have one value on the stack
        ASSERT_EQ(1, values_.size());

        // And it should match the expected result
        // Invalid nesting levels result in a 0 length string
        EXPECT_EQ(result_string, values_.top());

        // Then we clear the stack
        clearStack();
    }

    /// @brief Verify that the relay6 field evaluations work properly
    ///
    /// Given the nesting level, the field to extract and the expected
    /// address create a token and evaluate it then compare the addresses
    ///
    /// @param test_level The nesting level
    /// @param test_field The type of the field to extract
    /// @param result_addr The expected result of the address as a string
    void verifyRelay6Eval(const uint8_t test_level,
                          const TokenRelay6Field::FieldType test_field,
                          const int result_len,
                          const uint8_t result_addr[]) {
        // Create the token
        ASSERT_NO_THROW(t_.reset(new TokenRelay6Field(test_level, test_field)));

        // We should be able to evaluate it
        EXPECT_NO_THROW(t_->evaluate(*pkt6_, values_));

        // We should have one value on the stack
        ASSERT_EQ(1, values_.size());

        // And it should match the expected result
        // Invalid nesting levels result in a 0 length string
        EXPECT_EQ(result_len, values_.top().size());
        if (result_len != 0) {
            EXPECT_EQ(0, memcmp(result_addr, &values_.top()[0], result_len));
        }

        // Then we clear the stack
        clearStack();
    }

    /// @brief Convenience function. Removes token and values stacks.
    void clearStack() {
        while (!values_.empty()) {
            values_.pop();
        }

        t_.reset();
    }

    /// @brief Aux. function that stores integer values as 4 bytes string.
    ///
    /// @param value integer value to be stored
    /// @return 4 bytes long string with encoded value.
    string encode(uint32_t value) {
        string tmp(4,0);
        tmp[0] = value >> 24;
        tmp[1] = value >> 16;
        tmp[2] = value >> 8;
        tmp[3] = value;
        return (tmp);
    }

    TokenPtr t_; ///< Just a convenience pointer

    ValueStack values_; ///< evaluated values will be stored here

    Pkt4Ptr pkt4_; ///< A stub DHCPv4 packet
    Pkt6Ptr pkt6_; ///< A stub DHCPv6 packet

    OptionPtr option_str4_; ///< A string option for DHCPv4
    OptionPtr option_str6_; ///< A string option for DHCPv6

    OptionVendorPtr vendor_; ///< Vendor option used during tests
    OptionVendorClassPtr vendor_class_; ///< Vendor class option used during tests

    /// @brief Verify that the substring eval works properly
    ///
    /// This function takes the parameters and sets up the value
    /// stack then executes the eval and checks the results.
    ///
    /// @param test_string The string to operate on
    /// @param test_start The postion to start when getting a substring
    /// @param test_length The length of the substring to get
    /// @param result_string The expected result of the eval
    /// @param should_throw The eval will throw
    void verifySubstringEval(const std::string& test_string,
                             const std::string& test_start,
                             const std::string& test_length,
                             const std::string& result_string,
                             bool should_throw = false) {

        // create the token
        ASSERT_NO_THROW(t_.reset(new TokenSubstring()));

        // push values on stack
        values_.push(test_string);
        values_.push(test_start);
        values_.push(test_length);

        // evaluate the token
        if (should_throw) {
            EXPECT_THROW(t_->evaluate(*pkt4_, values_), EvalTypeError);
            ASSERT_EQ(0, values_.size());
        } else {
            EXPECT_NO_THROW(t_->evaluate(*pkt4_, values_));

            // verify results
            ASSERT_EQ(1, values_.size());
            EXPECT_EQ(result_string, values_.top());

            // remove result
            values_.pop();
        }
    }

    /// @brief Creates vendor-option with specified value and adds it to packet
    ///
    /// This method creates specified vendor option, removes any existing
    /// vendor options and adds the new one to v4 or v6 packet.
    ///
    /// @param u universe (V4 or V6)
    /// @param vendor_id specifies enterprise-id value.
    void setVendorOption(Option::Universe u, uint32_t vendor_id) {
        vendor_.reset(new OptionVendor(u, vendor_id));
        switch (u) {
        case Option::V4:
            pkt4_->delOption(DHO_VIVSO_SUBOPTIONS);
            pkt4_->addOption(vendor_);
            break;
        case Option::V6:
            pkt6_->delOption(D6O_VENDOR_OPTS);
            pkt6_->addOption(vendor_);
            break;
        }
    }

    /// @brief Creates vendor-class option with specified values and adds it to packet
    ///
    /// This method creates specified vendor-class option, removes any existing
    /// vendor class options and adds the new one to v4 or v6 packet.
    /// It also creates data tuples with greek alphabet names.
    ///
    /// @param u universe (V4 or V6)
    /// @param vendor_id specifies enterprise-id value.
    /// @param tuples_size number of data tuples to create.
    void setVendorClassOption(Option::Universe u, uint32_t vendor_id,
                              size_t tuples_size = 0) {
        // Create the option first.
        vendor_class_.reset(new OptionVendorClass(u, vendor_id));

        // Now let's add specified number of data tuples
        OpaqueDataTuple::LengthFieldType len = (u == Option::V4?OpaqueDataTuple::LENGTH_1_BYTE:
                                                OpaqueDataTuple::LENGTH_2_BYTES);
        const char * content[] = { "alpha", "beta", "delta", "gamma", "epsilon",
                                 "zeta", "eta", "theta", "iota", "kappa" };
        ASSERT_TRUE(tuples_size < sizeof(content));
        for (int i = 0; i < tuples_size; i++) {
            OpaqueDataTuple tuple(len);
            tuple.assign(string(content[i]));
            if (u == Option::V4 && i == 0) {
                // vendor-clas for v4 has a pecurilar quirk. The first tuple is being
                // added, even if there's no data at all.
                vendor_class_->setTuple(0, tuple);
            } else {
                vendor_class_->addTuple(tuple);
            }
        }

        switch (u) {
        case Option::V4:
            pkt4_->delOption(DHO_VIVCO_SUBOPTIONS);
            pkt4_->addOption(vendor_class_);
            break;
        case Option::V6:
            pkt6_->delOption(D6O_VENDOR_CLASS);
            pkt6_->addOption(vendor_class_);
            break;
        }
    }

    /// @brief Auxiliary function that evaluates tokens and checks result
    ///
    /// Depending on the universe, either pkt4_ or pkt6_ are supposed to have
    /// all the necessary values and options set. The result is checked
    /// on the values_ stack.
    ///
    /// @param u universe (V4 or V6)
    /// @param expected_result text representation of the expected outcome
    void evaluate(Option::Universe u, std::string expected_result) {
        switch (u) {
        case Option::V4:
            EXPECT_NO_THROW(t_->evaluate(*pkt4_, values_));
            break;
        case Option::V6:
            EXPECT_NO_THROW(t_->evaluate(*pkt6_, values_));
            break;
        default:
            ADD_FAILURE() << "Invalid universe specified.";
        }
        ASSERT_EQ(1, values_.size());
        EXPECT_EQ(expected_result, values_.top());
    }

    /// @brief Tests if vendor token behaves properly.
    ///
    /// @param u universe (V4 or V6)
    /// @param token_vendor_id enterprise-id used in the token
    /// @param option_vendor_id enterprise-id used in option (0 means don't
    ///        create the option)
    /// @param expected_result text representation of the expected outcome
    void testVendorExists(Option::Universe u, uint32_t token_vendor_id,
                          uint32_t option_vendor_id, std::string expected_result) {
        // Let's clear any old values, so we can run multiple cases in each test
        clearStack();

        // Create the token
        ASSERT_NO_THROW(t_.reset(new TokenVendor(u, token_vendor_id,
                                                 TokenOption::EXISTS)));

        // If specified option is non-zero, create it.
        if (option_vendor_id) {
            setVendorOption(u, option_vendor_id);
        }

        evaluate(u, expected_result);
    }

    /// @brief Tests if vendor token properly returns enterprise-id.
    ///
    /// @param u universe (V4 or V6)
    /// @param option_vendor_id enterprise-id used in option (0 means don't
    ///        create the option)
    /// @param expected_result text representation of the expected outcome
    void testVendorEnterprise(Option::Universe u, uint32_t option_vendor_id,
                              std::string expected_result) {
        // Let's clear any old values, so we can run multiple cases in each test
        clearStack();

        ASSERT_NO_THROW(t_.reset(new TokenVendor(u, 0, TokenVendor::ENTERPRISE_ID)));
        if (option_vendor_id) {
            setVendorOption(u, option_vendor_id);
        }

        evaluate(u, expected_result);
    }

    /// @brief Tests if vendor class token properly returns enterprise-id.
    ///
    /// @param u universe (V4 or V6)
    /// @param option_vendor_id enterprise-id used in option (0 means don't
    ///        create the option)
    /// @param expected_result text representation of the expected outcome
    void testVendorClassEnterprise(Option::Universe u, uint32_t option_vendor_id,
                                   std::string expected_result) {
        // Let's clear any old values, so we can run multiple cases in each test
        clearStack();

        ASSERT_NO_THROW(t_.reset(new TokenVendorClass(u, 0, TokenVendor::ENTERPRISE_ID)));
        if (option_vendor_id) {
            setVendorClassOption(u, option_vendor_id);
        }

        evaluate(u, expected_result);
    }

    /// @brief Tests if vendor class token can report existence properly.
    ///
    /// @param u universe (V4 or V6)
    /// @param token_vendor_id enterprise-id used in the token
    /// @param option_vendor_id enterprise-id used in option (0 means don't
    ///        create the option)
    /// @param expected_result text representation of the expected outcome
    void testVendorClassExists(Option::Universe u, uint32_t token_vendor_id,
                               uint32_t option_vendor_id, std::string expected_result) {
        // Let's clear any old values, so we can run multiple cases in each test
        clearStack();

        ASSERT_NO_THROW(t_.reset(new TokenVendorClass(u, token_vendor_id,
                                                      TokenOption::EXISTS)));

        if (option_vendor_id) {
            setVendorClassOption(u, option_vendor_id);
        }

        evaluate(u, expected_result);
    }

    /// @brief Tests if vendor token can handle sub-options properly.
    ///
    /// @param u universe (V4 or V6)
    /// @param token_vendor_id enterprise-id used in the token
    /// @param token_option_code option code in the token
    /// @param option_vendor_id enterprise-id used in option (0 means don't
    ///        create the option)
    /// @param option_code sub-option code (0 means don't create suboption)
    /// @param repr representation (TokenOption::EXISTS or HEXADECIMAL)
    /// @param expected_result text representation of the expected outcome
    void testVendorSuboption(Option::Universe u,
                             uint32_t token_vendor_id, uint16_t token_option_code,
                             uint32_t option_vendor_id, uint16_t option_code,
                             TokenOption::RepresentationType repr, std::string expected) {
        // Let's clear any old values, so we can run multiple cases in each test
        clearStack();

        ASSERT_NO_THROW(t_.reset(new TokenVendor(u, token_vendor_id, repr,
                                                 token_option_code)));
        if (option_vendor_id) {
            setVendorOption(u, option_vendor_id);
            if (option_code) {
                ASSERT_TRUE(vendor_);
                OptionPtr subopt(new OptionString(u, option_code, "alpha"));
                vendor_->addOption(subopt);
            }
        }

        evaluate(u, expected);
    }

    /// @brief Tests if vendor class token can handle data chunks properly.
    ///
    /// @param u universe (V4 or V6)
    /// @param token_vendor_id enterprise-id used in the token
    /// @param token_index data index used in the token
    /// @param option_vendor_id enterprise-id used in option (0 means don't
    ///        create the option)
    /// @param data_tuples number of data tuples in the option
    /// @param expected_result text representation of the expected outcome
    void testVendorClassData(Option::Universe u,
                             uint32_t token_vendor_id, uint16_t token_index,
                             uint32_t option_vendor_id, uint16_t data_tuples,
                             std::string expected) {
        // Let's clear any old values, so we can run multiple cases in each test
        clearStack();

        ASSERT_NO_THROW(t_.reset(new TokenVendorClass(u, token_vendor_id,
                                                      TokenVendor::DATA, token_index)));
        if (option_vendor_id) {
            setVendorClassOption(u, option_vendor_id, data_tuples);
        }

        evaluate(u, expected);
    }
};

// This tests the toBool() conversions
TEST_F(TokenTest, toBool) {

    ASSERT_NO_THROW(Token::toBool("true"));
    EXPECT_TRUE(Token::toBool("true"));
    ASSERT_NO_THROW(Token::toBool("false"));
    EXPECT_FALSE(Token::toBool("false"));

    // Token::toBool() is case-sensitive
    EXPECT_THROW(Token::toBool("True"), EvalTypeError);
    EXPECT_THROW(Token::toBool("TRUE"), EvalTypeError);

    // Proposed aliases
    EXPECT_THROW(Token::toBool("1"), EvalTypeError);
    EXPECT_THROW(Token::toBool("0"), EvalTypeError);
    EXPECT_THROW(Token::toBool(""), EvalTypeError);
}

// This simple test checks that a TokenString, representing a constant string,
// can be used in Pkt4 evaluation. (The actual packet is not used)
TEST_F(TokenTest, string4) {

    // Store constant string "foo" in the TokenString object.
    ASSERT_NO_THROW(t_.reset(new TokenString("foo")));

    // Make sure that the token can be evaluated without exceptions.
    ASSERT_NO_THROW(t_->evaluate(*pkt4_, values_));

    // Check that the evaluation put its value on the values stack.
    ASSERT_EQ(1, values_.size());
    EXPECT_EQ("foo", values_.top());

    // Check that the debug output was correct.  Add the strings
    // to the test vector in the class and then call checkFile
    // for comparison
    addString("EVAL_DEBUG_STRING Pushing text string 'foo'");
    EXPECT_TRUE(checkFile());
}

// This simple test checks that a TokenString, representing a constant string,
// can be used in Pkt6 evaluation. (The actual packet is not used)
TEST_F(TokenTest, string6) {

    // Store constant string "foo" in the TokenString object.
    ASSERT_NO_THROW(t_.reset(new TokenString("foo")));

    // Make sure that the token can be evaluated without exceptions.
    ASSERT_NO_THROW(t_->evaluate(*pkt6_, values_));

    // Check that the evaluation put its value on the values stack.
    ASSERT_EQ(1, values_.size());
    EXPECT_EQ("foo", values_.top());

    // Check that the debug output was correct.  Add the strings
    // to the test vector in the class and then call checkFile
    // for comparison
    addString("EVAL_DEBUG_STRING Pushing text string 'foo'");
    EXPECT_TRUE(checkFile());
}

// This simple test checks that a TokenHexString, representing a constant
// string coded in hexadecimal, can be used in Pkt4 evaluation.
// (The actual packet is not used)
TEST_F(TokenTest, hexstring4) {
    TokenPtr empty;
    TokenPtr bad;
    TokenPtr nodigit;
    TokenPtr baddigit;
    TokenPtr bell;
    TokenPtr foo;
    TokenPtr cookie;

    // Store constant empty hexstring "" ("") in the TokenHexString object.
    ASSERT_NO_THROW(empty.reset(new TokenHexString("")));
    // Store bad encoded hexstring "0abc" ("").
    ASSERT_NO_THROW(bad.reset(new TokenHexString("0abc")));
    // Store hexstring with no digits "0x" ("").
    ASSERT_NO_THROW(nodigit.reset(new TokenHexString("0x")));
    // Store hexstring with a bad hexdigit "0xxabc" ("").
    ASSERT_NO_THROW(baddigit.reset(new TokenHexString("0xxabc")));
    // Store hexstring with an odd number of hexdigits "0x7" ("\a").
    ASSERT_NO_THROW(bell.reset(new TokenHexString("0x7")));
    // Store constant hexstring "0x666f6f" ("foo").
    ASSERT_NO_THROW(foo.reset(new TokenHexString("0x666f6f")));
    // Store constant hexstring "0x63825363" (DHCP_OPTIONS_COOKIE).
    ASSERT_NO_THROW(cookie.reset(new TokenHexString("0x63825363")));

    // Make sure that tokens can be evaluated without exceptions,
    // and verify the debug output
    ASSERT_NO_THROW(empty->evaluate(*pkt4_, values_));
    ASSERT_NO_THROW(bad->evaluate(*pkt4_, values_));
    ASSERT_NO_THROW(nodigit->evaluate(*pkt4_, values_));
    ASSERT_NO_THROW(baddigit->evaluate(*pkt4_, values_));
    ASSERT_NO_THROW(bell->evaluate(*pkt4_, values_));
    ASSERT_NO_THROW(foo->evaluate(*pkt4_, values_));
    ASSERT_NO_THROW(cookie->evaluate(*pkt4_, values_));

    // Check that the evaluation put its value on the values stack.
    ASSERT_EQ(7, values_.size());
    uint32_t expected = htonl(DHCP_OPTIONS_COOKIE);
    EXPECT_EQ(4, values_.top().size());
    EXPECT_EQ(0, memcmp(&expected, &values_.top()[0], 4));
    values_.pop();
    EXPECT_EQ("foo", values_.top());
    values_.pop();
    EXPECT_EQ("\a", values_.top());
    values_.pop();
    EXPECT_EQ("", values_.top());
    values_.pop();
    EXPECT_EQ("", values_.top());
    values_.pop();
    EXPECT_EQ("", values_.top());
    values_.pop();
    EXPECT_EQ("", values_.top());

    // Check that the debug output was correct.  Add the strings
    // to the test vector in the class and then call checkFile
    // for comparison
    addString("EVAL_DEBUG_HEXSTRING Pushing hex string 0x");
    addString("EVAL_DEBUG_HEXSTRING Pushing hex string 0x");
    addString("EVAL_DEBUG_HEXSTRING Pushing hex string 0x");
    addString("EVAL_DEBUG_HEXSTRING Pushing hex string 0x");
    addString("EVAL_DEBUG_HEXSTRING Pushing hex string 0x07");
    addString("EVAL_DEBUG_HEXSTRING Pushing hex string 0x666F6F");
    addString("EVAL_DEBUG_HEXSTRING Pushing hex string 0x63825363");
    EXPECT_TRUE(checkFile());
}

// This simple test checks that a TokenHexString, representing a constant
// string coded in hexadecimal, can be used in Pkt6 evaluation.
// (The actual packet is not used)
TEST_F(TokenTest, hexstring6) {
    TokenPtr empty;
    TokenPtr bad;
    TokenPtr nodigit;
    TokenPtr baddigit;
    TokenPtr bell;
    TokenPtr foo;
    TokenPtr cookie;

    // Store constant empty hexstring "" ("") in the TokenHexString object.
    ASSERT_NO_THROW(empty.reset(new TokenHexString("")));
    // Store bad encoded hexstring "0abc" ("").
    ASSERT_NO_THROW(bad.reset(new TokenHexString("0abc")));
    // Store hexstring with no digits "0x" ("").
    ASSERT_NO_THROW(nodigit.reset(new TokenHexString("0x")));
    // Store hexstring with a bad hexdigit "0xxabc" ("").
    ASSERT_NO_THROW(baddigit.reset(new TokenHexString("0xxabc")));
    // Store hexstring with an odd number of hexdigits "0x7" ("\a").
    ASSERT_NO_THROW(bell.reset(new TokenHexString("0x7")));
    // Store constant hexstring "0x666f6f" ("foo").
    ASSERT_NO_THROW(foo.reset(new TokenHexString("0x666f6f")));
    // Store constant hexstring "0x63825363" (DHCP_OPTIONS_COOKIE).
    ASSERT_NO_THROW(cookie.reset(new TokenHexString("0x63825363")));

    // Make sure that tokens can be evaluated without exceptions.
    ASSERT_NO_THROW(empty->evaluate(*pkt6_, values_));
    ASSERT_NO_THROW(bad->evaluate(*pkt6_, values_));
    ASSERT_NO_THROW(nodigit->evaluate(*pkt6_, values_));
    ASSERT_NO_THROW(baddigit->evaluate(*pkt6_, values_));
    ASSERT_NO_THROW(bell->evaluate(*pkt6_, values_));
    ASSERT_NO_THROW(foo->evaluate(*pkt6_, values_));
    ASSERT_NO_THROW(cookie->evaluate(*pkt6_, values_));

    // Check that the evaluation put its value on the values stack.
    ASSERT_EQ(7, values_.size());
    uint32_t expected = htonl(DHCP_OPTIONS_COOKIE);
    EXPECT_EQ(4, values_.top().size());
    EXPECT_EQ(0, memcmp(&expected, &values_.top()[0], 4));
    values_.pop();
    EXPECT_EQ("foo", values_.top());
    values_.pop();
    EXPECT_EQ("\a", values_.top());
    values_.pop();
    EXPECT_EQ("", values_.top());
    values_.pop();
    EXPECT_EQ("", values_.top());
    values_.pop();
    EXPECT_EQ("", values_.top());
    values_.pop();
    EXPECT_EQ("", values_.top());

    // Check that the debug output was correct.  Add the strings
    // to the test vector in the class and then call checkFile
    // for comparison
    addString("EVAL_DEBUG_HEXSTRING Pushing hex string 0x");
    addString("EVAL_DEBUG_HEXSTRING Pushing hex string 0x");
    addString("EVAL_DEBUG_HEXSTRING Pushing hex string 0x");
    addString("EVAL_DEBUG_HEXSTRING Pushing hex string 0x");
    addString("EVAL_DEBUG_HEXSTRING Pushing hex string 0x07");
    addString("EVAL_DEBUG_HEXSTRING Pushing hex string 0x666F6F");
    addString("EVAL_DEBUG_HEXSTRING Pushing hex string 0x63825363");
    EXPECT_TRUE(checkFile());
}

// This test checks that a TokenIpAddress, representing an IP address as
// a constant string, can be used in Pkt4/Pkt6 evaluation.
// (The actual packet is not used)
TEST_F(TokenTest, ipaddress) {
    TokenPtr bad4;
    TokenPtr bad6;
    TokenPtr ip4;
    TokenPtr ip6;

    // Bad IP addresses
    ASSERT_NO_THROW(bad4.reset(new TokenIpAddress("10.0.0.0.1")));
    ASSERT_NO_THROW(bad6.reset(new TokenIpAddress(":::")));

    // IP addresses
    ASSERT_NO_THROW(ip4.reset(new TokenIpAddress("10.0.0.1")));
    ASSERT_NO_THROW(ip6.reset(new TokenIpAddress("2001:db8::1")));

    // Make sure that tokens can be evaluated without exceptions.
    ASSERT_NO_THROW(ip4->evaluate(*pkt4_, values_));
    ASSERT_NO_THROW(ip6->evaluate(*pkt6_, values_));
    ASSERT_NO_THROW(bad4->evaluate(*pkt4_, values_));
    ASSERT_NO_THROW(bad6->evaluate(*pkt6_, values_));

    // Check that the evaluation put its value on the values stack.
    ASSERT_EQ(4, values_.size());

    // Check bad addresses (they pushed '' on the value stack)
    EXPECT_EQ(0, values_.top().size());
    values_.pop();
    EXPECT_EQ(0, values_.top().size());
    values_.pop();

    // Check IPv6 address
    uint8_t expected6[] = { 0x20, 1, 0xd, 0xb8, 0, 0, 0, 0,
                            0, 0, 0, 0, 0, 0, 0, 1 };
    EXPECT_EQ(16, values_.top().size());
    EXPECT_EQ(0, memcmp(expected6, &values_.top()[0], 16));
    values_.pop();

    // Check IPv4 address
    uint8_t expected4[] = { 10, 0, 0, 1 };
    EXPECT_EQ(4, values_.top().size());
    EXPECT_EQ(0, memcmp(expected4, &values_.top()[0], 4));

    // Check that the debug output was correct.  Add the strings
    // to the test vector in the class and then call checkFile
    // for comparison
    addString("EVAL_DEBUG_IPADDRESS Pushing IPAddress 0x0A000001");
    addString("EVAL_DEBUG_IPADDRESS Pushing IPAddress "
              "0x20010DB8000000000000000000000001");
    addString("EVAL_DEBUG_IPADDRESS Pushing IPAddress 0x");
    addString("EVAL_DEBUG_IPADDRESS Pushing IPAddress 0x");
    EXPECT_TRUE(checkFile());
}

// This test checks if a token representing an option value is able to extract
// the option from an IPv4 packet and properly store the option's value.
TEST_F(TokenTest, optionString4) {
    TokenPtr found;
    TokenPtr not_found;

    // The packets we use have option 100 with a string in them.
    ASSERT_NO_THROW(found.reset(new TokenOption(100, TokenOption::TEXTUAL)));
    ASSERT_NO_THROW(not_found.reset(new TokenOption(101, TokenOption::TEXTUAL)));

    // This should evaluate to the content of the option 100 (i.e. "hundred4")
    ASSERT_NO_THROW(found->evaluate(*pkt4_, values_));

    // This should evaluate to "" as there is no option 101.
    ASSERT_NO_THROW(not_found->evaluate(*pkt4_, values_));

    // There should be 2 values evaluated.
    ASSERT_EQ(2, values_.size());

    // This is a stack, so the pop order is inversed. We should get the empty
    // string first.
    EXPECT_EQ("", values_.top());
    values_.pop();

    // Then the content of the option 100.
    EXPECT_EQ("hundred4", values_.top());

    // Check that the debug output was correct.  Add the strings
    // to the test vector in the class and then call checkFile
    // for comparison
    addString("EVAL_DEBUG_OPTION Pushing option 100 with value 'hundred4'");
    addString("EVAL_DEBUG_OPTION Pushing option 101 with value ''");
    EXPECT_TRUE(checkFile());
}

// This test checks if a token representing option value is able to extract
// the option from an IPv4 packet and properly store its value in a
// hexadecimal format.
TEST_F(TokenTest, optionHexString4) {
    TokenPtr found;
    TokenPtr not_found;

    // The packets we use have option 100 with a string in them.
    ASSERT_NO_THROW(found.reset(new TokenOption(100, TokenOption::HEXADECIMAL)));
    ASSERT_NO_THROW(not_found.reset(new TokenOption(101, TokenOption::HEXADECIMAL)));

    // This should evaluate to the content of the option 100 (i.e. "hundred4")
    ASSERT_NO_THROW(found->evaluate(*pkt4_, values_));

    // This should evaluate to "" as there is no option 101.
    ASSERT_NO_THROW(not_found->evaluate(*pkt4_, values_));

    // There should be 2 values evaluated.
    ASSERT_EQ(2, values_.size());

    // This is a stack, so the pop order is inversed. We should get the empty
    // string first.
    EXPECT_EQ("", values_.top());
    values_.pop();

    // Then the content of the option 100.
    EXPECT_EQ("hundred4", values_.top());

    // Check that the debug output was correct.  Add the strings
    // to the test vector in the class and then call checkFile
    // for comparison
    addString("EVAL_DEBUG_OPTION Pushing option 100 with value 0x68756E6472656434");
    addString("EVAL_DEBUG_OPTION Pushing option 101 with value 0x");
    EXPECT_TRUE(checkFile());
}

// This test checks if a token representing an option value is able to check
// the existence of the option from an IPv4 packet.
TEST_F(TokenTest, optionExistsString4) {
    TokenPtr found;
    TokenPtr not_found;

    // The packets we use have option 100 with a string in them.
    ASSERT_NO_THROW(found.reset(new TokenOption(100, TokenOption::EXISTS)));
    ASSERT_NO_THROW(not_found.reset(new TokenOption(101, TokenOption::EXISTS)));

    ASSERT_NO_THROW(found->evaluate(*pkt4_, values_));
    ASSERT_NO_THROW(not_found->evaluate(*pkt4_, values_));

    // There should be 2 values evaluated.
    ASSERT_EQ(2, values_.size());

    // This is a stack, so the pop order is inversed.
    EXPECT_EQ("false", values_.top());
    values_.pop();
    EXPECT_EQ("true", values_.top());

    // Check that the debug output was correct.  Add the strings
    // to the test vector in the class and then call checkFile
    // for comparison
    addString("EVAL_DEBUG_OPTION Pushing option 100 with value 'true'");
    addString("EVAL_DEBUG_OPTION Pushing option 101 with value 'false'");
    EXPECT_TRUE(checkFile());
}

// This test checks if a token representing an option value is able to extract
// the option from an IPv6 packet and properly store the option's value.
TEST_F(TokenTest, optionString6) {
    TokenPtr found;
    TokenPtr not_found;

    // The packets we use have option 100 with a string in them.
    ASSERT_NO_THROW(found.reset(new TokenOption(100, TokenOption::TEXTUAL)));
    ASSERT_NO_THROW(not_found.reset(new TokenOption(101, TokenOption::TEXTUAL)));

    // This should evaluate to the content of the option 100 (i.e. "hundred6")
    ASSERT_NO_THROW(found->evaluate(*pkt6_, values_));

    // This should evaluate to "" as there is no option 101.
    ASSERT_NO_THROW(not_found->evaluate(*pkt6_, values_));

    // There should be 2 values evaluated.
    ASSERT_EQ(2, values_.size());

    // This is a stack, so the pop order is inversed. We should get the empty
    // string first.
    EXPECT_EQ("", values_.top());
    values_.pop();

    // Then the content of the option 100.
    EXPECT_EQ("hundred6", values_.top());

    // Check that the debug output was correct.  Add the strings
    // to the test vector in the class and then call checkFile
    // for comparison
    addString("EVAL_DEBUG_OPTION Pushing option 100 with value 'hundred6'");
    addString("EVAL_DEBUG_OPTION Pushing option 101 with value ''");
    EXPECT_TRUE(checkFile());
}

// This test checks if a token representing an option value is able to extract
// the option from an IPv6 packet and properly store its value in hexadecimal
// format.
TEST_F(TokenTest, optionHexString6) {
    TokenPtr found;
    TokenPtr not_found;

    // The packets we use have option 100 with a string in them.
    ASSERT_NO_THROW(found.reset(new TokenOption(100, TokenOption::HEXADECIMAL)));
    ASSERT_NO_THROW(not_found.reset(new TokenOption(101, TokenOption::HEXADECIMAL)));

    // This should evaluate to the content of the option 100 (i.e. "hundred6")
    ASSERT_NO_THROW(found->evaluate(*pkt6_, values_));

    // This should evaluate to "" as there is no option 101.
    ASSERT_NO_THROW(not_found->evaluate(*pkt6_, values_));

    // There should be 2 values evaluated.
    ASSERT_EQ(2, values_.size());

    // This is a stack, so the pop order is inversed. We should get the empty
    // string first.
    EXPECT_EQ("", values_.top());
    values_.pop();

    // Then the content of the option 100.
    EXPECT_EQ("hundred6", values_.top());

    // Check that the debug output was correct.  Add the strings
    // to the test vector in the class and then call checkFile
    // for comparison
    addString("EVAL_DEBUG_OPTION Pushing option 100 with value 0x68756E6472656436");
    addString("EVAL_DEBUG_OPTION Pushing option 101 with value 0x");
    EXPECT_TRUE(checkFile());
}

// This test checks if a token representing an option value is able to check
// the existence of the option from an IPv6 packet.
TEST_F(TokenTest, optionExistsString6) {
    TokenPtr found;
    TokenPtr not_found;

    // The packets we use have option 100 with a string in them.
    ASSERT_NO_THROW(found.reset(new TokenOption(100, TokenOption::EXISTS)));
    ASSERT_NO_THROW(not_found.reset(new TokenOption(101, TokenOption::EXISTS)));

    ASSERT_NO_THROW(found->evaluate(*pkt6_, values_));
    ASSERT_NO_THROW(not_found->evaluate(*pkt6_, values_));

    // There should be 2 values evaluated.
    ASSERT_EQ(2, values_.size());

    // This is a stack, so the pop order is inversed.
    EXPECT_EQ("false", values_.top());
    values_.pop();
    EXPECT_EQ("true", values_.top());

    // Check that the debug output was correct.  Add the strings
    // to the test vector in the class and then call checkFile
    // for comparison
    addString("EVAL_DEBUG_OPTION Pushing option 100 with value 'true'");
    addString("EVAL_DEBUG_OPTION Pushing option 101 with value 'false'");
    EXPECT_TRUE(checkFile());
}

// This test checks that the existing relay4 option can be found.
TEST_F(TokenTest, relay4Option) {

    // Insert relay option with sub-options 1 and 13
    insertRelay4Option();

    // Creating the token should be safe.
    ASSERT_NO_THROW(t_.reset(new TokenRelay4Option(13, TokenOption::TEXTUAL)));

    // We should be able to evaluate it.
    EXPECT_NO_THROW(t_->evaluate(*pkt4_, values_));

    // we should have one value on the stack
    ASSERT_EQ(1, values_.size());

    // The option should be found and relay4[13] should evaluate to the
    // content of that sub-option, i.e. "thirteen"
    EXPECT_EQ("thirteen", values_.top());

    // Check that the debug output was correct.  Add the strings
    // to the test vector in the class and then call checkFile
    // for comparison
    addString("EVAL_DEBUG_OPTION Pushing option 13 with value 'thirteen'");
    EXPECT_TRUE(checkFile());
}

// This test checks that the code properly handles cases when
// there is a RAI option, but there's no requested sub-option.
TEST_F(TokenTest, relay4OptionNoSuboption) {

    // Insert relay option with sub-options 1 and 13
    insertRelay4Option();

    // Creating the token should be safe.
    ASSERT_NO_THROW(t_.reset(new TokenRelay4Option(15, TokenOption::TEXTUAL)));

    // We should be able to evaluate it.
    EXPECT_NO_THROW(t_->evaluate(*pkt4_, values_));

    // we should have one value on the stack
    ASSERT_EQ(1, values_.size());

    // The option should NOT be found (there is no sub-option 15),
    // so the expression should evaluate to ""
    EXPECT_EQ("", values_.top());

    // Check that the debug output was correct.  Add the strings
    // to the test vector in the class and then call checkFile
    // for comparison
    addString("EVAL_DEBUG_OPTION Pushing option 15 with value ''");
    EXPECT_TRUE(checkFile());
}

// This test checks that the code properly handles cases when
// there's no RAI option at all.
TEST_F(TokenTest, relay4OptionNoRai) {

    // We didn't call insertRelay4Option(), so there's no RAI option.

    // Creating the token should be safe.
    ASSERT_NO_THROW(t_.reset(new TokenRelay4Option(13, TokenOption::TEXTUAL)));

    // We should be able to evaluate it.
    EXPECT_NO_THROW(t_->evaluate(*pkt4_, values_));

    // we should have one value on the stack
    ASSERT_EQ(1, values_.size());

    // The option should NOT be found (there is no sub-option 13),
    // so the expression should evaluate to ""
    EXPECT_EQ("", values_.top());

    // Check that the debug output was correct.  Add the strings
    // to the test vector in the class and then call checkFile
    // for comparison
    addString("EVAL_DEBUG_OPTION Pushing option 13 with value ''");
    EXPECT_TRUE(checkFile());
}

// This test checks that only the RAI is searched for the requested
// sub-option.
TEST_F(TokenTest, relay4RAIOnly) {

    // Insert relay option with sub-options 1 and 13
    insertRelay4Option();

    // Add options 13 and 70 to the packet.
    OptionPtr opt13(new OptionString(Option::V4, 13, "THIRTEEN"));
    OptionPtr opt70(new OptionString(Option::V4, 70, "SEVENTY"));
    pkt4_->addOption(opt13);
    pkt4_->addOption(opt70);

    // The situation is as follows:
    // Packet:
    //  - option 13 (containing "THIRTEEN")
    //  - option 82 (rai)
    //      - option 1 (containing "one")
    //      - option 13 (containing "thirteen")

    // Let's try to get option 13. It should get the one from RAI
    ASSERT_NO_THROW(t_.reset(new TokenRelay4Option(13, TokenOption::TEXTUAL)));
    EXPECT_NO_THROW(t_->evaluate(*pkt4_, values_));
    ASSERT_EQ(1, values_.size());
    EXPECT_EQ("thirteen", values_.top());

    // Try to get option 1. It should get the one from RAI
    clearStack();
    ASSERT_NO_THROW(t_.reset(new TokenRelay4Option(1, TokenOption::TEXTUAL)));
    EXPECT_NO_THROW(t_->evaluate(*pkt4_, values_));
    ASSERT_EQ(1, values_.size());
    EXPECT_EQ("one", values_.top());

    // Try to get option 70. It should fail, as there's no such
    // sub option in RAI.
    clearStack();
    ASSERT_NO_THROW(t_.reset(new TokenRelay4Option(70, TokenOption::TEXTUAL)));
    EXPECT_NO_THROW(t_->evaluate(*pkt4_, values_));
    ASSERT_EQ(1, values_.size());
    EXPECT_EQ("", values_.top());

    // Try to check option 1. It should return "true"
    clearStack();
    ASSERT_NO_THROW(t_.reset(new TokenRelay4Option(1, TokenOption::EXISTS)));
    EXPECT_NO_THROW(t_->evaluate(*pkt4_, values_));
    ASSERT_EQ(1, values_.size());
    EXPECT_EQ("true", values_.top());

    // Try to check option 70. It should return "false"
    clearStack();
    ASSERT_NO_THROW(t_.reset(new TokenRelay4Option(70, TokenOption::EXISTS)));
    EXPECT_NO_THROW(t_->evaluate(*pkt4_, values_));
    ASSERT_EQ(1, values_.size());
    EXPECT_EQ("false", values_.top());

    // Check that the debug output was correct.  Add the strings
    // to the test vector in the class and then call checkFile
    // for comparison
    addString("EVAL_DEBUG_OPTION Pushing option 13 with value 'thirteen'");
    addString("EVAL_DEBUG_OPTION Pushing option 1 with value 'one'");
    addString("EVAL_DEBUG_OPTION Pushing option 70 with value ''");
    addString("EVAL_DEBUG_OPTION Pushing option 1 with value 'true'");
    addString("EVAL_DEBUG_OPTION Pushing option 70 with value 'false'");
    EXPECT_TRUE(checkFile());
}

// This test checks if we can properly extract an option
// from relay encapsulations.  Our packet has two relay
// encapsulations.  Both include a common option with the
// original message (option 100) and both include their
// own option (101 and 102).  We attempt to extract the
// options and compare them to expected values.  We also
// try to extract an option from an encapsulation
// that doesn't exist (level 2), this should result in an empty
// string.
TEST_F(TokenTest, relay6Option) {
    // We start by adding a set of relay encapsulations to the
    // basic v6 packet.
    addRelay6Encapsulations();

    // Then we work our way through the set of choices
    // Level 0 both options it has and the check that
    // the checking for an option it doesn't have results
    // in an empty string.
    verifyRelay6Option(0, 100, TokenOption::TEXTUAL, "hundred.zero");
    verifyRelay6Option(0, 100, TokenOption::EXISTS, "true");
    verifyRelay6Option(0, 101, TokenOption::TEXTUAL, "hundredone.zero");
    verifyRelay6Option(0, 102, TokenOption::TEXTUAL, "");
    verifyRelay6Option(0, 102, TokenOption::EXISTS, "false");

    // Level 1, again both options it has and the one for level 0
    verifyRelay6Option(1, 100, TokenOption::TEXTUAL, "hundred.one");
    verifyRelay6Option(1, 101, TokenOption::TEXTUAL, "");
    verifyRelay6Option(1, 102, TokenOption::TEXTUAL, "hundredtwo.one");

    // Level 2, no encapsulation so no options
    verifyRelay6Option(2, 100, TokenOption::TEXTUAL, "");

    // Check that the debug output was correct.  Add the strings
    // to the test vector in the class and then call checkFile
    // for comparison
    addString("EVAL_DEBUG_OPTION Pushing option 100 with value 'hundred.zero'");
    addString("EVAL_DEBUG_OPTION Pushing option 100 with value 'true'");
    addString("EVAL_DEBUG_OPTION Pushing option 101 with value 'hundredone.zero'");
    addString("EVAL_DEBUG_OPTION Pushing option 102 with value ''");
    addString("EVAL_DEBUG_OPTION Pushing option 102 with value 'false'");

    addString("EVAL_DEBUG_OPTION Pushing option 100 with value 'hundred.one'");
    addString("EVAL_DEBUG_OPTION Pushing option 101 with value ''");
    addString("EVAL_DEBUG_OPTION Pushing option 102 with value 'hundredtwo.one'");

    addString("EVAL_DEBUG_OPTION Pushing option 100 with value ''");

    EXPECT_TRUE(checkFile());
}

// Verifies that relay6 option requires DHCPv6
TEST_F(TokenTest, relay6OptionError) {
    // Create a relay6 option token
    ASSERT_NO_THROW(t_.reset(new TokenRelay6Option(0, 13, TokenOption::TEXTUAL)));

    // A DHCPv6 packet is required
    EXPECT_THROW(t_->evaluate(*pkt4_, values_), EvalTypeError);
}

// Verifies that DHCPv4 packet metadata can be extracted.
TEST_F(TokenTest, pkt4MetaData) {
    pkt4_->setIface("eth0");
    pkt4_->setLocalAddr(IOAddress("10.0.0.1"));
    pkt4_->setRemoteAddr(IOAddress("10.0.0.2"));

    // Check interface (expect eth0)
    ASSERT_NO_THROW(t_.reset(new TokenPkt(TokenPkt::IFACE)));
    EXPECT_NO_THROW(t_->evaluate(*pkt4_, values_));
    ASSERT_EQ(1, values_.size());
    ASSERT_EQ("eth0", values_.top());

    // Check source (expect 10.0.0.2)
    clearStack();
    ASSERT_NO_THROW(t_.reset(new TokenPkt(TokenPkt::SRC)));
    EXPECT_NO_THROW(t_->evaluate(*pkt4_, values_));
    ASSERT_EQ(1, values_.size());
    vector<uint8_t> a2 = IOAddress("10.0.0.2").toBytes();
    ASSERT_EQ(a2.size(), values_.top().size());
    EXPECT_EQ(0, memcmp(&a2[0], &values_.top()[0], a2.size()));

    // Check destination (expect 10.0.0.1)
    clearStack();
    ASSERT_NO_THROW(t_.reset(new TokenPkt(TokenPkt::DST)));
    EXPECT_NO_THROW(t_->evaluate(*pkt4_, values_));
    ASSERT_EQ(1, values_.size());
    vector<uint8_t> a1 = IOAddress("10.0.0.1").toBytes();
    ASSERT_EQ(a1.size(), values_.top().size());
    EXPECT_EQ(0, memcmp(&a1[0], &values_.top()[0], a1.size()));

    // Check length (expect 249)
    clearStack();
    ASSERT_NO_THROW(t_.reset(new TokenPkt(TokenPkt::LEN)));
    EXPECT_NO_THROW(t_->evaluate(*pkt4_, values_));
    ASSERT_EQ(1, values_.size());
    uint32_t length = htonl(static_cast<uint32_t>(pkt4_->len()));
    ASSERT_EQ(4, values_.top().size());
    EXPECT_EQ(0, memcmp(&length, &values_.top()[0], 4));

    // Unknown metadata type fails
    clearStack();
    ASSERT_NO_THROW(t_.reset(new TokenPkt(TokenPkt::MetadataType(100))));
    EXPECT_THROW(t_->evaluate(*pkt4_, values_), EvalTypeError);

    // Check that the debug output was correct.  Add the strings
    // to the test vector in the class and then call checkFile
    // for comparison
    addString("EVAL_DEBUG_PKT Pushing PKT meta data iface with value eth0");
    addString("EVAL_DEBUG_PKT Pushing PKT meta data src with value 0x0A000002");
    addString("EVAL_DEBUG_PKT Pushing PKT meta data dst with value 0x0A000001");
    addString("EVAL_DEBUG_PKT Pushing PKT meta data len with value 0x000000F9");
    EXPECT_TRUE(checkFile());
}

// Verifies that DHCPv6 packet metadata can be extracted.
TEST_F(TokenTest, pkt6MetaData) {
    pkt6_->setIface("eth0");
    pkt6_->setLocalAddr(IOAddress("ff02::1:2"));
    pkt6_->setRemoteAddr(IOAddress("fe80::1234"));

    // Check interface (expect eth0)
    ASSERT_NO_THROW(t_.reset(new TokenPkt(TokenPkt::IFACE)));
    EXPECT_NO_THROW(t_->evaluate(*pkt6_, values_));
    ASSERT_EQ(1, values_.size());
    ASSERT_EQ("eth0", values_.top());

    // Check source (expect fe80::1234)
    clearStack();
    ASSERT_NO_THROW(t_.reset(new TokenPkt(TokenPkt::SRC)));
    EXPECT_NO_THROW(t_->evaluate(*pkt6_, values_));
    ASSERT_EQ(1, values_.size());
    ASSERT_EQ(16, values_.top().size());
    EXPECT_EQ(0xfe, static_cast<uint8_t>(values_.top()[0]));
    EXPECT_EQ(0x80, static_cast<uint8_t>(values_.top()[1]));
    for (unsigned i = 2; i < 14; ++i) {
        EXPECT_EQ(0, values_.top()[i]);
    }
    EXPECT_EQ(0x12, values_.top()[14]);
    EXPECT_EQ(0x34, values_.top()[15]);

    // Check destination (expect ff02::1:2)
    clearStack();
    ASSERT_NO_THROW(t_.reset(new TokenPkt(TokenPkt::DST)));
    EXPECT_NO_THROW(t_->evaluate(*pkt6_, values_));
    ASSERT_EQ(1, values_.size());
    vector<uint8_t> ma = IOAddress("ff02::1:2").toBytes();
    ASSERT_EQ(ma.size(), values_.top().size());
    EXPECT_EQ(0, memcmp(&ma[0], &values_.top()[0], ma.size()));

    // Check length (expect 16)
    clearStack();
    ASSERT_NO_THROW(t_.reset(new TokenPkt(TokenPkt::LEN)));
    EXPECT_NO_THROW(t_->evaluate(*pkt6_, values_));
    ASSERT_EQ(1, values_.size());
    uint32_t length = htonl(static_cast<uint32_t>(pkt6_->len()));
    ASSERT_EQ(4, values_.top().size());
    EXPECT_EQ(0, memcmp(&length, &values_.top()[0], 4));

    // Unknown meta data type fails
    clearStack();
    ASSERT_NO_THROW(t_.reset(new TokenPkt(TokenPkt::MetadataType(100))));
    EXPECT_THROW(t_->evaluate(*pkt6_, values_), EvalTypeError);

    // Check that the debug output was correct.  Add the strings
    // to the test vector in the class and then call checkFile
    // for comparison
    addString("EVAL_DEBUG_PKT Pushing PKT meta data iface with value eth0");
    addString("EVAL_DEBUG_PKT Pushing PKT meta data src with value "
              "0xFE800000000000000000000000001234");
    addString("EVAL_DEBUG_PKT Pushing PKT meta data dst with value "
              "0xFF020000000000000000000000010002");
    addString("EVAL_DEBUG_PKT Pushing PKT meta data len with value 0x00000010");
    EXPECT_TRUE(checkFile());
}

// Verifies if the DHCPv4 packet fields can be extracted.
TEST_F(TokenTest, pkt4Fields) {
    pkt4_->setGiaddr(IOAddress("192.0.2.1"));
    pkt4_->setCiaddr(IOAddress("192.0.2.2"));
    pkt4_->setYiaddr(IOAddress("192.0.2.3"));
    pkt4_->setSiaddr(IOAddress("192.0.2.4"));

    // We're setting hardware address to uncommon (7 bytes rather than 6 and
    // hardware type 123) HW address. We'll use it in hlen and htype checks.
    HWAddrPtr hw(new HWAddr(HWAddr::fromText("01:02:03:04:05:06:07", 123)));
    pkt4_->setHWAddr(hw);

    // Check hardware address field.
    ASSERT_NO_THROW(t_.reset(new TokenPkt4(TokenPkt4::CHADDR)));
    EXPECT_NO_THROW(t_->evaluate(*pkt4_, values_));
    ASSERT_EQ(1, values_.size());
    uint8_t expected_hw[] = { 1, 2, 3, 4, 5, 6, 7 };
    ASSERT_EQ(7, values_.top().size());
    EXPECT_EQ(0, memcmp(expected_hw, &values_.top()[0], 7));

    // Check hlen value field.
    clearStack();
    ASSERT_NO_THROW(t_.reset(new TokenPkt4(TokenPkt4::HLEN)));
    EXPECT_NO_THROW(t_->evaluate(*pkt4_, values_));
    ASSERT_EQ(1, values_.size());
    ASSERT_EQ(4, values_.top().size());
    uint32_t expected_hlen = htonl(7);
    EXPECT_EQ(0, memcmp(&expected_hlen, &values_.top()[0], 4));

    // Check htype value.
    clearStack();
    ASSERT_NO_THROW(t_.reset(new TokenPkt4(TokenPkt4::HTYPE)));
    EXPECT_NO_THROW(t_->evaluate(*pkt4_, values_));
    ASSERT_EQ(1, values_.size());
    ASSERT_EQ(4, values_.top().size());
    uint32_t expected_htype = htonl(123);
    EXPECT_EQ(0, memcmp(&expected_htype, &values_.top()[0], 4));

    // Check giaddr value.
    clearStack();
    ASSERT_NO_THROW(t_.reset(new TokenPkt4(TokenPkt4::GIADDR)));
    EXPECT_NO_THROW(t_->evaluate(*pkt4_, values_));
    ASSERT_EQ(1, values_.size());
    uint8_t expected_addr[] = { 192, 0, 2, 1 };
    ASSERT_EQ(4, values_.top().size());
    EXPECT_EQ(0, memcmp(expected_addr, &values_.top()[0], 4));

    // Check ciaddr value.
    clearStack();
    ASSERT_NO_THROW(t_.reset(new TokenPkt4(TokenPkt4::CIADDR)));
    EXPECT_NO_THROW(t_->evaluate(*pkt4_, values_));
    ASSERT_EQ(1, values_.size());
    expected_addr[3] = 2;
    ASSERT_EQ(4, values_.top().size());
    EXPECT_EQ(0, memcmp(expected_addr, &values_.top()[0], 4));

    // Check yiaddr value.
    clearStack();
    ASSERT_NO_THROW(t_.reset(new TokenPkt4(TokenPkt4::YIADDR)));
    EXPECT_NO_THROW(t_->evaluate(*pkt4_, values_));
    ASSERT_EQ(1, values_.size());
    expected_addr[3] = 3;
    ASSERT_EQ(4, values_.top().size());
    EXPECT_EQ(0, memcmp(expected_addr, &values_.top()[0], 4));

    // Check siaddr value.
    clearStack();
    ASSERT_NO_THROW(t_.reset(new TokenPkt4(TokenPkt4::SIADDR)));
    EXPECT_NO_THROW(t_->evaluate(*pkt4_, values_));
    ASSERT_EQ(1, values_.size());
    expected_addr[3] = 4;
    ASSERT_EQ(4, values_.top().size());
    EXPECT_EQ(0, memcmp(expected_addr, &values_.top()[0], 4));

    // Check a DHCPv6 packet throws.
    clearStack();
    ASSERT_NO_THROW(t_.reset(new TokenPkt4(TokenPkt4::HLEN)));
    EXPECT_THROW(t_->evaluate(*pkt6_, values_), EvalTypeError);

    // Unknown field fails
    clearStack();
    ASSERT_NO_THROW(t_.reset(new TokenPkt4(TokenPkt4::FieldType(100))));
    EXPECT_THROW(t_->evaluate(*pkt4_, values_), EvalTypeError);

    // Check that the debug output was correct.  Add the strings
    // to the test vector in the class and then call checkFile
    // for comparison
    addString("EVAL_DEBUG_PKT4 Pushing PKT4 field mac with value 0x01020304050607");
    addString("EVAL_DEBUG_PKT4 Pushing PKT4 field hlen with value 0x00000007");
    addString("EVAL_DEBUG_PKT4 Pushing PKT4 field htype with value 0x0000007B");
    addString("EVAL_DEBUG_PKT4 Pushing PKT4 field giaddr with value 0xC0000201");
    addString("EVAL_DEBUG_PKT4 Pushing PKT4 field ciaddr with value 0xC0000202");
    addString("EVAL_DEBUG_PKT4 Pushing PKT4 field yiaddr with value 0xC0000203");
    addString("EVAL_DEBUG_PKT4 Pushing PKT4 field siaddr with value 0xC0000204");
    EXPECT_TRUE(checkFile());
}

// Verifies if the DHCPv6 packet fields can be extracted.
TEST_F(TokenTest, pkt6Fields) {
    // The default test creates a v6 DHCPV6_SOLICIT packet with a
    // transaction id of 12345.

    // Check the message type
    ASSERT_NO_THROW(t_.reset(new TokenPkt6(TokenPkt6::MSGTYPE)));
    EXPECT_NO_THROW(t_->evaluate(*pkt6_, values_));
    ASSERT_EQ(1, values_.size());
    uint32_t expected = htonl(1);
    EXPECT_EQ(0, memcmp(&expected, &values_.top()[0], 4));

    // Check the transaction id field
    clearStack();
    ASSERT_NO_THROW(t_.reset(new TokenPkt6(TokenPkt6::TRANSID)));
    EXPECT_NO_THROW(t_->evaluate(*pkt6_, values_));
    ASSERT_EQ(1, values_.size());
    expected = htonl(12345);
    EXPECT_EQ(0, memcmp(&expected, &values_.top()[0], 4));

    // Check that working with a v4 packet generates an error
    clearStack();
    ASSERT_NO_THROW(t_.reset(new TokenPkt6(TokenPkt6::TRANSID)));
    EXPECT_THROW(t_->evaluate(*pkt4_, values_), EvalTypeError);

    // Unknown field fails
    clearStack();
    ASSERT_NO_THROW(t_.reset(new TokenPkt6(TokenPkt6::FieldType(100))));
    EXPECT_THROW(t_->evaluate(*pkt6_, values_), EvalTypeError);

    // Check that the debug output was correct.  Add the strings
    // to the test vector in the class and then call checkFile
    // for comparison
    addString("EVAL_DEBUG_PKT6 Pushing PKT6 field msgtype with value 0x00000001");
    addString("EVAL_DEBUG_PKT6 Pushing PKT6 field transid with value 0x00003039");

    EXPECT_TRUE(checkFile());
}

// This test checks if we can properly extract the link and peer
// address fields from relay encapsulations.  Our packet has
// two relay encapsulations.  We attempt to extract the two
// fields from both of the encapsulations and compare them.
// We also try to extract one of the fields from an encapsulation
// that doesn't exist (level 2), this should result in an empty
// string.
TEST_F(TokenTest, relay6Field) {
    // Values for the address results
    uint8_t zeroaddr[] = { 0, 0, 0, 0, 0, 0, 0, 0,
                           0, 0, 0, 0, 0, 0, 0, 0 };
    uint8_t linkaddr[] = { 0, 1, 0, 0, 0, 0, 0, 0,
                           0, 0, 0, 0, 0, 0, 0, 1 };
    uint8_t peeraddr[] = { 0, 1, 0, 0, 0, 0, 0, 0,
                           0, 0, 0, 0, 0, 0, 0, 2 };

    // We start by adding a set of relay encapsulations to the
    // basic v6 packet.
    addRelay6Encapsulations();

    // Then we work our way through the set of choices
    // Level 0 both link and peer address should be 0::0
    verifyRelay6Eval(0, TokenRelay6Field::LINKADDR, 16, zeroaddr);
    verifyRelay6Eval(0, TokenRelay6Field::PEERADDR, 16, zeroaddr);

    // Level 1 link and peer should have different non-zero addresses
    verifyRelay6Eval(1, TokenRelay6Field::LINKADDR, 16, linkaddr);
    verifyRelay6Eval(1, TokenRelay6Field::PEERADDR, 16, peeraddr);

    // Level 2 has no encapsulation so the address should be zero length
    verifyRelay6Eval(2, TokenRelay6Field::LINKADDR, 0, zeroaddr);

    // Lets check that the layout of the address returned by the
    // token matches that of the TokenIpAddress
    TokenPtr trelay;
    TokenPtr taddr;
    TokenPtr tequal;
    ASSERT_NO_THROW(trelay.reset(new TokenRelay6Field(1, TokenRelay6Field::LINKADDR)));
    ASSERT_NO_THROW(taddr.reset(new TokenIpAddress("1::1")));
    ASSERT_NO_THROW(tequal.reset(new TokenEqual()));

    EXPECT_NO_THROW(trelay->evaluate(*pkt6_, values_));
    EXPECT_NO_THROW(taddr->evaluate(*pkt6_, values_));
    EXPECT_NO_THROW(tequal->evaluate(*pkt6_, values_));

    // We should have a single value on the stack and it should be "true"
    ASSERT_EQ(1, values_.size());
    EXPECT_EQ("true", values_.top());

    // be tidy
    clearStack();

    // Check that the debug output was correct.  Add the strings
    // to the test vector in the class and then call checkFile
    // for comparison
    addString("EVAL_DEBUG_RELAY6 Pushing PKT6 relay field linkaddr nest 0 "
              "with value 0x00000000000000000000000000000000");
    addString("EVAL_DEBUG_RELAY6 Pushing PKT6 relay field peeraddr nest 0 "
              "with value 0x00000000000000000000000000000000");
    addString("EVAL_DEBUG_RELAY6 Pushing PKT6 relay field linkaddr nest 1 "
              "with value 0x00010000000000000000000000000001");
    addString("EVAL_DEBUG_RELAY6 Pushing PKT6 relay field peeraddr nest 1 "
              "with value 0x00010000000000000000000000000002");
    addString("EVAL_DEBUG_RELAY6_RANGE Pushing PKT6 relay field linkaddr nest 2 "
              "with value 0x");

    addString("EVAL_DEBUG_RELAY6 Pushing PKT6 relay field linkaddr nest 1 "
              "with value 0x00010000000000000000000000000001");
    addString("EVAL_DEBUG_IPADDRESS Pushing IPAddress "
              "0x00010000000000000000000000000001");
    addString("EVAL_DEBUG_EQUAL Popping 0x00010000000000000000000000000001 "
              "and 0x00010000000000000000000000000001 pushing result 'true'");

    EXPECT_TRUE(checkFile());
}

// This test checks some error cases for a relay6 field token
TEST_F(TokenTest, relay6FieldError) {
    // Create a valid relay6 field token
    ASSERT_NO_THROW(t_.reset(new TokenRelay6Field(0, TokenRelay6Field::LINKADDR)));

    // a DHCPv6 packet is required
    ASSERT_THROW(t_->evaluate(*pkt4_, values_), EvalTypeError);

    // No test for unknown field as it is not (yet) checked?!
}

// This test checks if a token representing an == operator is able to
// compare two values (with incorrectly built stack).
TEST_F(TokenTest, optionEqualInvalid) {

    ASSERT_NO_THROW(t_.reset(new TokenEqual()));

    // CASE 1: There's not enough values on the stack. == is an operator that
    // takes two parameters. There are 0 on the stack.
    EXPECT_THROW(t_->evaluate(*pkt4_, values_), EvalBadStack);

    // CASE 2: One value is still not enough.
    values_.push("foo");
    EXPECT_THROW(t_->evaluate(*pkt4_, values_), EvalBadStack);
}

// This test checks if a token representing an == operator is able to
// compare two different values.
TEST_F(TokenTest, optionEqualFalse) {

    ASSERT_NO_THROW(t_.reset(new TokenEqual()));

    values_.push("foo");
    values_.push("bar");
    EXPECT_NO_THROW(t_->evaluate(*pkt4_, values_));

    // After evaluation there should be a single value that represents
    // result of "foo" == "bar" comparision.
    ASSERT_EQ(1, values_.size());
    EXPECT_EQ("false", values_.top());

    // Check that the debug output was correct.  Add the strings
    // to the test vector in the class and then call checkFile
    // for comparison
    addString("EVAL_DEBUG_EQUAL Popping 0x626172 and 0x666F6F "
              "pushing result 'false'");
    EXPECT_TRUE(checkFile());
}

// This test checks if a token representing an == operator is able to
// compare two identical values.
TEST_F(TokenTest, optionEqualTrue) {

    ASSERT_NO_THROW(t_.reset(new TokenEqual()));

    values_.push("foo");
    values_.push("foo");
    EXPECT_NO_THROW(t_->evaluate(*pkt4_, values_));

    // After evaluation there should be a single value that represents
    // result of "foo" == "foo" comparision.
    ASSERT_EQ(1, values_.size());
    EXPECT_EQ("true", values_.top());

    // Check that the debug output was correct.  Add the strings
    // to the test vector in the class and then call checkFile
    // for comparison
    addString("EVAL_DEBUG_EQUAL Popping 0x666F6F and 0x666F6F "
              "pushing result 'true'");
    EXPECT_TRUE(checkFile());
}

// This test checks if a token representing a substring request
// throws an exception if there aren't enough values on the stack.
// The stack from the top is: length, start, string.
// The actual packet is not used.
TEST_F(TokenTest, substringNotEnoughValues) {
    ASSERT_NO_THROW(t_.reset(new TokenSubstring()));

    // Subsring requires three values on the stack, try
    // with 0, 1 and 2 all should throw an exception
    EXPECT_THROW(t_->evaluate(*pkt4_, values_), EvalBadStack);

    values_.push("");
    EXPECT_THROW(t_->evaluate(*pkt4_, values_), EvalBadStack);

    values_.push("0");
    EXPECT_THROW(t_->evaluate(*pkt4_, values_), EvalBadStack);

    // Three should work
    values_.push("0");
    EXPECT_NO_THROW(t_->evaluate(*pkt4_, values_));

    // As we had an empty string to start with we should have an empty
    // one after the evaluate
    ASSERT_EQ(1, values_.size());
    EXPECT_EQ("", values_.top());

    // Check that the debug output was correct.  Add the strings
    // to the test vector in the class and then call checkFile
    // for comparison
    addString("EVAL_DEBUG_SUBSTRING_EMPTY Popping length 0, start 0, "
              "string 0x pushing result 0x");
    EXPECT_TRUE(checkFile());
}

// Test getting the whole string in different ways
TEST_F(TokenTest, substringWholeString) {
    // Get the whole string
    verifySubstringEval("foobar", "0", "6", "foobar");

    // Get the whole string with "all"
    verifySubstringEval("foobar", "0", "all", "foobar");

    // Get the whole string with an extra long number
    verifySubstringEval("foobar", "0", "123456", "foobar");

    // Get the whole string counting from the back
    verifySubstringEval("foobar", "-6", "all", "foobar");

    // Check that the debug output was correct.  Add the strings
    // to the test vector in the class and then call checkFile
    // for comparison
    addString("EVAL_DEBUG_SUBSTRING Popping length 6, start 0, "
              "string 0x666F6F626172 pushing result 0x666F6F626172");
    addString("EVAL_DEBUG_SUBSTRING Popping length all, start 0, "
              "string 0x666F6F626172 pushing result 0x666F6F626172");
    addString("EVAL_DEBUG_SUBSTRING Popping length 123456, start 0, "
              "string 0x666F6F626172 pushing result 0x666F6F626172");
    addString("EVAL_DEBUG_SUBSTRING Popping length all, start -6, "
              "string 0x666F6F626172 pushing result 0x666F6F626172");
    EXPECT_TRUE(checkFile());
}

// Test getting a suffix, in this case the last 3 characters
TEST_F(TokenTest, substringTrailer) {
    verifySubstringEval("foobar", "3", "3", "bar");
    verifySubstringEval("foobar", "3", "all", "bar");
    verifySubstringEval("foobar", "-3", "all", "bar");
    verifySubstringEval("foobar", "-3", "123", "bar");

    // Check that the debug output was correct.  Add the strings
    // to the test vector in the class and then call checkFile
    // for comparison
    addString("EVAL_DEBUG_SUBSTRING Popping length 3, start 3, "
              "string 0x666F6F626172 pushing result 0x626172");
    addString("EVAL_DEBUG_SUBSTRING Popping length all, start 3, "
              "string 0x666F6F626172 pushing result 0x626172");
    addString("EVAL_DEBUG_SUBSTRING Popping length all, start -3, "
              "string 0x666F6F626172 pushing result 0x626172");
    addString("EVAL_DEBUG_SUBSTRING Popping length 123, start -3, "
              "string 0x666F6F626172 pushing result 0x626172");
    EXPECT_TRUE(checkFile());
}

// Test getting the middle of the string in different ways
TEST_F(TokenTest, substringMiddle) {
    verifySubstringEval("foobar", "1", "4", "ooba");
    verifySubstringEval("foobar", "-5", "4", "ooba");
    verifySubstringEval("foobar", "-1", "-4", "ooba");
    verifySubstringEval("foobar", "5", "-4", "ooba");

    // Check that the debug output was correct.  Add the strings
    // to the test vector in the class and then call checkFile
    // for comparison
    addString("EVAL_DEBUG_SUBSTRING Popping length 4, start 1, "
              "string 0x666F6F626172 pushing result 0x6F6F6261");
    addString("EVAL_DEBUG_SUBSTRING Popping length 4, start -5, "
              "string 0x666F6F626172 pushing result 0x6F6F6261");
    addString("EVAL_DEBUG_SUBSTRING Popping length -4, start -1, "
              "string 0x666F6F626172 pushing result 0x6F6F6261");
    addString("EVAL_DEBUG_SUBSTRING Popping length -4, start 5, "
              "string 0x666F6F626172 pushing result 0x6F6F6261");
    EXPECT_TRUE(checkFile());
}

// Test getting the last letter in different ways
TEST_F(TokenTest, substringLastLetter) {
    verifySubstringEval("foobar", "5", "all", "r");
    verifySubstringEval("foobar", "5", "1", "r");
    verifySubstringEval("foobar", "5", "5", "r");
    verifySubstringEval("foobar", "-1", "all", "r");
    verifySubstringEval("foobar", "-1", "1", "r");
    verifySubstringEval("foobar", "-1", "5", "r");

    // Check that the debug output was correct.  Add the strings
    // to the test vector in the class and then call checkFile
    // for comparison
    addString("EVAL_DEBUG_SUBSTRING Popping length all, start 5, "
              "string 0x666F6F626172 pushing result 0x72");
    addString("EVAL_DEBUG_SUBSTRING Popping length 1, start 5, "
              "string 0x666F6F626172 pushing result 0x72");
    addString("EVAL_DEBUG_SUBSTRING Popping length 5, start 5, "
              "string 0x666F6F626172 pushing result 0x72");
    addString("EVAL_DEBUG_SUBSTRING Popping length all, start -1, "
              "string 0x666F6F626172 pushing result 0x72");
    addString("EVAL_DEBUG_SUBSTRING Popping length 1, start -1, "
              "string 0x666F6F626172 pushing result 0x72");
    addString("EVAL_DEBUG_SUBSTRING Popping length 5, start -1, "
              "string 0x666F6F626172 pushing result 0x72");
    EXPECT_TRUE(checkFile());
}

// Test we get only what is available if we ask for a longer string
TEST_F(TokenTest, substringLength) {
    // Test off the front
    verifySubstringEval("foobar", "0", "-4", "");
    verifySubstringEval("foobar", "1", "-4", "f");
    verifySubstringEval("foobar", "2", "-4", "fo");
    verifySubstringEval("foobar", "3", "-4", "foo");

    // and the back
    verifySubstringEval("foobar", "3", "4", "bar");
    verifySubstringEval("foobar", "4", "4", "ar");
    verifySubstringEval("foobar", "5", "4", "r");
    verifySubstringEval("foobar", "6", "4", "");

    // Check that the debug output was correct.  Add the strings
    // to the test vector in the class and then call checkFile
    // for comparison
    addString("EVAL_DEBUG_SUBSTRING Popping length -4, start 0, "
              "string 0x666F6F626172 pushing result 0x");
    addString("EVAL_DEBUG_SUBSTRING Popping length -4, start 1, "
              "string 0x666F6F626172 pushing result 0x66");
    addString("EVAL_DEBUG_SUBSTRING Popping length -4, start 2, "
              "string 0x666F6F626172 pushing result 0x666F");
    addString("EVAL_DEBUG_SUBSTRING Popping length -4, start 3, "
              "string 0x666F6F626172 pushing result 0x666F6F");
    addString("EVAL_DEBUG_SUBSTRING Popping length 4, start 3, "
              "string 0x666F6F626172 pushing result 0x626172");
    addString("EVAL_DEBUG_SUBSTRING Popping length 4, start 4, "
              "string 0x666F6F626172 pushing result 0x6172");
    addString("EVAL_DEBUG_SUBSTRING Popping length 4, start 5, "
              "string 0x666F6F626172 pushing result 0x72");
    addString("EVAL_DEBUG_SUBSTRING_RANGE Popping length 4, start 6, "
              "string 0x666F6F626172 pushing result 0x");
    EXPECT_TRUE(checkFile());
}

// Test that we get nothing if the starting postion is out of the string
TEST_F(TokenTest, substringStartingPosition) {
    // Off the front
    verifySubstringEval("foobar", "-7", "1", "");
    verifySubstringEval("foobar", "-7", "-11", "");
    verifySubstringEval("foobar", "-7", "all", "");

    // and the back
    verifySubstringEval("foobar", "6", "1", "");
    verifySubstringEval("foobar", "6", "-11", "");
    verifySubstringEval("foobar", "6", "all", "");

    // Check that the debug output was correct.  Add the strings
    // to the test vector in the class and then call checkFile
    // for comparison
    addString("EVAL_DEBUG_SUBSTRING_RANGE Popping length 1, start -7, "
              "string 0x666F6F626172 pushing result 0x");
    addString("EVAL_DEBUG_SUBSTRING_RANGE Popping length -11, start -7, "
              "string 0x666F6F626172 pushing result 0x");
    addString("EVAL_DEBUG_SUBSTRING_RANGE Popping length all, start -7, "
              "string 0x666F6F626172 pushing result 0x");
    addString("EVAL_DEBUG_SUBSTRING_RANGE Popping length 1, start 6, "
              "string 0x666F6F626172 pushing result 0x");
    addString("EVAL_DEBUG_SUBSTRING_RANGE Popping length -11, start 6, "
              "string 0x666F6F626172 pushing result 0x");
    addString("EVAL_DEBUG_SUBSTRING_RANGE Popping length all, start 6, "
              "string 0x666F6F626172 pushing result 0x");
    EXPECT_TRUE(checkFile());
}

// Check what happens if we use strings that aren't numbers for start or length
// We should return the empty string
TEST_F(TokenTest, substringBadParams) {
    verifySubstringEval("foobar", "0ick", "all", "", true);
    verifySubstringEval("foobar", "ick0", "all", "", true);
    verifySubstringEval("foobar", "ick", "all", "", true);
    verifySubstringEval("foobar", "0", "ick", "", true);
    verifySubstringEval("foobar", "0", "0ick", "", true);
    verifySubstringEval("foobar", "0", "ick0", "", true);
    verifySubstringEval("foobar", "0", "allaboard", "", true);

    // These should result in a throw which should generate it's own
    // log entry
}

// lastly check that we don't get anything if the string is empty or
// we don't ask for any characters from it.
TEST_F(TokenTest, substringReturnEmpty) {
    verifySubstringEval("", "0", "all", "");
    verifySubstringEval("foobar", "0", "0", "");

    // Check that the debug output was correct.  Add the strings
    // to the test vector in the class and then call checkFile
    // for comparison
    addString("EVAL_DEBUG_SUBSTRING_EMPTY Popping length all, start 0, "
              "string 0x pushing result 0x");
    addString("EVAL_DEBUG_SUBSTRING Popping length 0, start 0, "
              "string 0x666F6F626172 pushing result 0x");
    EXPECT_TRUE(checkFile());
}

// Check if we can use the substring and equal tokens together
// We put the result on the stack first then the substring values
// then evaluate the substring which should leave the original
// result on the bottom with the substring result on next.
// Evaulating the equals should produce true for the first
// and false for the second.
// throws an exception if there aren't enough values on the stack.
// The stack from the top is: length, start, string.
// The actual packet is not used.
TEST_F(TokenTest, substringEquals) {
    TokenPtr tequal;

    ASSERT_NO_THROW(t_.reset(new TokenSubstring()));
    ASSERT_NO_THROW(tequal.reset(new TokenEqual()));

    // The final expected value
    values_.push("ooba");

    // The substring values
    values_.push("foobar");
    values_.push("1");
    values_.push("4");
    EXPECT_NO_THROW(t_->evaluate(*pkt4_, values_));

    // we should have two values on the stack
    ASSERT_EQ(2, values_.size());

    // next the equals eval
    EXPECT_NO_THROW(tequal->evaluate(*pkt4_, values_));
    ASSERT_EQ(1, values_.size());
    EXPECT_EQ("true", values_.top());

    // get rid of the result
    values_.pop();

    // and try it again but with a bad final value
    // The final expected value
    values_.push("foob");

    // The substring values
    values_.push("foobar");
    values_.push("1");
    values_.push("4");
    EXPECT_NO_THROW(t_->evaluate(*pkt4_, values_));

    // we should have two values on the stack
    ASSERT_EQ(2, values_.size());

    // next the equals eval
    EXPECT_NO_THROW(tequal->evaluate(*pkt4_, values_));
    ASSERT_EQ(1, values_.size());
    EXPECT_EQ("false", values_.top());

    // Check that the debug output was correct.  Add the strings
    // to the test vector in the class and then call checkFile
    // for comparison
    addString("EVAL_DEBUG_SUBSTRING Popping length 4, start 1, "
              "string 0x666F6F626172 pushing result 0x6F6F6261");
    addString("EVAL_DEBUG_EQUAL Popping 0x6F6F6261 and 0x6F6F6261 "
              "pushing result 'true'");
    addString("EVAL_DEBUG_SUBSTRING Popping length 4, start 1, "
              "string 0x666F6F626172 pushing result 0x6F6F6261");
    addString("EVAL_DEBUG_EQUAL Popping 0x6F6F6261 and 0x666F6F62 "
              "pushing result 'false'");
    EXPECT_TRUE(checkFile());
}

// This test checks if a token representing a concat request
// throws an exception if there aren't enough values on the stack.
// The actual packet is not used.
TEST_F(TokenTest, concat) {
    ASSERT_NO_THROW(t_.reset(new TokenConcat()));

    // Concat requires two values on the stack, try
    // with 0 and 1 both should throw an exception
    EXPECT_THROW(t_->evaluate(*pkt4_, values_), EvalBadStack);

    values_.push("foo");
    EXPECT_THROW(t_->evaluate(*pkt4_, values_), EvalBadStack);

    // Two should work
    values_.push("bar");
    EXPECT_NO_THROW(t_->evaluate(*pkt4_, values_));

    // Check the result
    ASSERT_EQ(1, values_.size());
    EXPECT_EQ("foobar", values_.top());

    // Check that the debug output was correct.  Add the strings
    // to the test vector in the class and then call checkFile
    // for comparison
    addString("EVAL_DEBUG_CONCAT Popping 0x626172 and 0x666F6F "
              "pushing 0x666F6F626172");
    EXPECT_TRUE(checkFile());
}

// This test checks if a token representing a not is able to
// negate a boolean value (with incorrectly built stack).
TEST_F(TokenTest, operatorNotInvalid) {

    ASSERT_NO_THROW(t_.reset(new TokenNot()));

    // CASE 1: The stack is empty.
    EXPECT_THROW(t_->evaluate(*pkt4_, values_), EvalBadStack);

    // CASE 2: The top value is not a boolean
    values_.push("foo");
    EXPECT_THROW(t_->evaluate(*pkt4_, values_), EvalTypeError);
}

// This test checks if a token representing a not operator is able to
// negate a boolean value.
TEST_F(TokenTest, operatorNot) {

    ASSERT_NO_THROW(t_.reset(new TokenNot()));

    values_.push("true");
    EXPECT_NO_THROW(t_->evaluate(*pkt4_, values_));

    // After evaluation there should be the negation of the value.
    ASSERT_EQ(1, values_.size());
    EXPECT_EQ("false", values_.top());

    // Double negation is identity.
    EXPECT_NO_THROW(t_->evaluate(*pkt4_, values_));
    ASSERT_EQ(1, values_.size());
    EXPECT_EQ("true", values_.top());

    // Check that the debug output was correct.  Add the strings
    // to the test vector in the class and then call checkFile
    // for comparison
    addString("EVAL_DEBUG_NOT Popping 'true' pushing 'false'");
    addString("EVAL_DEBUG_NOT Popping 'false' pushing 'true'");
    EXPECT_TRUE(checkFile());
}

// This test checks if a token representing an and is able to
// conjugate two values (with incorrectly built stack).
TEST_F(TokenTest, operatorAndInvalid) {

    ASSERT_NO_THROW(t_.reset(new TokenAnd()));

    // CASE 1: There's not enough values on the stack. and is an operator that
    // takes two parameters. There are 0 on the stack.
    EXPECT_THROW(t_->evaluate(*pkt4_, values_), EvalBadStack);

    // CASE 2: One value is still not enough.
    values_.push("foo");
    EXPECT_THROW(t_->evaluate(*pkt4_, values_), EvalBadStack);

    // CASE 3: The two values must be logical
    values_.push("true");
    EXPECT_THROW(t_->evaluate(*pkt4_, values_), EvalTypeError);

    // Swap the 2 values
    values_.push("true");
    values_.push("foo");
    EXPECT_THROW(t_->evaluate(*pkt4_, values_), EvalTypeError);
}

// This test checks if a token representing an and operator is able to
// conjugate false with another logical
TEST_F(TokenTest, operatorAndFalse) {

    ASSERT_NO_THROW(t_.reset(new TokenAnd()));

    values_.push("true");
    values_.push("false");
    EXPECT_NO_THROW(t_->evaluate(*pkt4_, values_));

    // After evaluation there should be a single "false" value
    ASSERT_EQ(1, values_.size());
    EXPECT_EQ("false", values_.top());

    // After true and false, check false and true
    values_.push("true");
    EXPECT_NO_THROW(t_->evaluate(*pkt4_, values_));
    ASSERT_EQ(1, values_.size());
    EXPECT_EQ("false", values_.top());

    // And false and false
    values_.push("false");
    EXPECT_NO_THROW(t_->evaluate(*pkt4_, values_));
    ASSERT_EQ(1, values_.size());
    EXPECT_EQ("false", values_.top());

    // Check that the debug output was correct.  Add the strings
    // to the test vector in the class and then call checkFile
    // for comparison
    addString("EVAL_DEBUG_AND Popping 'false' and 'true' pushing 'false'");
    addString("EVAL_DEBUG_AND Popping 'true' and 'false' pushing 'false'");
    addString("EVAL_DEBUG_AND Popping 'false' and 'false' pushing 'false'");
    EXPECT_TRUE(checkFile());
}

// This test checks if a token representing an and is able to
// conjugate two true values.
TEST_F(TokenTest, operatorAndTrue) {

    ASSERT_NO_THROW(t_.reset(new TokenAnd()));

    values_.push("true");
    values_.push("true");
    EXPECT_NO_THROW(t_->evaluate(*pkt4_, values_));

    // After evaluation there should be a single "true" value
    ASSERT_EQ(1, values_.size());
    EXPECT_EQ("true", values_.top());

    // Check that the debug output was correct.  Add the strings
    // to the test vector in the class and then call checkFile
    // for comparison
    addString("EVAL_DEBUG_AND Popping 'true' and 'true' pushing 'true'");
    EXPECT_TRUE(checkFile());
}

// This test checks if a token representing an or is able to
// combinate two values (with incorrectly built stack).
TEST_F(TokenTest, operatorOrInvalid) {

    ASSERT_NO_THROW(t_.reset(new TokenOr()));

    // CASE 1: There's not enough values on the stack. or is an operator that
    // takes two parameters. There are 0 on the stack.
    EXPECT_THROW(t_->evaluate(*pkt4_, values_), EvalBadStack);

    // CASE 2: One value is still not enough.
    values_.push("foo");
    EXPECT_THROW(t_->evaluate(*pkt4_, values_), EvalBadStack);

    // CASE 3: The two values must be logical
    values_.push("true");
    EXPECT_THROW(t_->evaluate(*pkt4_, values_), EvalTypeError);

    // Swap the 2 values
    values_.push("true");
    values_.push("foo");
    EXPECT_THROW(t_->evaluate(*pkt4_, values_), EvalTypeError);
}

// This test checks if a token representing an or is able to
// conjugate two false values.
TEST_F(TokenTest, operatorOrFalse) {

    ASSERT_NO_THROW(t_.reset(new TokenOr()));

    values_.push("false");
    values_.push("false");
    EXPECT_NO_THROW(t_->evaluate(*pkt4_, values_));

    // After evaluation there should be a single "false" value
    ASSERT_EQ(1, values_.size());
    EXPECT_EQ("false", values_.top());

    // Check that the debug output was correct.  Add the strings
    // to the test vector in the class and then call checkFile
    // for comparison
    addString("EVAL_DEBUG_OR Popping 'false' and 'false' pushing 'false'");
    EXPECT_TRUE(checkFile());
}

// This test checks if a token representing an == operator is able to
// conjugate true with another logical
TEST_F(TokenTest, operatorOrTrue) {

    ASSERT_NO_THROW(t_.reset(new TokenOr()));

    values_.push("false");
    values_.push("true");
    EXPECT_NO_THROW(t_->evaluate(*pkt4_, values_));

    // After evaluation there should be a single "true" value
    ASSERT_EQ(1, values_.size());
    EXPECT_EQ("true", values_.top());

    // After false or true, checks true or false
    values_.push("false");
    EXPECT_NO_THROW(t_->evaluate(*pkt4_, values_));
    ASSERT_EQ(1, values_.size());
    EXPECT_EQ("true", values_.top());

    // And true or true
    values_.push("true");
    EXPECT_NO_THROW(t_->evaluate(*pkt4_, values_));
    ASSERT_EQ(1, values_.size());
    EXPECT_EQ("true", values_.top());

    // Check that the debug output was correct.  Add the strings
    // to the test vector in the class and then call checkFile
    // for comparison
    addString("EVAL_DEBUG_OR Popping 'true' and 'false' pushing 'true'");
    addString("EVAL_DEBUG_OR Popping 'false' and 'true' pushing 'true'");
    addString("EVAL_DEBUG_OR Popping 'true' and 'true' pushing 'true'");
    EXPECT_TRUE(checkFile());
}

<<<<<<< HEAD
=======
// This test verifies if expression vendor[4491].exists works properly in DHCPv4.
TEST_F(TokenTest, vendor4SpecificVendorExists) {
    // Case 1: no option, should evaluate to false
    testVendorExists(Option::V4, 4491, 0, "false");

    // Case 2: option present, but uses different enterprise-id, should fail
    testVendorExists(Option::V4, 4491, 1234, "false");

    // Case 3: option present and has matchin enterprise-id, should succeed
    testVendorExists(Option::V4, 4491, 4491, "true");

    // Check if the logged messages are correct.
    addString("EVAL_DEBUG_VENDOR_NO_OPTION Option with code 125 missing, "
              "pushing result 'false'");
    addString("EVAL_DEBUG_VENDOR_ENTERPRISE_ID_MISMATCH Was looking for 4491, "
              "option had 1234, pushing result 'false'");
    addString("EVAL_DEBUG_VENDOR_EXISTS Option with enterprise-id 4491 "
              "found, pushing result 'true'");
    EXPECT_TRUE(checkFile());
}

// This test verifies if expression vendor[4491].exists works properly in DHCPv6.
TEST_F(TokenTest, vendor6SpecificVendorExists) {
    // Case 1: no option, should evaluate to false
    testVendorExists(Option::V6, 4491, 0, "false");

    // Case 2: option present, but uses different enterprise-id, should fail
    testVendorExists(Option::V6, 4491, 1234, "false");

    // Case 3: option present and has matchin enterprise-id, should suceed
    testVendorExists(Option::V6, 4491, 4491, "true");

    // Check if the logged messages are correct.
    addString("EVAL_DEBUG_VENDOR_NO_OPTION Option with code 17 missing, "
              "pushing result 'false'");
    addString("EVAL_DEBUG_VENDOR_ENTERPRISE_ID_MISMATCH Was looking for 4491, "
              "option had 1234, pushing result 'false'");
    addString("EVAL_DEBUG_VENDOR_EXISTS Option with enterprise-id 4491 "
              "found, pushing result 'true'");
    EXPECT_TRUE(checkFile());
}

/// Test if expression vendor[*].exists works properly for DHCPv4.
TEST_F(TokenTest, vendor4AnyVendorExists) {
    // Case 1: no option, should evaluate to false
    testVendorExists(Option::V4, 0, 0, "false");

    // Case 2: option present with vendor-id 1234, should succeed
    testVendorExists(Option::V4, 0, 1234, "true");

    // Case 3: option present with vendor-id 4491, should succeed
    testVendorExists(Option::V4, 0, 4491, "true");

    // Check if the logged messages are correct.
    addString("EVAL_DEBUG_VENDOR_NO_OPTION Option with code 125 missing, "
              "pushing result 'false'");
    addString("EVAL_DEBUG_VENDOR_EXISTS Option with enterprise-id 1234 "
              "found, pushing result 'true'");
    addString("EVAL_DEBUG_VENDOR_EXISTS Option with enterprise-id 4491 "
              "found, pushing result 'true'");
    EXPECT_TRUE(checkFile());
}

// Test if expression vendor[*].exists works properly for DHCPv6.
TEST_F(TokenTest, vendor6AnyVendorExists) {
    // Case 1: no option, should evaluate to false
    testVendorExists(Option::V6, 0, 0, "false");

    // Case 2: option present with vendor-id 1234, should succeed
    testVendorExists(Option::V6, 0, 1234, "true");

    // Case 3: option present with vendor-id 4491, should succeed
    testVendorExists(Option::V6, 0, 4491, "true");

    // Check if the logged messages are correct.
    addString("EVAL_DEBUG_VENDOR_NO_OPTION Option with code 17 missing, "
              "pushing result 'false'");
    addString("EVAL_DEBUG_VENDOR_EXISTS Option with enterprise-id 1234 "
              "found, pushing result 'true'");
    addString("EVAL_DEBUG_VENDOR_EXISTS Option with enterprise-id 4491 "
              "found, pushing result 'true'");
    EXPECT_TRUE(checkFile());
}

// Test if expression vendor[*].enterprise works properly for DHCPv4.
TEST_F(TokenTest, vendor4enterprise) {
    // Case 1: No option present, should return empty string
    testVendorEnterprise(Option::V4, 0, "");

    // Case 2: Option with vendor-id 1234, should return "1234"
    testVendorEnterprise(Option::V4, 1234, encode(1234));

    // Case 3: Option with vendor-id set to maximum value, should still
    // be able to handle it
    testVendorEnterprise(Option::V4, 4294967295, encode(4294967295));

    // Check if the logged messages are correct.
    addString("EVAL_DEBUG_VENDOR_NO_OPTION Option with code 125 missing, pushing"
              " result ''");
    addString("EVAL_DEBUG_VENDOR_ENTERPRISE_ID Pushing enterprise-id 1234 as "
              "result 0x000004D2");
    addString("EVAL_DEBUG_VENDOR_ENTERPRISE_ID Pushing enterprise-id 4294967295"
              " as result 0xFFFFFFFF");
    EXPECT_TRUE(checkFile());
}

// Test if expression vendor[*].enterprise works properly for DHCPv6.
TEST_F(TokenTest, vendor6enterprise) {
    // Case 1: No option present, should return empty string
    testVendorEnterprise(Option::V6, 0, "");

    // Case 2: Option with vendor-id 1234, should return "1234"
    testVendorEnterprise(Option::V6, 1234, encode(1234));

    // Case 3: Option with vendor-id set to maximum value, should still
    // be able to handle it
    testVendorEnterprise(Option::V6, 4294967295, encode(4294967295));

    // Check if the logged messages are correct.
    addString("EVAL_DEBUG_VENDOR_NO_OPTION Option with code 17 missing, pushing"
              " result ''");
    addString("EVAL_DEBUG_VENDOR_ENTERPRISE_ID Pushing enterprise-id 1234 as "
              "result 0x000004D2");
    addString("EVAL_DEBUG_VENDOR_ENTERPRISE_ID Pushing enterprise-id 4294967295 "
              "as result 0xFFFFFFFF");
    EXPECT_TRUE(checkFile());
}

// This one tests "vendor[4491].option[1].exists" expression. There are so many
// wonderful ways in which this could fail: the option could not be there,
// it could have different enterprise-id, may not have suboption 1. Or may
// have the suboption with valid type, but enterprise may be different.
TEST_F(TokenTest, vendor4SuboptionExists) {
    // Case 1: expression vendor[4491].option[1].exists, no option present
    testVendorSuboption(Option::V4, 4491, 1, 0, 0, TokenOption::EXISTS, "false");

    // Case 2: expression vendor[4491].option[1].exists, option with vendor-id = 1234,
    // no suboptions, expected result "false"
    testVendorSuboption(Option::V4, 4491, 1, 1234, 0, TokenOption::EXISTS, "false");

    // Case 3: expression vendor[4491].option[1].exists, option with vendor-id = 1234,
    // suboption 1, expected result "false"
    testVendorSuboption(Option::V4, 4491, 1, 1234, 1, TokenOption::EXISTS, "false");

    // Case 4: expression vendor[4491].option[1].exists, option with vendor-id = 4491,
    // suboption 2, expected result "false"
    testVendorSuboption(Option::V4, 4491, 1, 4491, 2, TokenOption::EXISTS, "false");

    // Case 5: expression vendor[4491].option[1].exists, option with vendor-id = 4491,
    // suboption 1, expected result "true"
    testVendorSuboption(Option::V4, 4491, 1, 4491, 1, TokenOption::EXISTS, "true");

    // Check if the logged messages are correct.
    addString("EVAL_DEBUG_VENDOR_NO_OPTION Option with code 125 missing, pushing "
              "result 'false'");
    addString("EVAL_DEBUG_VENDOR_ENTERPRISE_ID_MISMATCH Was looking for 4491, "
              "option had 1234, pushing result 'false'");
    addString("EVAL_DEBUG_VENDOR_ENTERPRISE_ID_MISMATCH Was looking for 4491, "
              "option had 1234, pushing result 'false'");
    addString("EVAL_DEBUG_OPTION Pushing option 1 with value 'false'");
    addString("EVAL_DEBUG_OPTION Pushing option 1 with value 'true'");
    EXPECT_TRUE(checkFile());
}

// This is similar to the previous one, but tests vendor[4491].option[1].exists
// for DHCPv6.
TEST_F(TokenTest, vendor6SuboptionExists) {
    // Case 1: expression vendor[4491].option[1].exists, no option present
    testVendorSuboption(Option::V6, 4491, 1, 0, 0, TokenOption::EXISTS, "false");

    // Case 2: expression vendor[4491].option[1].exists, option with vendor-id = 1234,
    // no suboptions, expected result "false"
    testVendorSuboption(Option::V6, 4491, 1, 1234, 0, TokenOption::EXISTS, "false");

    // Case 3: expression vendor[4491].option[1].exists, option with vendor-id = 1234,
    // suboption 1, expected result "false"
    testVendorSuboption(Option::V6, 4491, 1, 1234, 1, TokenOption::EXISTS, "false");

    // Case 4: expression vendor[4491].option[1].exists, option with vendor-id = 4491,
    // suboption 2, expected result "false"
    testVendorSuboption(Option::V6, 4491, 1, 4491, 2, TokenOption::EXISTS, "false");

    // Case 5: expression vendor[4491].option[1].exists, option with vendor-id = 4491,
    // suboption 1, expected result "true"
    testVendorSuboption(Option::V6, 4491, 1, 4491, 1, TokenOption::EXISTS, "true");

    // Check if the logged messages are correct.
    addString("EVAL_DEBUG_VENDOR_NO_OPTION Option with code 17 missing, pushing "
              "result 'false'");
    addString("EVAL_DEBUG_VENDOR_ENTERPRISE_ID_MISMATCH Was looking for 4491, "
              "option had 1234, pushing result 'false'");
    addString("EVAL_DEBUG_VENDOR_ENTERPRISE_ID_MISMATCH Was looking for 4491, "
              "option had 1234, pushing result 'false'");
    addString("EVAL_DEBUG_OPTION Pushing option 1 with value 'false'");
    addString("EVAL_DEBUG_OPTION Pushing option 1 with value 'true'");
    EXPECT_TRUE(checkFile());
}

// This test verifies if vendor[4491].option[1].hex expression properly returns
// value of said sub-option or empty string if desired option is not present.
// This test is for DHCPv4.
TEST_F(TokenTest, vendor4SuboptionHex) {
    // Case 1: no option present, should return empty string
    testVendorSuboption(Option::V4, 4491, 1, 0, 0, TokenOption::HEXADECIMAL, "");

    // Case 2: option with vendor-id = 1234, no suboptions, expected result ""
    testVendorSuboption(Option::V4, 4491, 1, 1234, 0, TokenOption::HEXADECIMAL, "");

    // Case 3: option with vendor-id = 1234, suboption 1, expected result ""
    testVendorSuboption(Option::V4, 4491, 1, 1234, 1, TokenOption::HEXADECIMAL, "");

    // Case 4: option with vendor-id = 4491, suboption 2, expected result ""
    testVendorSuboption(Option::V4, 4491, 1, 4491, 2, TokenOption::HEXADECIMAL, "");

    // Case 5: option with vendor-id = 4491, suboption 1, expected result content
    // of the option
    testVendorSuboption(Option::V4, 4491, 1, 4491, 1, TokenOption::HEXADECIMAL, "alpha");

    // Check if the logged messages are correct.
    addString("EVAL_DEBUG_VENDOR_NO_OPTION Option with code 125 missing, pushing "
              "result ''");
    addString("EVAL_DEBUG_VENDOR_ENTERPRISE_ID_MISMATCH Was looking for 4491, "
              "option had 1234, pushing result ''");
    addString("EVAL_DEBUG_VENDOR_ENTERPRISE_ID_MISMATCH Was looking for 4491, "
              "option had 1234, pushing result ''");
    addString("EVAL_DEBUG_OPTION Pushing option 1 with value 0x");
    addString("EVAL_DEBUG_OPTION Pushing option 1 with value 0x616C706861");
    EXPECT_TRUE(checkFile());
}

// This test verifies if vendor[4491].option[1].hex expression properly returns
// value of said sub-option or empty string if desired option is not present.
// This test is for DHCPv4.
TEST_F(TokenTest, vendor6SuboptionHex) {
    // Case 1: no option present, should return empty string
    testVendorSuboption(Option::V6, 4491, 1, 0, 0, TokenOption::HEXADECIMAL, "");

    // Case 2: option with vendor-id = 1234, no suboptions, expected result ""
    testVendorSuboption(Option::V6, 4491, 1, 1234, 0, TokenOption::HEXADECIMAL, "");

    // Case 3: option with vendor-id = 1234, suboption 1, expected result ""
    testVendorSuboption(Option::V6, 4491, 1, 1234, 1, TokenOption::HEXADECIMAL, "");

    // Case 4: option with vendor-id = 4491, suboption 2, expected result ""
    testVendorSuboption(Option::V6, 4491, 1, 4491, 2, TokenOption::HEXADECIMAL, "");

    // Case 5: option with vendor-id = 4491, suboption 1, expected result content
    // of the option
    testVendorSuboption(Option::V6, 4491, 1, 4491, 1, TokenOption::HEXADECIMAL, "alpha");

    // Check if the logged messages are correct.
    addString("EVAL_DEBUG_VENDOR_NO_OPTION Option with code 17 missing, pushing "
              "result ''");
    addString("EVAL_DEBUG_VENDOR_ENTERPRISE_ID_MISMATCH Was looking for 4491, "
              "option had 1234, pushing result ''");
    addString("EVAL_DEBUG_VENDOR_ENTERPRISE_ID_MISMATCH Was looking for 4491, "
              "option had 1234, pushing result ''");
    addString("EVAL_DEBUG_OPTION Pushing option 1 with value 0x");
    addString("EVAL_DEBUG_OPTION Pushing option 1 with value 0x616C706861");
    EXPECT_TRUE(checkFile());
}

// This test verifies that "vendor-class[4491].exists" expression can be used
// in DHCPv4.
TEST_F(TokenTest, vendorClass4SpecificVendorExists) {
    // Case 1: no option present, should fail
    testVendorClassExists(Option::V4, 4491, 0, "false");

    // Case 2: option exists, but has different vendor-id (1234), should fail
    testVendorClassExists(Option::V4, 4491, 1234, "false");

    // Case 3: option exists and has matching vendor-id, should succeed
    testVendorClassExists(Option::V4, 4491, 4491, "true");

    // Check if the logged messages are correct.
    addString("EVAL_DEBUG_VENDOR_CLASS_NO_OPTION Option with code 124 missing, "
              "pushing result 'false'");
    addString("EVAL_DEBUG_VENDOR_CLASS_ENTERPRISE_ID_MISMATCH Was looking for "
              "4491, option had 1234, pushing result 'false'");
    addString("EVAL_DEBUG_VENDOR_CLASS_EXISTS Option with enterprise-id 4491 "
              "found, pushing result 'true'");
    EXPECT_TRUE(checkFile());
}

// This test verifies that "vendor-class[4491].exists" expression can be used
// in DHCPv6.
TEST_F(TokenTest, vendorClass6SpecificVendorExists) {
    // Case 1: no option present, should fail
    testVendorClassExists(Option::V6, 4491, 0, "false");

    // Case 2: option exists, but has different vendor-id (1234), should fail
    testVendorClassExists(Option::V6, 4491, 1234, "false");

    // Case 3: option exists and has matching vendor-id, should succeed
    testVendorClassExists(Option::V6, 4491, 4491, "true");

    // Check if the logged messages are correct.
    addString("EVAL_DEBUG_VENDOR_CLASS_NO_OPTION Option with code 16 missing, pushing "
              "result 'false'");
    addString("EVAL_DEBUG_VENDOR_CLASS_ENTERPRISE_ID_MISMATCH Was looking for "
              "4491, option had 1234, pushing result 'false'");
    addString("EVAL_DEBUG_VENDOR_CLASS_EXISTS Option with enterprise-id 4491 "
              "found, pushing result 'true'");
    EXPECT_TRUE(checkFile());
}

// This test verifies that "vendor-class[*].exists" can be used in DHCPv4
// and it matches a vendor class option with any vendor-id.
TEST_F(TokenTest, vendorClass4AnyVendorExists) {
    // Case 1: no option present, should fail
    testVendorClassExists(Option::V4, 0, 0, "false");

    // Case 2: option exists, should succeed, regardless of the vendor-id
    testVendorClassExists(Option::V4, 0, 1234, "true");

    // Case 3: option exists, should succeed, regardless of the vendor-id
    testVendorClassExists(Option::V4, 0, 4491, "true");

    // Check if the logged messages are correct.
    addString("EVAL_DEBUG_VENDOR_CLASS_NO_OPTION Option with code 124 missing, "
              "pushing result 'false'");
    addString("EVAL_DEBUG_VENDOR_CLASS_EXISTS Option with enterprise-id 1234 "
              "found, pushing result 'true'");
    addString("EVAL_DEBUG_VENDOR_CLASS_EXISTS Option with enterprise-id 4491 "
              "found, pushing result 'true'");
    EXPECT_TRUE(checkFile());
}

// This test verifies that "vendor-class[*].exists" can be used in DHCPv6
// and it matches a vendor class option with any vendor-id.
TEST_F(TokenTest, vendorClass6AnyVendorExists) {
    // Case 1: no option present, should fail
    testVendorClassExists(Option::V6, 0, 0, "false");

    // Case 2: option exists, should succeed, regardless of the vendor-id
    testVendorClassExists(Option::V6, 0, 1234, "true");

    // Case 3: option exists, should succeed, regardless of the vendor-id
    testVendorClassExists(Option::V6, 0, 4491, "true");

    // Check if the logged messages are correct.
    addString("EVAL_DEBUG_VENDOR_CLASS_NO_OPTION Option with code 16 missing, pushing "
              "result 'false'");
    addString("EVAL_DEBUG_VENDOR_CLASS_EXISTS Option with enterprise-id 1234 "
              "found, pushing result 'true'");
    addString("EVAL_DEBUG_VENDOR_CLASS_EXISTS Option with enterprise-id 4491 "
              "found, pushing result 'true'");
    EXPECT_TRUE(checkFile());
}

// Test if expression "vendor-class.enterprise" works properly for DHCPv4.
TEST_F(TokenTest, vendorClass4enterprise) {
    // Case 1: No option present, should return empty string
    testVendorClassEnterprise(Option::V4, 0, "");

    // Case 2: Option with vendor-id 1234, should return "1234"
    testVendorClassEnterprise(Option::V4, 1234, encode(1234));

    // Case 3: Option with vendor-id set to maximum value, should still
    // be able to handle it
    testVendorClassEnterprise(Option::V4, 4294967295, encode(4294967295));

    // Check if the logged messages are correct.
    addString("EVAL_DEBUG_VENDOR_CLASS_NO_OPTION Option with code 124 missing, pushing "
              "result ''");
    addString("EVAL_DEBUG_VENDOR_CLASS_ENTERPRISE_ID Pushing enterprise-id "
              "1234 as result 0x000004D2");
    addString("EVAL_DEBUG_VENDOR_CLASS_ENTERPRISE_ID Pushing enterprise-id "
              "4294967295 as result 0xFFFFFFFF");
    EXPECT_TRUE(checkFile());
}

// Test if expression "vendor-class.enterprise" works properly for DHCPv6.
TEST_F(TokenTest, vendorClass6enterprise) {
    // Case 1: No option present, should return empty string
    testVendorClassEnterprise(Option::V6, 0, "");

    // Case 2: Option with vendor-id 1234, should return "1234"
    testVendorClassEnterprise(Option::V6, 1234, encode(1234));

    // Case 3: Option with vendor-id set to maximum value, should still
    // be able to handle it.
    testVendorClassEnterprise(Option::V6, 4294967295, encode(4294967295));

    // Check if the logged messages are correct.
    addString("EVAL_DEBUG_VENDOR_CLASS_NO_OPTION Option with code 16 missing, pushing "
              "result ''");
    addString("EVAL_DEBUG_VENDOR_CLASS_ENTERPRISE_ID Pushing enterprise-id "
              "1234 as result 0x000004D2");
    addString("EVAL_DEBUG_VENDOR_CLASS_ENTERPRISE_ID Pushing enterprise-id "
              "4294967295 as result 0xFFFFFFFF");
    EXPECT_TRUE(checkFile());
}

// Test that expression "vendor-class[4491].data" is able to retrieve content
// of the first tuple of the vendor-class option in DHCPv4.
TEST_F(TokenTest, vendorClass4SpecificVendorData) {
    // Case 1: Expression looks for vendor-id 4491, data[0], there is no
    // vendor-class option at all, expected result is empty string.
    testVendorClassData(Option::V4, 4491, 0, 0, 0, "");

    // Case 2: Expression looks for vendor-id 4491, data[0], there is
    // vendor-class with vendor-id 1234 and no data, expected result is empty string.
    testVendorClassData(Option::V4, 4491, 0, 1234, 0, "");

    // Case 3: Expression looks for vendor-id 4491, data[0], there is
    // vendor-class with vendor-id 4491 and no data, expected result is empty string.
    // Note that vendor option in v4 always have at least one data chunk, even though
    // it may be empty. The OptionVendor code was told to not create any special
    // tuples, but it creates one empty on its own. So the code finds that one
    // tuple and extracts its content (an empty string).
    testVendorClassData(Option::V4, 4491, 0, 4491, 0, "");

    // Case 4: Expression looks for vendor-id 4491, data[0], there is
    // vendor-class with vendor-id 1234 and 1 data tuple, expected result is empty string
    testVendorClassData(Option::V4, 4491, 0, 1234, 1, "");

    // Case 5: Expression looks for vendor-id 4491, data[0], there is
    // vendor-class with vendor-id 4491 and 1 data tuple, expected result is
    // content of that data ("alpha")
    testVendorClassData(Option::V4, 4491, 0, 4491, 1, "alpha");

    // Check if the logged messages are correct.
    addString("EVAL_DEBUG_VENDOR_CLASS_NO_OPTION Option with code 124 missing, "
              "pushing result ''");
    addString("EVAL_DEBUG_VENDOR_CLASS_ENTERPRISE_ID_MISMATCH Was looking for "
              "4491, option had 1234, pushing result ''");
    addString("EVAL_DEBUG_VENDOR_CLASS_DATA Data 0 (out of 1 received) in vendor "
              "class found, pushing result ''");
    addString("EVAL_DEBUG_VENDOR_CLASS_ENTERPRISE_ID_MISMATCH Was looking for "
              "4491, option had 1234, pushing result ''");
    addString("EVAL_DEBUG_VENDOR_CLASS_DATA Data 0 (out of 1 received) in vendor "
              "class found, pushing result 'alpha'");
    EXPECT_TRUE(checkFile());
}

// Test that expression "vendor-class[4491].data" is able to retrieve content
// of the first tuple of the vendor-class option in DHCPv6.
TEST_F(TokenTest, vendorClass6SpecificVendorData) {
    // Case 1: Expression looks for vendor-id 4491, data[0], there is no
    // vendor-class option at all, expected result is empty string.
    testVendorClassData(Option::V6, 4491, 0, 0, 0, "");

    // Case 2: Expression looks for vendor-id 4491, data[0], there is
    // vendor-class with vendor-id 1234 and no data, expected result is empty string.
    testVendorClassData(Option::V6, 4491, 0, 1234, 0, "");

    // Case 3: Expression looks for vendor-id 4491, data[0], there is
    // vendor-class with vendor-id 4491 and no data, expected result is empty string
    testVendorClassData(Option::V6, 4491, 0, 4491, 0, "");

    // Case 4: Expression looks for vendor-id 4491, data[0], there is
    // vendor-class with vendor-id 1234 and 1 data tuple, expected result is empty string
    testVendorClassData(Option::V6, 4491, 0, 1234, 1, "");

    // Case 5: Expression looks for vendor-id 4491, data[0], there is
    // vendor-class with vendor-id 4491 and 1 data tuple, expected result is
    // content of that data ("alpha")
    testVendorClassData(Option::V6, 4491, 0, 4491, 1, "alpha");

    // Check if the logged messages are correct.
    addString("EVAL_DEBUG_VENDOR_CLASS_NO_OPTION Option with code 16 missing, "
              "pushing result ''");
    addString("EVAL_DEBUG_VENDOR_CLASS_ENTERPRISE_ID_MISMATCH Was looking for "
              "4491, option had 1234, pushing result ''");
    addString("EVAL_DEBUG_VENDOR_CLASS_DATA_NOT_FOUND Requested data index 0, "
              "but option with enterprise-id 4491 has only 0 data tuple(s), "
              "pushing result ''");
    addString("EVAL_DEBUG_VENDOR_CLASS_ENTERPRISE_ID_MISMATCH Was looking for "
              "4491, option had 1234, pushing result ''");
    addString("EVAL_DEBUG_VENDOR_CLASS_DATA Data 0 (out of 1 received) in vendor "
              "class found, pushing result 'alpha'");
    EXPECT_TRUE(checkFile());
}

// Test that expression "vendor-class[*].data" is able to retrieve content
// of the first tuple of the vendor-class option in DHCPv4.
TEST_F(TokenTest, vendorClass4AnyVendorData) {
    // Case 1: Expression looks for any vendor-id (0), data[0], there is no
    // vendor-class option at all, expected result is empty string.
    testVendorClassData(Option::V4, 0, 0, 0, 0, "");

    // Case 2: Expression looks for any vendor-id (0), data[0], there is
    // vendor-class with vendor-id 1234 and no data (one empty tuple), expected
    // result is empty string.
    testVendorClassData(Option::V4, 0, 0, 1234, 0, "");

    // Case 3: Expression looks for any vendor-id (0), data[0], there is
    // vendor-class with vendor-id 4491 and no data (one empty tuple), expected
    // result is empty string.
    testVendorClassData(Option::V4, 0, 0, 4491, 0, "");

    // Case 4: Expression looks for any vendor-id (0), data[0], there is
    // vendor-class with vendor-id 1234 and 1 data tuple, expected result is
    // content of that data ("alpha")
    testVendorClassData(Option::V4, 0, 0, 1234, 1, "alpha");

    // Case 5: Expression looks for any vendor-id (0), data[0], there is
    // vendor-class with vendor-id 4491 and 1 data tuple, expected result is
    // content of that data ("alpha")
    testVendorClassData(Option::V4, 0, 0, 4491, 1, "alpha");

    // Check if the logged messages are correct.
    addString("EVAL_DEBUG_VENDOR_CLASS_NO_OPTION Option with code 124 missing, "
              "pushing result ''");
    addString("EVAL_DEBUG_VENDOR_CLASS_DATA Data 0 (out of 1 received) in "
              "vendor class found, pushing result ''");
    addString("EVAL_DEBUG_VENDOR_CLASS_DATA Data 0 (out of 1 received) in "
              "vendor class found, pushing result ''");
    addString("EVAL_DEBUG_VENDOR_CLASS_DATA Data 0 (out of 1 received) in "
              "vendor class found, pushing result 'alpha'");
    addString("EVAL_DEBUG_VENDOR_CLASS_DATA Data 0 (out of 1 received) in "
              "vendor class found, pushing result 'alpha'");
    EXPECT_TRUE(checkFile());
}

// Test that expression "vendor-class[*].data" is able to retrieve content
// of the first tuple of the vendor-class option in DHCPv6.
TEST_F(TokenTest, vendorClass6AnyVendorData) {
    // Case 1: Expression looks for any vendor-id (0), data[0], there is no
    // vendor-class option at all, expected result is empty string.
    testVendorClassData(Option::V6, 0, 0, 0, 0, "");

    // Case 2: Expression looks for any vendor-id (0), data[0], there is
    // vendor-class with vendor-id 1234 and no data, expected result is empty string.
    testVendorClassData(Option::V6, 0, 0, 1234, 0, "");

    // Case 3: Expression looks for any vendor-id (0), data[0], there is
    // vendor-class with vendor-id 4491 and no data, expected result is empty string
    testVendorClassData(Option::V6, 0, 0, 4491, 0, "");

    // Case 4: Expression looks for any vendor-id (0), data[0], there is
    // vendor-class with vendor-id 1234 and 1 data tuple, expected result is
    // content of that data ("alpha")
    testVendorClassData(Option::V6, 0, 0, 1234, 1, "alpha");

    // Case 5: Expression looks for any vendor-id (0), data[0], there is
    // vendor-class with vendor-id 4491 and 1 data tuple, expected result is
    // content of that data ("alpha")
    testVendorClassData(Option::V6, 0, 0, 4491, 1, "alpha");

    // Check if the logged messages are correct.
    addString("EVAL_DEBUG_VENDOR_CLASS_NO_OPTION Option with code 16 missing, "
              "pushing result ''");
    addString("EVAL_DEBUG_VENDOR_CLASS_DATA_NOT_FOUND Requested data index 0, "
              "but option with enterprise-id 1234 has only 0 data tuple(s), "
              "pushing result ''");
    addString("EVAL_DEBUG_VENDOR_CLASS_DATA_NOT_FOUND Requested data index 0, "
              "but option with enterprise-id 4491 has only 0 data tuple(s), "
              "pushing result ''");
    addString("EVAL_DEBUG_VENDOR_CLASS_DATA Data 0 (out of 1 received) in vendor "
              "class found, pushing result 'alpha'");
    addString("EVAL_DEBUG_VENDOR_CLASS_DATA Data 0 (out of 1 received) in vendor "
              "class found, pushing result 'alpha'");
    EXPECT_TRUE(checkFile());
}

// This test verifies if expression vendor-class[4491].data[3] is able to access
// the tuple specified by index. This is a DHCPv4 test.
TEST_F(TokenTest, vendorClass4DataIndex) {
    // Case 1: Expression looks for vendor-id 4491, data[3], there is no
    // vendor-class option at all, expected result is empty string.
    testVendorClassData(Option::V4, 4491, 3, 0, 0, "");

    // Case 2: Expression looks for vendor-id 4491, data[3], there is
    // vendor-class with vendor-id 1234 and no data, expected result is empty string.
    testVendorClassData(Option::V4, 4491, 3, 1234, 0, "");

    // Case 3: Expression looks for vendor-id 4491, data[3], there is
    // vendor-class with vendor-id 4491 and no data, expected result is empty string
    testVendorClassData(Option::V4, 4491, 3, 4491, 0, "");

    // Case 4: Expression looks for vendor-id 4491, data[3], there is
    // vendor-class with vendor-id 1234 and 1 data tuple, expected result is empty string.
    testVendorClassData(Option::V4, 4491, 3, 1234, 1, "");

    // Case 5: Expression looks for vendor-id 4491, data[3], there is
    // vendor-class with vendor-id 4491, but has only 3 data tuples, expected
    // result is empty string.
    testVendorClassData(Option::V4, 4491, 3, 4491, 3, "");

    // Case 6: Expression looks for vendor-id 4491, data[3], there is
    // vendor-class with vendor-id 4491 and 5 data tuples, expected result is
    // content of that tuple ("gamma")
    testVendorClassData(Option::V4, 4491, 3, 4491, 5, "gamma");

    // Case 6: Expression looks for vendor-id 4491, data[3], there is
    // vendor-class with vendor-id 1234 and 5 data tuples, expected result is
    // empty string, because vendor-id does not match.
    testVendorClassData(Option::V4, 4491, 3, 1234, 5, "");

    // Check if the logged messages are correct.
    addString("EVAL_DEBUG_VENDOR_CLASS_NO_OPTION Option with code 124 missing, "
              "pushing result ''");
    addString("EVAL_DEBUG_VENDOR_CLASS_ENTERPRISE_ID_MISMATCH Was looking for "
              "4491, option had 1234, pushing result ''");
    addString("EVAL_DEBUG_VENDOR_CLASS_DATA_NOT_FOUND Requested data index 3, "
              "but option with enterprise-id 4491 has only 1 data tuple(s), "
              "pushing result ''");
    addString("EVAL_DEBUG_VENDOR_CLASS_ENTERPRISE_ID_MISMATCH Was looking for "
              "4491, option had 1234, pushing result ''");
    addString("EVAL_DEBUG_VENDOR_CLASS_DATA_NOT_FOUND Requested data index 3, "
              "but option with enterprise-id 4491 has only 3 data tuple(s), "
              "pushing result ''");
    addString("EVAL_DEBUG_VENDOR_CLASS_DATA Data 3 (out of 5 received) in vendor "
              "class found, pushing result 'gamma'");
    addString("EVAL_DEBUG_VENDOR_CLASS_ENTERPRISE_ID_MISMATCH Was looking for "
              "4491, option had 1234, pushing result ''");
    EXPECT_TRUE(checkFile());
}

// This test verifies if expression vendor-class[4491].data[3] is able to access
// the tuple specified by index. This is a DHCPv6 test.
TEST_F(TokenTest, vendorClass6DataIndex) {
    // Case 1: Expression looks for vendor-id 4491, data[3], there is no
    // vendor-class option at all, expected result is empty string.
    testVendorClassData(Option::V6, 4491, 3, 0, 0, "");

    // Case 2: Expression looks for vendor-id 4491, data[3], there is
    // vendor-class with vendor-id 1234 and no data, expected result is empty string.
    testVendorClassData(Option::V6, 4491, 3, 1234, 0, "");

    // Case 3: Expression looks for vendor-id 4491, data[3], there is
    // vendor-class with vendor-id 4491 and no data, expected result is empty string
    testVendorClassData(Option::V6, 4491, 3, 4491, 0, "");

    // Case 4: Expression looks for vendor-id 4491, data[3], there is
    // vendor-class with vendor-id 1234 and 5 data tuples, expected result is empty string.
    testVendorClassData(Option::V6, 4491, 3, 1234, 5, "");

    // Case 5: Expression looks for vendor-id 4491, data[3], there is
    // vendor-class with vendor-id 4491, but has only 3 data tuples, expected
    // result is empty string.
    testVendorClassData(Option::V6, 4491, 3, 4491, 3, "");

    // Case 6: Expression looks for vendor-id 4491, data[3], there is
    // vendor-class with vendor-id 4491 and 5 data tuples, expected result is
    // content of that tuple ("gamma")
    testVendorClassData(Option::V6, 4491, 3, 4491, 5, "gamma");

    // Check if the logged messages are correct.
    addString("EVAL_DEBUG_VENDOR_CLASS_NO_OPTION Option with code 16 missing, "
              "pushing result ''");
    addString("EVAL_DEBUG_VENDOR_CLASS_ENTERPRISE_ID_MISMATCH Was looking for "
              "4491, option had 1234, pushing result ''");
    addString("EVAL_DEBUG_VENDOR_CLASS_DATA_NOT_FOUND Requested data index 3, "
              "but option with enterprise-id 4491 has only 0 data tuple(s), "
              "pushing result ''");
    addString("EVAL_DEBUG_VENDOR_CLASS_ENTERPRISE_ID_MISMATCH Was looking for "
              "4491, option had 1234, pushing result ''");
    addString("EVAL_DEBUG_VENDOR_CLASS_DATA_NOT_FOUND Requested data index 3, "
              "but option with enterprise-id 4491 has only 3 data tuple(s), "
              "pushing result ''");
    addString("EVAL_DEBUG_VENDOR_CLASS_DATA Data 3 (out of 5 received) in vendor"
              " class found, pushing result 'gamma'");
    EXPECT_TRUE(checkFile());
}

>>>>>>> 4d93fc32
};<|MERGE_RESOLUTION|>--- conflicted
+++ resolved
@@ -2063,8 +2063,6 @@
     EXPECT_TRUE(checkFile());
 }
 
-<<<<<<< HEAD
-=======
 // This test verifies if expression vendor[4491].exists works properly in DHCPv4.
 TEST_F(TokenTest, vendor4SpecificVendorExists) {
     // Case 1: no option, should evaluate to false
@@ -2723,5 +2721,4 @@
     EXPECT_TRUE(checkFile());
 }
 
->>>>>>> 4d93fc32
 };