--- conflicted
+++ resolved
@@ -100,22 +100,17 @@
 
     /// Initializes logger
     ///
-<<<<<<< HEAD
-    /// This method initializes logger.
-    static void loggerInit(const char* log_name, bool verbose, bool stand_alone);
-
-private:
-
-    /// @brief Config file name or empty if config file not used.
-    static std::string config_file_;
-=======
     /// This method initializes logger. Currently its implementation is specific
     /// to each configuration backend.
     ///
     /// @param log_name name used in logger initialization
     /// @param verbose verbose mode (true usually enables DEBUG messages)
     static void loggerInit(const char* log_name, bool verbose);
->>>>>>> 7379fdfb
+
+private:
+
+    /// @brief Config file name or empty if config file not used.
+    static std::string config_file_;
 };
 
 }; // end of isc::dhcp namespace
