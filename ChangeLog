<<<<<<< HEAD
1213.	[func]		tomek
	Bison parser implemented for Control-agent. The code is able
	to syntactically parse input configuration, but the output
	is not used yet.
	(Trac #5076, git d99048aa5b90efa7812a75cdae98a0913470f5a6)
=======
1213.	[bug]		fdupont
	Option string values containing comma can now be specified
	correctly by preceding comma with double backslashes (e.g.
	"foo\\,bar").
	(Trac #5105, git fa79ac2396aa94d7bac91bd12d3593ebaaa9386d)
>>>>>>> 15048866

1212.	[doc]		andreipavelQ
	Many spelling corrections.
	(Github #47, git a6a7ca1ced8c63c1e11ef4c572f09272340afdd7)

1211.	[func]		andreipavelQ
	Updated PostgreSQL version reporting to be in line with
	MySQL and Cassandra.
	(Github #42, git 7ef4a190facadd66775b4a44c696d1c4215616cd)

1210.	[doc]		andreipavelQ
	Doxygen version updated to 1.8.11.
	(Github #45, git ce72998382b62269823fa0dcbfa41dfa9c72b69e)

1209.	[func]		tomek
	Relay options are now printed in DHCPv6 when suffiently detailed
	debug logging is requested.
	(Trac #5131, git 5bf58b21fcf07f2e2e97275efa1f76cde913b30a)

1208.	[func]		tomek
	Global DHCPv4 and DHCPv6 parsers have been migrated to the
	SimpleParser framework. Several parameters (renew-timer,
	rebind-timer, preferred-lifetime, valid-lifetime, match-client-id,
	next-server, decline-probation-period, dhcp4o6-port,
	echo-client-id) now have explicit default values.
	(Trac #5019, git f3538dd031e6f29abcd516f425d72c8f929abbb0)

1207.	[func]		fdupont
	Client classes parser migrated to SimpleParser. The 'name'
	parameter in 'client-classes' definitions is now mandatory.
	(Trac #5098, git e93906e48a6e2b0ff78c5e37dca642646fe47d43)

1206.	[func]		tomek
	'hooks-libraries' parser migrated to SimpleParser. The code will
	now refuse a configuration if a hook library fails to load.
	(Trac #5031, #5041, git 1bbaf4cbcf6fda59bacdf526a6c762315fdd88a1)

1205.	[func]		tomek
	Parsers for interfaces configuration converted to SimpleParser.
	Removed obsolete 'version' parameter in Dhcp6.
	(Trac #5020, #5038, git 3d8e48c640e302670c04907468d11faafbe9fe7b)

1204.   [func]         marcin
	Added 'control_command_receive' hook point to Kea Command
	Manager.
        (Trac #5100, git d0c7cb29a7df3588c540afb4ca56de55f26142e0)

1203.   [func]         marcin
	Implemented TCPAcceptor class in libkea-asiolink. This class
	provides means to listen and asynchronously accept new TCP
	connections.
        (Trac #5094, git 920ba90696ba9d8579a7db5e1efcf955d6654a96)

1202.	[func]		tomek
	Parsers for mac-sources, control-socket, and relay-info converted
	to SimpleParser. It is no longer accepted to specify empty
	mac-sources. Either specify actual values in mac-sources or
	don't specify mac-sources at all.
	(Trac #5032, git f1c9dee0936b48be28f890ffd428fbdeb87c12ea)

1201.	[func]		tmark
	kea-dhcp4 and kea-dhcp6 now support the "set-config" command.
	The command causes the server to replace its current configuration
	with the configuration supplied as the command's argument.
	(Trac #5046, git 4afbdcf89c9f83d944f774d05bd401d3f2768d10)

1200.	[func]		tmark
	kea-dhcp4 and kea-dhcp6 now support the Command Channel "libreload"
	command.  The command causes the server to unload and then load all
	currently loaded hook libraries.
	(Trac #3238, git d4d8665494e1847b34b66f8ef542851ea6f0213c)

1199.	[func]		tomek, fdupont
	Dhcp4 parser migrated to bison. This yields a number of user
	visible changes:
	- better comment handling (bash, C, C++ style comments)
	- file includes now supported
	- better syntax checking
	- added advanced.json config example
	- removed obsolete 'version' parameter
	(Trac #5017, git 1cf853c595a100c86f9b2b3353f1b5964d902147)

1198.   [func]         marcin
	Created kea-ctrl-agent. This application currently doesn't
	do anything. Future tickets will add REST API to allow for
	managing Kea services.
	(Trac #5075, git 1ec7586da5ae1474b52d5a395fb80ee37d6d568e)

1197.	[doc]		tomek
	Configuration examples now set lfc-interval to a default
	value of one hour.
	(Trac #5072, git cf4362196fa2b7892643d1e40b974bb450a3de7e)

1196.	[func]		tomek, fdupont
	Dhcp6 parser migrated to bison. This yields a number of user
	visible changes:
	- better comment handling (bash, C, C++ style comments)
	- file includes now supported
	- better syntax checking
	(Trac #5036, git 4c5902da95a5228275cdb151b357864cfa9c31f5)

1195.	[build]		fdupont
	Altered to compile in C++ 2011 standard mode. Also replace (most)
	instances of the deprecated std::auto_ptr with std::unique_ptr.
	(Trac #5066, git a060d4a983860bf3056d50d9bf7ee4355c8372f2)

1194.   [build]     	marcin
	Moved StateModel class from D2 to libkea-util.
	(Trac #3175, git 270ec379aec2894104a299cdd1080e24007e25fb)

1193.	[doc]		stephen
	Update Hook Developers documentation to make it clearer where
	the Kea include files and libraries are located.
	(Trac #5069, git 14a78caaf3af9fe9a0ffe2c8af784eab78e813e0)

1192.   [build]     marcin
	Created libkea-process library and moved the Controllable
	Process Layer (CPL) from D2 to this new library.
	(Trac #5074, git 4563925f7966e9da2132eb427e742cc3d3feee5d)

1191.	[build]		tomek
	Optional support for premium package added.
	(Trac #5027, git 5ff51f28a1f05d941bb117986922a6f410f23c6c)

1190.	[func]		tomek
	User context implemented: an arbitrary user information can
	now be defined for address and prefix pools.
	(Trac #5023, git 4f81789e19b72c933bcf86e402b417c63bd7bd3f)

1189.	[func]		fdupont
	Owing to API changes, crypto code now requires OpenSSL 1.0.1 or
	later.
	(Trac #3908, git 4c14fdfd4187a4c8f7b775432082b76782e47663)

1188.	[doc]		vlegout
	Fixed several spelling mistakes.
	(Github #32, git d51c005519c4add6fd0c37bcd68b0fbe94941b2d)

1187.	[bug]		marcin
	DHCPv4 server allows for allocating multiple leases for the
	same hardware address if a different client identifier is
	used for each lease. This facilitates the PXE boot use cases
	where a booted machine may request a lease multiple times.
	(Trac #5029, git 03defed4d8bb9a997d31dbfcf30ae3f866bd3353)

1186.	[func]		marcin
	Support for DHCPv6 options defined in RFC6603 and RFC7598. Thanks
	to Andrei Pavel and Cristian Secareanu of Qualitance for submitting
	initial implementation.
	(Trac #github24, git 59b62eb3ddd9db62c04bd47cd8fbdc1af62fbc1b)

1185.	[build]		marcin
	Install Kea headers to be used for building external libraries.
	Before this change some required headers were not installed.
	(Trac #5055, git a46087b7b7face4a1318658bbdcbf7602c1bb729)

1184.	[bug]		eest
	Fixes in the occasionally failing LFC unit test. This
	fix was provided by Patrik Lundin.
	(Github #31, git 69a5722bf3b41bf3b2bc0c2bcac966c23c08f62d)

1183.	[bug]		tmark
	kea-dhcp4 now correctly loads declined leases from CSV
	lease files. Prior to this, declined leases were being
	incorrectly and silently discarded.  In addition, both
	kea-dhcp4 and kea-dhcp6 will now emit an error log for
	each invalid row encountered when loading leases from
	CSV files.
	(Trac #5058, git 29b088079bed3c5059fdf8a43a4e79cd7f9a4207)

1182.	[func]		marcin
	DHCP servers detect overlapping pool ranges during
	configuration.
	(Trac #2280, git c8f931e0189c9630f5fba5d2a5553bed4abf36f7)

1181.	[func]		marcin
	Extended DHCPv6 server to allow for specifying DHCP options
	on address and prefix pool levels.
	(Trac #5022, git e3b2785c79aedbb0c8af7468d61f6d61dafd2282)

1180.	[doc]		stephen
	Editing pass through the Kea guide.
	(Trac #4484, git 63456fab1b978bd515198b9b9e604f293efd8217)
	(Trac #5008, git f09cd12d5b1abc60ccef98df2abc6c41b482a404)

1179.	[doc]		tomek
	Manual pages updated.
	(Trac #3515, git 4cf0395e11e724786c4d2a1d48805f1c770f4c99)

1178.	[doc]           tomek
	user_chk hook library is now documented in the User's Guide.
	(Trac #3209, git 4a8534d968a21cff3851619fb22d0032a1202c87)

1177.	[build]	marcin
	Updated Kea libraries version numbers for 1.1-final release.
	(Trac #5012, git 6e9a224b46def357141a31386fcc912b29dfe16d)

1176.	[doc]		tomek
	Developer's Guide has been updated.
	(trac #4299, git ed38076c183394feaef60e7123d0c488c9f6447d)

1175.	[bug]		marcin
	Corrected a bug whereby a client, for which there was no
	host reservation specified, did not obtain an IPv6 lease
	from a server when PostgreSQL or MySQL host database backend
	was in use. In addition, PostgreSQL host database backend
	allows for specifying NULL values in certain columns within
	host reservation tables.
	(Trac #5009, git d3109bb27786867fdc99954ba55367f0ad129e7a)

1174.	[bug]		tmark
	Modifed kea-dhcp6 to avoid requesting DNS updates when
	existing leases are renewed without changes to the FQDN.
	(Trac #5007, git 05ea3a5eb75c06cf9814c63a1a54261bf58a954b)

1173.	[bug]		xxwolfsrainxx, marcin
	MySQL database creation scripts use single quotes for
	strings to avoid issues with creation of the database
	when MySQL server operates in ANSI_QUOTES mode.
	(github #30, git e40a54a8e24b5f6427edd4afcd5cdc15012b8866)

1172.	[bug]		andir
	Kea build fixes for gcc 6, which uses C++14 by default.
	(github #29, git ad68c3942839618c26d7ff017fbac7df139b5d01)

1171.	[doc]		marcin
	Updated supported operating systems and the prerequisites for
	installing and building Kea in the Kea Administrator
	Reference Manual.
	(Trac #4502, git af847837590ce5b37a300ebe15652fb172585b38)

1170.	[doc]		marcin
	Updated Kea Administrator's Reference Manual sections
	regarding host reservations. Added configuration examples
	for using host reservations with MySQL and PostgreSQL
	databases.
	(Trac #3684, git 71d21eac51d20ff5d368b17c437abc45c955a04c)

1169.	[doc]		marcin
	Updated Kea Administrator Reference Manual to explain the
	implications of using "kea_verbose" parameter in the keactrl
	configuration.
	(Trac #3950, git c5f4920fd1994882e1fae398ae29b455401296bd)

1168.	[doc]		marcin
	Corrected location of the Kea repository in the Kea Administrator
	Reference Manual.
	(Trac #4258, git f081000b892287316e54848ca1f62ca3512d4263)

1167.	[func]		marcin
	DHCP servers utilize client classes defined in host reservations.
	(Trac #4765, git 242fbc47b31da404e57be458ac065f811084cca9)

1166.	[bug]		marcin
	Corrected error message produced by the host database access
	parser when the database type was not specified.
	(Trac #4261, git 028dd49f4fa4843e68e23d11c237e9f4683470ba)

1165.	[func]		marcin
	Hostname option is returned to the client when requested using
	Parameter Request List option. Previously this option was only
	returned when a client has sent Hostname option to the server.
	(Trac #5005, git 96ab8ecaa3d5b2d6cd88d0b16406f433d2cdf841)

1164.	[bug]		marcin
	Corrected an issue whereby DHCPv4 server did not correctly set a
	server identifier in response message sent to a client on BSD
	systems.
	(Trac #5003, git 110c67325072a781d55cf0634f8f5f3385611f97)

1163.	[bug]		marcin
	Corrected swapped DHCPSRV_MEMFILE_GET_EXPIRED{4,6} messages
	in the Memfile lease manager.
	(Trac #4717, git ce5919d97879c3fda0858894b24418af135ef8f3)

1162.	[func]		pallotron
	Added two enhancements to perfdhcp: optionally using MAC
	addresses from a file in new DHCP transactions, and
	generation of DHCPv6 relayed messages.
	(github #22, git c5b4a5981cf642ebb9aecb8acc07b87abdccbd91)

1161.	[bug]		fdupont
	Fixed interface manager receive methods which raise a bug on
	Fedora 24 / gcc 6.1?
	(Trac #4551, git 8d590e434062535e850a60a7892481df845ff390)

Kea 1.1.0-beta released on August 31, 2016

1160.	[build]		marcin
	Bumped up version numbers of Kea libraries and KEA_HOOKS_VERSION
	for the Kea 1.1.0 beta release.
	(Trac #4632, git 93941523e039a1cc4bb34182a290f9d7b805df34)

1159.	[func]		marcin
	MySQL database schema updated to version 5.0.
	(Trac #4562, git 0e40b35e280f0845686bcfdb2efb577c7878ede6)

1158.	[func]		tomek
	It is now possible to specify fixed fields (next-server,
	server-hostname and boot-file-name parameters) for client classes.
	(Trac #4626, git 89cf54524d8b55cc982ab2146915c0a90fc6efe2)

1157.	[func]		marcin
	Added support for static reservations for fixed fields in
	DHCPv4 messages: siaddr, sname and file.
	(Trac #4552, git 9b79fe005dd77328ea7c596fc6886f8fb838d1cf)

1156.	[bug]		tmark
	Lease statistics are now recalculated during server startup and
	after each successful reconfiguration for Memfile, MySQL, and PostgreSQL
	back ends.  This addresses issues caused by accumulated values being lost
	across restarts and reconfigurations making rendering values incorrect.
	(Trac #4294 git 0abdcf15f85861ffcb67d50fa4ce3965d25e4a9f)

1155.	[func]		marcin
	Kea can be configured to operate using read-only host database.
	This is only supported for MySQL and PostgreSQL databases.
	(Trac #4489 git 0d8dc7affb67ad8066b44c6f81532b79a641d50b)

1154.	[bug]		stephen
	Changes to logging to avoid premature destruction of some
	objects during program exit.  On some systems this caused
	one of the unit test programs to crash when it terminated.
	(Trac #4494, git 023c2fc3688bcdbccb4b286bea873c8f9c06cd5f)

1153.	[func]		tomek
	Integers can now be used in client classification.
	(Trac #4483, git e90cf0ee4007521b86177be6d5fbb970c02c1075)

1152.	[doc]		marcin
	Use of PostgreSQL as a storage for host reservations is now
	documented in the Kea Administrator Reference Manual.
	(Trac #4282, git f2879919772c10b1ae8c45d0e761ef199cf84061)

1151.	[func]		tmark
	Support for assigning client classes to host reservations has
	been added to both the PostgreSQL and MySQL backends.
	(Trac #4277, #4213 git 6990ab9d542e984c59ce5a11ff926c3c732a75fc)

1150.	[bug]		tomek
	Extended gcc bug workaround to work on all versions of gcc
	from 5.2 up to, but not including 6.0. See ChangeLog entry
	1103 or Trac ticket #4243 for details.
	(Trac #4553, git 80243d9d246b982d86dd7e0d00597383cae01706)

1149.	[bug]		marcin
	Corrected a bug whereby clients were not assigned reserved
	addresses from an external database, as a result of unexpected
	closure of a connection to that database.
	(Trac #4544, git 7f682112dd5ab9fcd6bfa4e10505c246775f353d)

1148.	[func]		tomek
	The vendor options (124, 125 in DHCPv4 and 16, 17 in DHCPv6) are
	now accessible from client classification.
	(Trac #4270, #4271, git ef676368f9036625d73f7f34e3fe9b5eeeaee7f1)

1148.	[func]		fdupont
	Added the pkt classification token to extract incoming packet
	meta-data (receiving interface name, source and destination
	address, length).
	(Trac #4272, git 9a3bdfa43cf65ef56a8d63580dd5d7414fc41373)

1147.	[func]		stephen
	-Werror is no longer the default for compilation.  Promotion of all
	compilation warnings to errors now requires the --with-werror switch
	to be specified when running configure.
	(Trac #4533, git 874e3a3f5cb10313856284646fcee7cf86e4fcce)

1146.	[func]		sar
	Add the forensic hook library documentation to the admin guide.
	(Trac #4511, git 0bb39840a3cbdaf815819f846120c90d9ca038ff)

1145.	[func]		tmark
	The Postgresql backend now supports host reservations for both
	DHCPv4 and DHCPv6, with options and IPv6 reservations.
	(Trac #4277 git ac1eaa1026987c2d86d57b4aa0dc9a4d093787f0)

1144.	[bug]		mihu
	Response to DHCPINFORM is generally sent to port 68, rather
	than port 67. Thanks to Michal Humpula for providing a patch.
	(github #23, git 4216a4bedf8a884df087c68d48c88ee9ffa444dc)

1143.	[doc]		fdupont
	User's Guide has been updated with DHCPv4-over-DHCPv6 support
	details.
	(Trac #4273, git fe8cb64adeabe00d84ee390b579a8328717ae521)

1142.	[doc]		sar
	Uncomment the example columns in some rows in the table
	listing the classification examples.
	(None, git dee442a64f57c8d9dd87636f9e39084ed1b11e03)

1141.	[func]		marcin
	Pkt4, Pkt6 and Pkt4o6 objects passed to hooks libraries
	return copies of DHCP options to avoid unintended modification
	of the options stored in the server configuration.
	(Trac #4497, git e50d2ebe998ec3faad8ade22b6971d6584c81044)

1140.	[func]		marcin
	DHCPv6 server supports assigning multiple reserved addresses
	and/or prefixes to a single client.
	(Trac #4321, git 0bfb2a9093174e4424051c01beeee7637ac95be0)

1139.	[doc]		tomek
	New features of host reservations have been documented: ability
	to reserve standard and vendor options in host reservations. Separate
	sections for each backend added.
	(Trac #4518, git 99a40fead28f4324dfb55f1962a8bf3e85ab70e2)

1138.	[build]		fdupont
	Compilation problem on FreeBSD caused by unused parameter in
	certain version of boost headers is now resolved. Also, INSTALL
	file has been updated and now lists dependencies.
	(Trac #4283, git 7dbd95651c308527f2e42c533fdc0a12aeec5308)

1137.	[doc]		fdupont
	Developer's Guide has been updated with DHCPv4-over-DHCPv6 support
	details.
	(Trac #4274, git b3eda594e055f03a9a601bacf0c72c3db0ef8e3c)

1136.	[doc]		tomek
	Included full text of MPL 2.0 and Apache licenses.
	(Trac #4529, git baefb4b3e2078a0a0f794b42ef52d6b7d53c9dab)

1135.	[func]		fdupont
	Integrated the DHCPv4 service part of DHCPv4-over-DHCPv6 support.
	(Trac #4110, git 7d36aebe14db10b0cbac8e6c0e82160b9d5d7ecd)

1134.	[func]		fdupont
	Integrated the DHCPv6 service part of DHCPv4-over-DHCPv6 support.
	(Trac #4109, git 8d1f330d9b0a44039a8b9e0b479f8da1743b9504)

1133.	[func]		razvan
	The initial support for CQL (Cassandra) backend added. It is able
	to store leases information.
	(Github #21, git d3a412d4b090bfd84ec5bc5d7817b1dfcc92602e)

1132.	[func]		tmark
	The Postgresql schema has been updated to support host
	reservations and its version number has been bumped to 3.0.
	This schema is content equivalent to the MySQL schema version 4.2.
	(Trac #4275, git 6f8e646bee9de22c921ed26409f3d1856ebce9e6)

1131.	[func]		fdupont
	Update the DHCPv4-over-DHCPv6 inter-process communication code.
	(Trac #4106, git 1ce1cba00af5d81822d5bbe26ddd28b718f51d54)

1130.	[func]		marcin
	DHCPv6 server assigns DHCP options specified for hosts. Host
	specific options take precedence over class specific options,
	subnet specific options and global options.
	(Trac #3573, git c29551e43010a345cfa2efda46389f4433d84650)

1129.	[bug]		marcin
	libdhcp++: Removed unnecessary copies of the container holding
	option definitions to improve performance of both DHCPv4 and
	DHCPv6 server.
	(Trac #4498, git 14716853a92e08c4cc5be75ae85c5e84d6356a1e)

1128.	[func]		tomek
	Subnet selection in DHCPv4 will now work, even if the addresses
	configured on interface are not in range of the subnet definition
	from the configuration file.
	(Trac #4308, git 7c74ecdbb64c69d341d623422216b0a54e6ff519)

1127.	[func]		marcin
	DHCPv4 server assigns DHCP options specified for hosts. Host
	specific options take precedence over class specific options,
	subnet specific options and global options.
	(Trac #3572, git 49f67aaf36dab38b4fcbf59dcad97e4309903b2f)

1126.	[func]		marcin
	Host reservations can be assigned using DHCPv4 client identifier.
	(Trac #4317, git 5f14fca1e029b04ad21a417936c2b8889acef10d)

1125.	[func]		fdupont
	Inter-process communication for exchanging packets between
	DHCPv4 and DHCPv6 components of DHCPv4-over-DHCPv6 has been
	implemented.
	(Trac #4106, git 3223bb8280bfd99c225e725de660ae764abe3c87)

1124.	[bug]		sar
	Update the classification document to match the output from
	the debug statements.
	(Trac NA, git 8b3ea8e26c3e6cd3c46073b635212fd29f031774)

1123.	[func]		marcin
	Extended MySQL host data source to retrieve DHCPv4 and DHCPv6
	options associated with hosts from a MySQL database.
	(Trac #4281, git b8a306a27d1cae03f6bc5223c30806f5cd1b64f4)

1122.	[func]		sar
	Add debug logging to the classification tokens.  This uses
	the loggers "kea-dhcp4.eval" and "kea-dhcp6.eval" to capture
	details of the classification expression evaluations.
	(Trac #4480, git cf14d0d21c69879f21733457a97a6ac0bdb1dae2)

1121.	[func]		stephen
	Make the database connection timeout a configurable parameter with
	a default value of five seconds.
	(Trac #3164, git 3332ad17523c6fcc1e735e4297169ebb2de95118)

1120.	[bug]		marcin
	Performance improvement in libdhcp++: improved efficiency of the
	DHCPv4 Message Type option creation.
	(Trac #4495, git 41c43a2a9e34931fc3ebf58c459f10ad08575d19)

1119.	[bug]		marcin
	Performance improvement in hosts reservation: removed
	inefficient conversion of the host identifier to text
	when logging.
	(Trac #4499, git 48c20790480d5ed7bfde0ef7b052dd4a9745607d)

1118.	[func]		tmark
	The "query4" argument, containing the client packet received, has been
	added to the DHCPv4 hook points: lease4_select and lease4_renew.  The
	"query6" argument, containing the client packet received, has been
	added to the DHCPv6 hook points: lease6_select and pkt6_send.
	(Trac #4481, git c0af94c47bda85eb1caa3a78a46280b63990672a)

1117.	[bug]		stephen
	Adjusted variable type in a MySQL-related file to overcome a
	type mismatch problem reported by one particular compiler.
	(Trac #4485, git 4c6fb189b5d12ffdf4ab171c9154366e70e6082c)

1116.	[func]		tomek
	DHCPv4 subnet selection can now be selected based on IPv6
	information. This is part of ongoing effort to support RFC7341:
	DHCPv4-over-DHCPv6.
	(Trac #4112, git 3352685981ec8ca9a90f7405ff56cd31af6fb0d9)

1115.   [bug]		tmark
	An explicit call to unload the hook libraries prior to server
	exit was added to both kea-dhcp6 and kea-dhcp4.  This corrects
	an issue where logging components were being destroyed prior
	to hook libraries being unloaded.
	(Trac #4492, git 2a4792b3551cce2fb9147f33f032ae7e71791d21)

1114.	[bug]		marcin
	perfdhcp: Improved algorithm for dropping timed out transactions.
	This prevents growing memory consumption due to storing timed
	out transactions when the DHCP server drops many messages.
	(Trac #4493, git 9757a93110afb82c5379643f2f48e223d497efae)

1113.	[func]		tomek
	It is now possible to specify parameters for hook libraries.
	(Trac #4297, git f45d0b5d297f6ad522eb8b7e6f6a0de1064b8569)

1112.	[func]		marcin
	"host-reservation-identifiers" configuration parameter has been
	implemented. It allows for specifying an ordered list of
	host identifiers that DHCPv4 and DHCPv6 servers use to
	retrieve static host reservations for a client.
	(Trac #4303, git 942808400e7116d95acfd53b0dc1ecad1c45c598)

1111.	[func]		tmark
	Schema scripts have been relocated from src/bin/admin/scripts to
	src/share/database/scripts and are now shared by both kea-admin
	and unit testing.
	(Trac #4239, git 131fcf52f2a65cedb53975f99114296366fb0199)

1110.	[func]		fdupont
	Added support for extracting constant length fields from a DHCPv4
	packet.
	(Trac #4268a, git 5d1397efc05802b72e86785528870b7154307ff0)

1109.	[func]		sar
	Added support for accessing DHCPv6 packet fields message type
	and transaction id in a classification expression.
	(Trac #4269, git 48be5f5ceaba6b0d0a2b31465e8a5904524e894c)

1108.	[bug]		pallotron
	perfdhcp uses the same transaction id throughout the DORA
	exchange to adhere with RFC 2131.
	(github #19, git d260a70d6aa0baecd68131bc35f58f097aa77bcc)

1107.	[func]		tmark
	The DDNS parameter, replace-client-name, has been changed from a boolean
	to list of modes, which provides greater flexibility in when the Kea
	servers replace or supply DNS names for clients.  This is supported both
	kea-dhcp4 and kea-dhcp6.
	(Trac #4259, git 45e56d7aa0d4a6224a1a28941f6cb11575391222)

1106.	[func]		marcin
	"circuit-id" can be specified as host identifier in host
	host reservations. However, the server ignores the reservations
	by "circuit-id" at this point.
	(Trac #4301, git cf56fc2a2e0e821a17dd95de49a43755745682fb)

1105.	[func]		sar
	Added access to the peer address, link address and option
	information added by relays in a DHCPv6 message.
	(Trac #4265, git bb00d9d205ee047961ba70417d7ce02c37d80ce7)

1104.	[bug]		stephen
	Made DHCPSRV_MEMFILE_LFC_UNREGISTER_TIMER_FAILED a debug message as the
	condition leading to it (trying to unregister a timer that is not
	registered) does not have an adverse effect on the operation of Kea.
	(Trac #4293, git 06204c5d347d0df359af69974c155d0fa9725b44)

1103.	[bug]		tmark
	Wrapped asio/asio.hpp with logic to suppress optimization when building
	under GCC 5.2.0 through 5.3.1 and BOOST_ERROR_CODE_HEADER only is defined.
	This avoids an issue in the asio socket layer that was incorrectly
	reporting socket read errors causing unit tests to fail and kea-dhcp-ddns
	to loop logger calls in the error handler (aka double errors).
	(Trac #4243, git 082f846f37cb32964c876b2bff5fcac82d1eaaf0)

1102.	[func]		marcin
	Updated Host Manager API to allow for retrieving host reservations
	by any type of host identifier. Previously it was only possible
	to retrieve host reservations by hardware address or DUID.
	(Trac #4302, git 3979656c918164e3c39e0e8fb78b2862a2b5e95a)

1101.	[func]		kalmus, marcin
	Implemented IPv6 address/prefix reservations in MySQL.
	(Trac #4212, git 79481043935789fc6898d4743bede1606f82eb75)

1100.	[func]		fdupont
	Reorganized the DHCPv4 and DHCPv6 services into run() (service
	loop), run_one() (receive, call next routine and send) and
	processPacket() (internal core processing of an incoming packet).
	(Trac #4108,#4266,#4267, git ba24bd770d1a1791f8fdc3df7f2e41f9f0c851ec)

1099.	[func]		tmark
	Both kea-dhcp4 and kea-dhcp6, now log the primary lease events (e.g.
	grants, renewals, releases, declines) at the INFO log level to the
	lease4_logger and lease6_logger respectively.  Prior to this these
	events were logged at the DEBUG log level.
	(Trac #4316, git 9beca27e3d76d0ccec925125f23074227db08869)

1098.	[bug]		fdupont
	Fixed some minor Coverity-detected issues.
	(Trac #4326, git ad1f442ee4382b354dc8be84ba77785e565aa86b)

1097.	[bug]		marcin
	libdhcpsrv: Fixed issues with lease indexing in Memfile
	database backend.
	(Trac #4339, git a065144663ac716b1fa1c8c224a88aa176da9630)

1096.	[bug]		fdupont
	Fixed Coverity-detected overflows in pkt4::setFile() and setName().
	(Trac #4306, git 0b7388891eaab39fe727b076468d672551126796)

1095.	[func]		marcin
	DHCP option values can be specified within host reservations
	in the configuration file.
	(Trac #4319, git 069dd7c248afcfcb7e4d958f20faa32e946e74ce)

1094.	[bug]		fdupont
	Fixed Coverity-detected exception-handling issues.
	(Trac #4307, git 3e1050749d9684144e1bd17552af7e4abf3c0d17)

1093.	[func]		fdupont
	Added support for IP address (IPv4 and IPv6) literals in
	classification expressions.
	(Trac #4232, git b98cc019b172a4903a2121e910f3cee4eaca2d51)

1092.	[func]		fdupont
	Added relay4[X].exists method in classifications that checks
	whether a sub-option is present in theDHCPv4 RAI (Relay Agent
	Information, 82) option.
	(Trac #4313, git 87397fd75215b69ad79708aaa1d7505aca299fb5)

1091.	[bug]		fdupont
	Protected DHCP server main() routines against errors raised from
	logger calls in the error handler (aka double errors).
	(Trac #4310, git 6813e1a7520335f6920ff8de5e52ecdb24712910)

1090.	[bug]		fdupont
	Empty option specifications no longer require setting the
	csv-format parameter.
	(Trac #4291, git 398458f3ad4680fd5f3c032eb6c99d50c2981368)

1089.	[func]		marcin
	The Host class has been extended to store DHCP options to
	be assigned to a client.
	(Trac #3571, git 9d434f28cc4683eccbcca1ba0d1e45bceb5230d2)

1088.	[bug]		sar
	Always copy the DHCPv4 flags field from a client's request to the
	the server's response.
	(Trac #4292, git 8b7182abdc7ff47eb9b68451e7507b7e4b9872e0)

1087.	[bug]		fdupont
	Removed obsolete requirement of python3 by --enable-generate-docs
	configuration option.
	(Trac #4315, git 2c236316d5fbac9906cf48a6e4df1649e7545e67)

1086.	[bug]		marcin
	When lease-database configuration parameter is not
	specified the default lease database backend (memfile)
	is used.
	(Trac #3696, git 0be5e6eb32680a742ddcf427b8181f55c0c98115)

1085.	[func]		fdupont
	The following DHCPv4 options are now supported:
		nisplus-domain-name (64),
		nisplus-servers (65),
		mobile-ip-home-agent (68),
		smtp-server (69),
		pop-server (70),
		nntp-server (71),
		www-server (72),
		finger-server (73),
		irc-server (74),
		streettalk-server (75)
		streettalk-directory-assistance-server (76)
	(Trac #4286, git 5ed03ed5ea48334bbd16a9a8e1676f3b4cc730a0)

1084.	[bug]		jpopelka
	Added missing slashed in path_replacer.sh.
	(Github #10, git 8986813825623b19fb220534434d0c13785fc14c)

1083.	[func]		fdupont
	Added a concat function in classification which concatenates two
	strings.
	(Trac #4233, git eec10b436b928bd5eb3139c2f98ec9a6a818f30e)

1082.	[func]		fdupont
	Added Not, And and Or logical operators, parentheses around
	logical expressions and option[code].exist logical predicate
	(to check the presence of an empty option).
	(Trac #4231, git 8e01dbe2fe2d8c97f89c20f5bb1d03748a2432e0)

1081.	[func]		tomek
	Client classification in DHCPv4 has been enhanced. It is now
	possible to access relay sub-options using the expression
	relay[123].hex.
	(Trac #4264, git c13791e916ceae9a73ca44005581e0e39385a572)

1080.	[func]		marcin
	perfdhcp now accepts -f option for DHCPv4 server testing, which
	enables lease renewals at the specified rate.
	(Trac #4254, git 8c5630b9ce6d3fba224f0643a7c69e4f7aaefca7)

Kea 1.0.0 released on December 29, 2015

1079.	[bug]		jpopelka
	Fixed compilation issue in MySQL host data source: the
	dhcp_identifer_length is now unsigned long. This addresses
	a compilation problem on Fedora.
	(Github #17, git 8548d1b589df98cc956b4d80d2cb8819ef576717)

1078.	[bug]		fdupont
	Removed warnings emitted during generation of Doxygen documentation.
	(Trac #4234, git b67910a3893bc79eb77a48bae6c31214a317bd40)

1077.	[bug]		marcin
	Addressed regression in distcheck after merge of #4224.
	Before the changes one of the lease files produced by
	'kea-lfc' was not removed after tests running lease file
	cleanup. As a result, the distcheck failed discovering
	this file being left after distclean.
	(Trac #4249, git 04aa9b95bf8c4dd8b555dd78cc8cd57126473800)

1076.	[bug]		tmark
	This change bumps the MySQL schema version from 4.0 to 4.1 and includes
	the following changes: added explicit use of InnoDB engine to all MySQL
	table create statements,  MySQL lease dump output is now sorted by lease
	address in ascending order, and the MySQL lease_hwaddr_source table now
	contains an entry for HWADDR_SOURCE_UNKNOWN (i.e. source = 0). Our thanks
	to Sebastien Couture at Ubity Inc. for reporting the InnoDB engine issue
	and submitting a fix for it.
	(Github #16, Trac #4237,#4238, git f0fb9f35a394785215573a591c2bcc68ab481436)

1075.	[doc]		marcin
	Changed Kea license from ISC to Mozilla Public License,
	v. 2.0.
	(Trac #4236, git a0574cdab4deb31e3244fc4e237753a1ad361d96)

1074.	[bug]		marcin
	PID files created by Kea processes are used in shell based
	tests to determine if the given process is running. This
	solves the problem whereby some unrelated processes could
	be reported as running Kea processes in those tests, causing
	the tests to fail.
	(Trac #4224, git 94edccc50cb374ec4db35f653b869c9f06d356ea)

1073.	[doc]		tomek
	Developer's Guide updated with client classification text
	and several clean-ups.
	(Trac #4102, git ac33ebf7428ba5935d3302d000bed317716fabfe)

1072.	[bug]		tmark
	The lease6 hardware address source value is now being properly populated.
	Prior to this the value stored with each IPv6 lease was always zero.
	(Trac #4247, git 27886dadcf9051dc622ee6fde586c27f3d431f8b)

1071.	[func]		tmark
	Assigned unique log message IDs to log messages issued from
	MySQL hosts storage operations, eliminating resuse of
	lease database message IDs.
	(Trac #4216, git f0e37cd6d45537971a730c68187011dce41217cc)

1070.	[doc]		sar
	Correct v6 classification examples to use client-id (1) instead
	of server-id (2).
	(Trac #4222, git 69dd98d03861d9de72c2ef75c17c8154b0c5088b)

Kea 1.0.0-beta2 released on December 22, 2015

1069.	[bug]		tomek
	Improved handling of incoming packets with invalid client-id
	and DUID.
	(Trac #4206, git 2c94f80e30abe53ae5b677762fc69e888c92e03f)

1068.	[func]		marcin
	Renamed log message compiler binary from 'message' to
	'kea-msg-compiler'.
	(Trac #4228, git bbeb5c776c39b9f4132f7f614720db75590ccef9)

Kea 1.0.0-beta released on December 8, 2015

1067.	[doc]		sar
	Remove description of option[xx].text operator from classification
	until its use becomes clearer.
	(Trac #4218, git 22fe2bf889984078cd86c2a230a038632d21432c)

1066.	[func]		tomek
	Configuration parameters for setting up external hosts storage
	are now implemented. This feature is considered experimental
	for DHCPv4 and currently not really usable for DHCPv6.
	(Trac #3569, git 8896c9c3f77a7836d67e6c33943ac4892b851213)

1065.	[func]		fdupont,tomek
	The DHCPv4 server now stores Relay Agent Information option as
	the last one.
	(trac #4121, git 2f883d4afb9b27c6c59d993692370685b206b6c2)

1064.	[doc]		tmark
	Added Kea logo to documentation.
	(trac #3702, git 7cae813ffe9a7320db5c84ac4beb1c3c0ecabbf7)

1063.	[func]		marcin
	It is possible to disable writing generated DHCPv6 server
	identifier in a persistent storage. This also fixes a
	failing distcheck.
	(trac #4211, git d8f39b7aff9312237d4b6d6de39a7336a25ead4c)

1062.	[func]		marcin
	libeval: options may be referenced by their names in
	expressions used for client classification.
	(Trac #4204 git 38aebe9566e09daa30796df686cfdd6d0c43fa4d)

1061.	[func]		kalmus
	MySqlHostDataSource class implementation. It provides methods
	for adding and extracting Host objects to and from MySQL database.
	(Trac #3682, git 275b40fb941a6934c6434715184ae1c39f3fb3f2)

1060.	[func]		stephen
	Incremented KEA_HOOKS_VERSION to 3 for Kea 1.0.
	(Trac #4208, git bf6f3d495604942a395b51bbe4c37001b7541242)

1059.	[func]		nicolas
	The client packet is now passed as a new parameter "query4"
	to the pkt4_send hook point. Thanks to Nicolas Chaigneau from
	Capgemini for providing this patch.
	(Github #8, git )

1058.	[func]		tomek
	Two new hook points lease4_recover and lease6_recover have been
	implemented. They are called when a declined IPv4 or IPv6 lease
	concludes its probation period and is being recovered into
	usable state.
	(Trac #3988, 3989, git 1930797c48fee7f4006a33cecd6f08b05ae76725)

1057.	[func]		marcin
	It is now possible to specify type and value of a DUID used
	as DHCPv6 server identifier.
	(trac #3874, git faf52b069cf774d0050d76b4f47b542b2b5105f2)

1056.	[doc]		sar
	Added description of the expression based classification
	system to the Kea Admin Guide.
	(Trac #4101, git 3ec88e0669470ab406c45d50d0f853f9aeb3bf04)

1055.	[func]		fdupont
	Classify match expressions are evaluated on incoming packets and
	requested options are appended when configured by the subnet, a
	class or globally.
	(Trac #4097, git 752ad11ff4ebe97ec27d098aff706d1999900346)

1054.	[func]		tmark
	Replaced underscores, "_", with hyphens "-", in the parameter
	names used in the kea-ddns server's configuration as well as
	those in the DDNS messages (NCRs) sent to the server. For
	example, "ip_address" is now "ip-address", "change_type" is
	now "change-type".  This makes JSON element naming consistent
	throughout Kea.
	(Trac #4202, git 91bf527662060d4b1e294cd53e79b431edf0e910)

1053.	[doc]		tomek
	Support for DHCPDECLINE (v4) and DECLINE (v6) messages is
	now described in the Kea User's Guide.
	(Trac #3990, git 6b0db91610420f3cce55d9f887d7c73660ece209)

1052.	[func]		marcin
	libeval: expressions involving options can now use textual or
	hexadecimal format of the options.
	(Trac #4093, git 4cdf0fff1067b3dde6570dc6831e8b1343bc50fe)

1051.	[func]		tmark
	kea-dhcp4 and kea-dhcp6 configuration parsing now supports
	the "client-classes" element for defining client classes.
	(Trac #4096, git d21fd6925983eb20f82029e3866652398ea5e5fe)

1050.	[doc]		tmark
	Corrected the descriptions of ncr-protocol and ncr-format parameters
	in the Kea Admin Guide.
	(Trac #4117, git 034c1c95b57768d5abbc7fb40cc57d7cadad21dd)

1049.	[build]		fdupont
	Add a new --enable-generate-parser configuration parameter
	(disabled by default) which makes flex and bison to regenerate
	parser files.
	(trac #4125, git 18321bf85f93b24d720f1ab2d90b4f4da85bc471)

1048.	[func]		fdupont,tomek
	Implement expression parser for client classification.
	(Trac #4088, git ac9eb312bfd1c6bf22a868ad789a0c049f33f637)

1047.	[func]*		stephen
	Change the way that hooks libraries are defined in the configuration
	file in preparation for allowing the specification of library-specific
	parameters in a future version of Kea.
	(Trac #3259, git b2986b0b0299e691b13123922129bdbf8575afdb)

1046.	[func]		tmark
	Upon startup Kea servers will now detect memfile lease files
	that need upgrading, and will launch in instance of the LFC
	to convert them to the most current memfile schema version.
	(Trac #3601, git ce4b0e42e8a01bbf3b58fdb1f505bbd6e2fad134)

1045.	[func]		tmark
	Added classes for storing client class definitions to libdhcpsrv.
	(Trac #4095, git 1039a942450e2a45a1e1aa9924cae4fdbd1541fe)

1044.	[build]		fdupont
	With the addition of a background thread for timeouts, ensure that
	the configuration and process spawning code are thread safe.
	(Trac #4060, git 4c130bd7c8d0eb97966e9821bab491bca5321b6c)

1043.	[func]		fdupont
	Implemented support for hex strings in client classification.
	(Trac #4091, git 406153af95404adb96296df09ec6033b484586e3)

1042.	[doc]		fdupont
	User Guide: parameters having default values may be omitted in the
	option definitions.
	(Trac #3927, git c7460e849258ec77cf1215a2baf840d98f1ab77b)

1041.	[func]		tomek
	A new library, libkea-eval has been added. It is not functional
	yet, but its purpose is to provide a generic expression
	evaluations that will be used in the upcoming client classification.
	(Trac #4081, git 28d818a26a5d128e8a51d62b68c0cc817e6e2415)

1040.	[func]		tmark
	When kea servers lose connectivity with MySQL or PostgreSQL backends
	they will log an error message and exit with an exit value of 255.
	(Trac #3780, git cf94e99698e1d8a1613026bda5e4fc9bb4a68d74)

1039.	[doc]		marcin
	Configuration parameters pertaining to processing expired
	leases by the DHCPv4 and DHCPv6 server have been documented.
	(Trac #3979, git a2ee99ba313e54a9dcf8a09ed118dbfe612e3d55)

1038.	[func]*		marcin
	DHCPv4 and DHCPv6 servers reclaim expired leases before they
	are re-assigned.
	(Trac #3977, git 5880e706cb27c19b1b70296ccd8d96e38e82027b)

1037.	[func]		fdupont
	Added a new 'leases-reclaim' command which reclaims expired leases
	immediately.
	(Trac #3978, git 9d5716e5bd6b151d90591f8497bae689321875c2)

1036.	[func]		tmark
	kea-admin now supports upgrading from Postgres schema version
	1.0 to 2.0.  Schema 2.0 includes support for lease expiration
	and reclamation.
	(Trac #3969, git 8fde70c1b63b5a2646688290b1d0cf53f4c964ad)

1035.	[doc]		fdupont
	Modified documentation of DHCP options to show internal format
	of records.
	(Trac #4071, git c5cffe74ac1bd38e4870ff1c22c36febb46e8c27))

1034.	[func]		fdupont
	Add support for DHCPv4 subnet selection option.
	(Trac #4058, git b7072884e8ce74dc64cd74e101d81e5c0763f492)

1033.	[bug]		stephen
	Updated OutputBuffer class to address warnings from Coverity.
	(Trac #3443, git 4bf0a14aa7a1303ed6959127c5354687e9f222ba)

1032.	[func]		marcin
	PostgreSQL lease database backend has been extended with new
	functions to obtain expired leases and to delete expired
	reclaimed leases.
	(Trac #3968, git 0bc02588d8553ba9a4fc749115a3e370407d7287)

1031.	[build]		fdupont
	Rewrote the system_messages tool from Python to C++.
	(Trac #3516, git a8195310c641027d1822344cafad64e6f695d614)

1030.	[bug]		marcin
	Fixed failing 'reclaimExpiredLeasesTimeout' unit tests on
	some virtual machines.
	(Trac #4075, git c3a2487f53ecf69edc0a38f574fce17c4332162c)

1029.	[func]		tomek
	A new hook point lease6_decline has been added. It is called when
	the DHCPv6 server is about to decline a lease as a result of
	processing incoming DECLINE message.
	(Trac #3986, git b6e3f1bbe3595aeba769d627d571e2eeee38a397)

1028.	[func]		marcin
	Expired leases are processed periodically according to the
	server configuration.
	(Trac #3975, git 3bd8891c0b9cb7dc504fa69251610996775cefbf)

1027.	[func]		tomek
	Expired declined IPv6 leases can now be reclaimed (returned to the
	available pool) after probation	period elapses.
	(Trac #3985, git 9aadfa902d898ce1f52b773152a5b34519a9a9fe)

1026.	[doc]		stephen
	Added documentation for the kea-dhcp4.commands and
	kea-dhcp6.commands loggers.
	(Trac #3952, git 3eb5d3185683e05494c1d84ed7195627fce4b6c1)

1025.	[func]		tomek
	A new hook point lease4_decline has been added. It is called when
	the DHCPv4 server is about to decline a lease as a result of
	processing incoming DHCPDECLINE message.
	(Trac #3986, git 39bde93fe25e4aff52623d4df7fd55c64e0a9c21)

1024.	[func]*		tomek
	Boolean Skip flag in Hooks API has been replaced by enum status.
	This is backward incompatible change if you developed hook
	library that takes advantage of the skip flag. See Hooks
	Developer Guide for easy steps necessary for migration.
	(Trac #3499, git 99ca398d4d042a098b5c491368733220db8cdd08)

1023.	[func]		tmark
	kea-admin now supports upgrading from MySQL schema version 3.0
	to 4.0.  In addition, the lease6 data dump now contains the
	text label for lease_hwaddr_source column rather than its
	numeric value.
	(Trac #3967, git 2e13ac3b0b278faabe338b00ffee8259c13f5342)

1022.	[func]		fdupont
	Added support for the V4 link selection sub-option (RFC 3527).  If
	present in an incoming packet, the server will allocate an address
	in the subnet identified in the option. If this is impossible, no
	address will be allocated and the request refused.
	(Trac #4057, git 8c02cec5ec8e311a9d23fd582d8e9e8647667abb)

1021.	[bug]		stephen
	Added missing address parameter to ALLOC_ENGINE_V4_REQUEST_OUT_OF_POOL
	message.
	(Trac #3996, git 680233550747209a1707e8f920179479b980aa2a)

1020.	[func]		kalmus
	A general purpose base class for MySQL connection has been
	implemented.
	(Trac #3681, git 884d8bb4a55d3d7b1b8f3f01efb312bd8dec399b)

1019.	[func]		marcin
	Added new configuration parameters controlling processing of the
	expired leases in the DHCPv4 and DHCPv6 server.
	(Trac #3974, git c998d36c40cc46ffe9f888e615bbcfa0a311d40d)

1018.   [func]		sar
	Added support for several options for use by PXE.
	From RFC4578 (for DHCPv4) these are: 93 - client-system,
	94 - client-ndi, 97 - uuid-guid.
	From RFC5970 (for DHCPv6) these are: 59 - bootfile-url,
	60 - bootfile-param, 61 - client-arch-type, 62 - nii.
	(Trac #3576, git fdcc73afe7e26bd427817fd771567b1c44713b06)

1017.	[func]		tmark
	Lease dump SQL logic, used by kea-admin, is now supplied via stored
	procedures rather than external text files.  Files of the form
	lease_dump_<version>.sh will no longer be installed under
	<prefix>/share/kea/scripts.
	(Trac #3916, git 09cdd86a5e284250d7657a93a36df2e2705947d2)

1016.	[bug]		fdupont
	Fixed problems when --enable-static-link is specified as a
	"configure" option. With this switch present, all Kea
	executables (servers, tools, unit tests, etc) are linked
	to the static (vs. shared) version of Kea libraries.
	However, note that they can still be linked to dynamic
	system libraries.
	(Trac #4004, git 760a343efbd241f5ed333cfff088124378f69115)

1015.	[func]		tomek
	Expired declined leases can now be reclaimed (returned to the
	available pool) after probation	period elapses.
	(Trac #3984, #3976, git 32a8ec68e0e5ea93991915812158d7628d2b4709)

1014.	[func]		marcin
	Implemented lease4_expire and lease6_expire hooks in libdhcpsrv.
	(Trac #3972, git 8a8547aec1caf2a8d1c7ca206f68534f3c03f1d9)

1013.	[func]		marcin
	New mechanism for scheduling lease file cleanup is used in the
	DHCPv4 and DHCPv6 servers.
	(Trac #3971, git 431d515fc3d64aa82369c8eaf48d03339f12dc69)

1012.	[bug]		stephen
	Replace #include of message_dictionary.h in message_initializer.h
	with a declaration of the MessageDictionary class, avoiding the need
	to include message_dictionary.h in the set of header files installed.
	(Trac #4046, git 9f1801b4326f62632a7c9f0aa939d58f120c10e8)

1011.	[func]		fdupont
	Added definitions and tests for the options from secure DHCPv6.
	This protocol is still experimental. The option and other protocol
	codes are for testing, they will be updated when IANA assigns
	official values.
	(Trac #4015, git 95f8c0d0af45807c1f303b9bbbb08f82b3bfc343)

1010.	[bug]		tmark
	Fixed test failures occurring for some tests after
	IfaceMgr::closeSockets was called.
	(Trac #4067, git 9161867dc6a354659ae8b5115ee437ec76c1771e)

1009.	[bug]		fdupont
	Now libutil blocks all signals when creating a new thread
	(so signals are delivered only to the main thread).
	(Trac #4065, git a4a8e422e613e4378f0a0641e4c480b73d67ebeb)

1008.	[build]		fdupont
	Removed the included header-only ASIO code.  Kea is now built
	against the installed copy of Boost.  The build by default
	attempts to use the header-only error code (ASIO dependency), but
	may also use the version in the boost system library.  The
	location of this library can be specified.
	(Trac #4009, git 8c293bc0d1804a512964621f114e64fcba0abcb9)

1007.	[func]		tomek
	DECLINE message in DHCPv6 is now supported. The server is able
	to receive it, check its correctness and move the lease to
	DECLINED state. Currently there is no way to recover the lease
	before 'decline-probation-period' time.
	(Trac #3982, git 11e2c4366d8624601172c01e95cff6a8b95833b3)

1006.	[bug]		marcin
	Fixed issues with threads concurrency in the TimerMgr.
	(Trac #4047, git 48297af6e0443808a482536b61436a42bc6a5b38)

1005.	[func]		tomek
	DHCPDECLINE message in DHCPv4 is now supported. The server is able
	to receive it, check its correctness and move the lease to
	DECLINED state. Currently there is no way to recover the lease
	before 'decline-probation-period' time.
	(Trac #3981, git c14a63c0d3a56ea3e880e874f854adc0077de75e)

1004.	[bug]		fdupont
	Incoming Confirm, Rebind and Information-Request messages are
	now more thoroughly checked against presence of client-id
	and server-id options.
	(Trac #3773, git fd2889b9de45e2822b6713663bee06b75259c6dc)

1003.	[build]		fdupont
	Updated Makefiles to ensure that all required dynamic libraries
	are included in the link command line as some systems are unable
	handle implied library dependencies.
	(Trac #3911, git 4d13f5234da33df03c0989829a0e1c1056e53a4e)

1002.	[func]		marcin
	MySQL lease database backend has been extended with new
	functions to obtain expired leases and to delete expired
	reclaimed leases.
	(Trac #3966, git 419832a6279c70b5db04b1cab10737e31f2c99f9)

1001.	[build]		fdupont
	Fixed critical C++ issues in the Kea code. This does not cover
	auto_ptr warnings (just ignore them) or the gtest 1.7.0 bug with
	EXPECT_TRUE() and ASSERT_TRUE() macros (we recommend to download
	last subversion sources at http://googletest.googlecode.com/svn/trunk
	and use the --with-gtest-source configuration argument when
	you'd like to build unit tests).
	(Trac #4024, git 55afd98fead0c16bb81107dfc1a5f49a5e295aa6)

1000.	[func]		marcin
	Implemented Timer Manager which holds the pool of interval
	timers used by the DHCP servers.
	(Trac #3970, git bc8503055338da36d07a2b67c64087f645c9a9e3)

999.	[func]*		tmark
	The DHCPv4 server will now honor DHCPRELEASEs for leased addresses
	which cannot be matched to subnet.  This allows leases to be
	released after configuration changes have eliminated their subnet.
	Prior to this the server would reject the release and emit a
	DHCP4_RELEASE_FAIL_NO_SUBNET log message.
	(Trac #2615, git eeebf9f68cf5be6a0f7eefc78832d664361c4990)

998.	[func]		tomek
	'decline-probation-period' parameter has been added to DHCPv4
	and DHCPv6 configuration. It can be configured, but is not yet
	used, as the DECLINE message support is still pending implementation.
	(Trac #3983, git 6b10d119c89685476335f268181c9982f6fa6161)

997.	[build]		jreed
	Removed obsolete Python coverage build options.
	(Trac #3483, git a08cbbecbd3b11d0b73f68a40986a353b22ed3be)

996.	[func]		marcin
	Memfile lease database backend has been extended with new
	functions to obtain expired leases and to delete expired
	reclaimed leases.
	(Trac #3965, git dd5b95453528416f22e961e6ebb3051bc2ae788c)

995.	[build]		fdupont
	Removed additional files left over from BIND 10 (headers,
	src/lib/{asiodns,testutils,asiolink}).
	(Trac #40{28,29,31}, git 78ff0fb0a97731a8b3c055b1cbb4faebcd115f7c)

994.	[func]*		marcin
	DHCPv6 server fully supports RFC 7550.
	(Trac #3947, git c06ab97a4e068c4b4b11f4685c56dd402b2385dc)

993.	[bug]		fdupont
	The logging spec file was searched in the build tree when it
	was in the source tree so distcheck (where they differ) failed.
	(Trac #4026, git 5eb213647d7ac0a707530d57af2c6dbd725ac1b3)

992.	[func]		fdupont
	A 'flush' parameter has been added to logging configuration. It is
	now possible to disable automatic immediate flushing to achieve
	better logging performance.
	(Trac #3752, git 16c4c2b6d95c45864ec3e2b27e0d320e386b2c0b)

991.	[build]		fdupont
	Removed partial function template ordering macros to allow Kea to
	build with Boost 1.59 and later.  Also removed some
	compiler-dependent code.
	(Trac #4006, git e06934f211436eea37439128ff6f388709f01101)

990.	[bug]		tomek
	Improved child process signal handling. Improved number of
	exception handling routines in DHCPv4 and DHCPv6.
	(Trac #4000, git bf5e48f2cf80b5263cc89f445795bc8c5b8f011d)

Kea 0.9.2 released on July 28, 2015

989.	[bug]		tmark
	Fixed a bug in both DHCPv4 and DHCPv6 servers that could cause
	them to crash during sever shutdown when DNS updates are enabled.
	(Trac #3997, git ce91bdd78f420f64324c573a952ec804bc25e0d8)

988.	[bug]		fdupont
	keactrl no longer returns an error when the "status" command is
	issued and the Kea configuration file doesn't exist.
	(Trac #3785, git a27d72ef3cb7640a41dca26c8728a9cbd9ad1ca9)

987.	[bug]		marcin
	Fixed textual representation of the options containing an array
	of 1 byte long unsigned numbers.
	(Trac #3959, git 9045fd9d6d282184cce10a622c0108abab029d5b)

986.	[bug]		marcin
	Fixed the failing lease allocation from the large address and
	prefix pools.
	(Trac #3958, git c86b6a68725e2f57679598ff4890fc82f4482c20)

985.	[bug]		marcin
	Eliminated extraneous debug-level DHCP6_RESPONSE_DATA entry from the
	DHCPv6 server log output.  Prior to this the server was logging
	each response twice.
	(Trac #3949, git 023973cbce44e5fb92a2bc45e69f2786d5152091)

984.	[bug]		tmark
	Replaced used of "kill -0" with "ps -p" in keactrl when
	checking of servers are alive.  This makes it possible for
	non-root users to use keactrl to monitor server status.
	(Trac #3954, git f7f22b244343a3dc2d06645a47c2c65a5134326e)

983.	[bug]		fdupont
	Enforce numeric month values in Posix date printing.
	(Trac #3944, git fdbe74b0235055057a37c6ce2b0aaf88f0cc7891)

982.	[bug]		marcin
	Fixed the typo in the name of the D2 logger.
	(Trac #3951, git 92305b2a1774df1cf1bdfeb93d787fea0ab27f74)

981.	[bug]		tmark
	keactrl now uses PID files to identify and control server instances.
	Prior to this it relied on the system command, "ps", which could lead
	to it misinterpreting which processes are or are not running.
	(Trac #3939, git 93a720ed7ffdffe66bd835cd64f78e4ad601637a)

980.	[doc]		marcin
	Updated Developer's Guide.
	(Trac #3484, git 220c337c31a592311363eca981c7f1578abbe15d)

979.	[bug]		fdupont
	Fixed two cases of public variables in a base class being
	hidden by variables in a derived class.
	(Trac #3920, git bd42a66fb67aab3fe397523c6fdbf14a939587c8)

978.	[func]		tmark
	DHCPv4, DHCPv6, and DHCP_DDNS now all create PID files upon
	startup.  The PID file pathname is formed from:
		<localstatedir>/<conf name>.<binary-name>.pid
	If a server's PID file exists and contains the PID of a
	live process, it will emit a log message and exit.
	(Trac #3769, git cdce632add025aaadbcdc89078f5bd3e19cfb5ca)

977.	[doc]		tomek
	Frequently Asked Questions section added to the Kea User's Guide.
	(Trac #3873, #3847, git 95683c9d3c3dd7024269df1904b6cbe5817741a2)

976.	[build]		tomek
	Included missing Doxygen documentation images in the tarball.
	(Trac #3928, git 2fb63a18897b93b12a5fc4635d4ac29e0bf82841)

975.	[doc]		marcin
	Updated the list of standard DHCPv4 options in the User's Guide
	with the information of whether they are returned by the server
	even when they are not requested.
	(Trac #3578, git b361b28ce53729a5f2d59f79670a36cf1a4a0352)

974.	[bug]*		marcin
	Corrected invalid format of the DHCPv4 option 5 (name-servers).
	The corrected format comprises a list of IPv4 addresses,
	rather than a single IPv4 address.
	(Trac #3887, git 54d1dbe6138e74c5efacfbaf85b77c87aea9ddf1)

973.	[doc]		marcin
	Added new section to the User's Guide to describe the issues
	with unicast responses to the DHCPINFORM messages when ARP
	traffic is blocked.
	(Trac #3740, git 22bcb060ceca544dfa1779815321155668bf19dc)

972.	[doc]		marcin
	Updated sections of User's Guide concerning creation of
	the option definitions and Vendor Specific Information
	options for both DHCPv4 and DHCPv6.
	(Trac #3846, git 6aebe0867ca9cf6fb09a289d80051125db7fa34b)

971.	[func]          fdupont
	Changed all occurrences of unlink() to the more portable remove()
	to avoid problems on operating systems where the former is not
	available.
	(Trac #3841, git 3752529ed3d72137f6899ef8225a0b231db5b1f0)

970.	[bug]		fdupont
	Refactored some code to suppress cppcheck warnings.
	(Trac #3919, git 26be6ac4cefde012ca8ef12607b6beaadca13eed)

Kea 0.9.2-beta released on June 30, 2015

969.	[func]		tomek
	KEA_SOCKET_TEST_DIR environment variable can be used to specify
	the directory for opening Unix sockets during tests. That may
	be used to avoid path length limitations when running unit-tests
	in deeply nested directories.
	(Trac #3918, git 9cfd502e8d4605eaf34f8744f90272dc3e8a3e34)

968.	[bug]           marcin
	DHCPv6 server extends the lifetime of the client's lease
	in the database when the client sends the Request message.
	This prevents premature lease expiration before the client
	renews the lease, according to the timers and lifetimes
	returned by the server.
	(Trac #3913, git 1d64829a3f1a8288dc833ed388d9ffc9fe4cf491)

967.	[doc]		tomek
	Management API section added in the DHCPv6 chapter of the Kea
	User's Guide
	(Trac #3917, git 21305d2da26090e3fad1ff9fb242a2bbb6b7e56b)

966.	[func]		fdupont
	Include database software details in extended version information.
	(Trac #3882, git b0e166c4d8b0383ebd6e2f51d55eed68a2bcafa8)

965.	[func]		sar
	Per IPv6 subnet statistics (subnet[id].assigned-nas,
	subnet[id].total-nas, subnet[id].assigned-pds, and
	subnet[id].total-pds) has been implemented.
	(Trac #3799, git 4aa4808268bbc54290578f60ba60ed33cf344712)

964.	[doc]		tomek
	User's Guide and Developer's Guide updated with statistics and
	control channel description.
	(Trac #3800, git 7ce8ca560370ec5f9bd4d5199a177b441f08a47e)

963.    [func]		tmark
	DHCPv6 server now supports a control channel, implemented over
	a UNIX socket. Currently supported commands are: statistic-get,
	statistic-reset, statistic-remove, statistic-get-all,
	statistic-reset-all, statistic-remove-all, and shutdown.
	(Trac #3797, git f49828612d9030c9f3441acaf4b3a9f60b492a3e)

962.	[func]		fdupont
	Make the parsing of options and vendor options more consistent
	between v4 and v6. In addition make the parsing more robust
	against malformed packets.
	(Trac #3618, git f4066793c5e034386c689fd72d2a91a70ffb6d5f)

961.	[func]		fdupont
	Improved error messages when handling invalid or malformed
	configuration file. File and line number are printed, when
	available.
	(Trac #3697, git 70fc36e164e988c251bdaaee7e27c5f6407e0f4c)

960.	[build]		fdupont
	Get rid of the last bundy pieces of code.
	(Trac #3732, git 6b7da42f902fabb6855e54a19ea472c18ba82a93)

959.	[build]		fdupont
	Removed no longer used logging in cc and config libraries.
	(Trac #3732, git 8d0324f4786900db953489ebaa9e018b1238543f)

958.	[func]		tomek
	DHCPv4 server now supports control channel, implemented over UNIX
	socket. Currently supported commands are: statistic-get,
	statistic-reset, statistic-remove, statistic-get-all,
	statistic-reset-all, statistic-remove-all, shutdown.
	(Trac #3880, git 688658395518f0b97d5384af81ceab5206691ad5)

957.	[func]		tomek
	Per IPv4 subnet statistics (subnet[id].assigned-addresses and
	subnet[id].total-addresses) has been implemented.
	(Trac #3798, git bab2030f56bbf390959f9f9238a8acc62d583c70)

956.	[func]		marcin
	Improved log messages emitted by the allocation engine,
	which now uses a dedicated logger.
	(Trac #3852, git 923928774f4f59c887d768cf155b5978e838a6f2)

955.	[func]		tmark
	Added unit tests to kea-admin for testing the lease-dump command
	with a PostgreSQL backend. Updated PostgreSQL database installation
	instructions in Kea Administrator's guide to include use of kea-admin
	tool.
	(Trac #3884, git 0772b7df2a89e1019141be1d0ddec30d53c4b919)

954.	[func]		fdupont
	Enhance the versioning information printed by the executables and
	make it more consistent across all of the executables. "-v" is for
	basic Kea version information, "-V" provides more detailed
	versioning and versions for external dynamic libraries, finally
	"-W" provides the configure report from the configuration step
	during the build of Kea.
	(Trac #3513, git 584cf666e101c6cb5c9af76175ddd867ece85764)
	(Trac #3859, git 384e6c6225de18fc97d606e4a1972baeef598ba4)

953.	[bug]		fdupont
	Corrected the setting of string characters to values above 127
	in HMAC tests.
	(Trac #3829, git 54f4ec64e513fea1547631122dc1af8579fae3db)

952.	[bug]		fdupont
	Made some loop indexes an unsigned type to avoid compiler warnings
	where the termination condition is comparison with an unsigned
	value.
	(Trac #3833, git 3db9f1d78f59856b982a1ff84c3b5a1ba7ea39df)

951.	[build]		fdupont
	Removed BUNDY configuration backend.
	(Trac #3732, git 96364cbbb15318c8f55d5b287cda0990d3eaae32)

950.	[doc]		marcin
	Updated section about logging in the User Guide. Also,
	updated Hooks Developer's Guide with the recommendations for
	the developers about use of logging in hooks libraries.
	(Trac #3805, git b403de1f335a2fb5098c9abc0858b8137892f868)

949.	[func]		tmark
	kea-admin now supports dumping MySQL and PostgreSQL lease tables
	to CSV file, via a new command "lease-dump".  This is primarily
	intended for use as a diagnostic tool.
	(Trac #3802, git 6ec774e8523e7f8415d6cd18c34062489e127847)

948.	[bug]		fdupont
	libdhcpsrv: check if new host reservation tries to use an already
	reserved address.
	(Trac #3652, git 4f10b78341b197bd321fbf2ec71db7420e40718d)

947.	[func]		marcin
	DHCPv6 server now supports Rapid Commit option.
	(Trac #3070, git a6b6156aaa95ab74c69a537e90483f82e9fbe4a2)

946.	[doc]		tmark
	Added doucmentation for kea-admin "lease-dump" command to the
	Kea Admininstrator's Guide and kea-admin man page.
	(Trac #3803, git 54b59b7ef02f6428405794066ea779e9bd4c0b6e)

945.	[func]		marcin
	Improved log messages emitted by the DHCPv6 server. Also,
	the server is now using multiple distinct loggers for logging
	messages pertaining to different functional parts of the
	code, e.g. packet transmission, lease allocation, DDNS etc.
	(Trac #3807, git c95ebdaf39c3d8d78d83d53db15824c60078f566)

944.    [func]      tmark
	kea-admin commands lease-init, lease-version, and lease-upgrade
	now support PostgreSQL. Note that at this time the PostgreSQL
	backend only supports Kea schema version 1.0, so there are no
	upgrades available.
	(Trac #3883, git 990a0d72fa247e4a12e2608994204c48274e4cd6)

943.	[func]		sar
	Split the DHCP-DDNS logging messages amongst several loggers to
	allow the administrator finer control over debugging messages.
	Messages pertaining to the name change requests processing include
	an ID, currently the DHCID, to identify the transactions.
	(Trac #3808, git 4fbe08234049de6ef67bb5cdb244d180a7a4c3a9)

942.	[func]		tomek
	18 new statistics added in DHCPv4 server: generic packet counters,
	per packet type counters, parsing failure and packet drops.
	(Trac #3794, git a61f40c44910a09699a9a566a5ec35ab758564ba)

941.	[bug]		marcin
	Configuration parser for host reservations returns an error
	when an unsupported parameter is specified.
	(Trac 3810, git 54ee0f6328a303c366dd8239e768dfc4a23a5d9b)

940.	[bug]		fdupont
	DHCPv4 server drops DHCPRELEASE messages sent from a bad
	location (i.e., no subnet can be selected)
	(Trac 3504, git f0f13ac74779f76ed7af91bd5dab3d11ba00be79)

939.	[bug]		fdupont
	Small fix in HooksDhcpv4SrvTest.subnet4SelectSimple unit-test.
	(Trac 3881, git a21afdffec41fceb61e6760d4108d670b2eabe75)

938.	[build]		fdupont
	Removed Python from the log library (code, message compiler and
	documentation)
	(Trac #3734, git d24b7c9716c6eb7a3e9dd2cb3fd2d1bfe4e1201f)

937.	[bug]		fdupont
	The log ID LOG_UNRECOGNISED_DIRECTIVE was changed to
	LOG_UNRECOGNIZED_DIRECTIVE to follow US English spelling.
	(Trac #3762, git 235e3304746352e9341008225f9f2392586a9f66)

936.	[bug]		fdupont
	Added an ASSERT to avoid a crash in HooksDhcpv4SrvTest
	subnet4SelectSimple unit test. Fixed out of bounds vector accesses
	in perfdhcp (which should not be able to handle links
	with long (i.e., more than 6 bytes) link-layer addresses).
	(Trac #3868, git c20f47e19d6060605c0611754db7b66b08553caa)

935.	[bug]		fdupont
	Fixed 3 out of bounds accesses on vectors in DHCP++ code.
	(Trac #3854, git de263ad0008f3494a85592f78db1ec662b68e689)

934.	[bug]		fdupont
	Renamed the DHCP-DDNS constant INVALID_SOCKET to SOCKET_NOT_VALID
	to avoid conflicting with a constant of that name defined on some
	operating systems.
	(Trac #3861, git 28205225ceed03ff3126e43cd06cedbaa7d8d657)

933.	[func]*		marcin
	DHCPv4 server by default identifies a client using the
	client-identifier, if present. The new configuration
	parameter 'match-client-id' allows for disabling this
	behavior, i.e. 'chaddr' field is used to identify the
	client instead.
	(Trac #3747, git b9dc6ffd0f3396e9da8e0c83fd82164b8b8af011)

932.	[func]		kalmus
	MySQL schema has been extended with tables that can store
	host reservation. This ticket updates database schema only,
	the tables are not in use yet.
	(Trac #3567, git d2cd5d53b3f31422a342c9bb8946dad9ed1ea032)

931.	[func]		marcin
	Improved log messages emitted by the DHCPv4 server. Also,
	the server is now using multiple distinct loggers for logging
	messages pertaining to different functional parts of the
	code, e.g. packet transmission, lease allocation, DDNS etc.
	For complete list of logger names see User Guide.
	(Trac #3806, git 7b148c2dd5e2696a541883223ce1efd2de81f143)

930.	[func]		tomek
	Statistics Manager is now implemented. There is a new library
	libkea-stats that governs statistics collection. Its usage will
	be added in the upcoming tickets.
	(Trac #3793, git 68e9554ecabfc2a79731eeec1c706522e4d39332)

929.	[build]		fdupont
	Corrected problem in build system whereby specifying an
	installation directory on the "configure" command line that
	included a "+" in the name caused the build to fail.
	(Trac #3713, git 741ff09b743307bad28ae13db440e5e0f402d319)

928.	[build]		fdupont
	A CONFIG_H_WAS_INCLUDED define has been added to provide
	a way in source files to check whether config.h has been included.
	(Trac #3812, git cbb135d5f217b0692dcdbc9cfcc04f6a0dbc3922)

927.	[bug]		tmark
	DHCPv4 no longer attempts to update the lease database with the
	generated FQDN when processing DHCPDISCOVERs.
	(Trac #3779, git 0b413ee8aba1afa1643b216a1e8c35103c6c975b)

926.	[bug]		marcin
	Fixed the crash during the logging deinitialization.
	(Trac #3823, git 435b958860ec7b921645bd5923fff96ea4341f19)

925.	[func]		marcin
	libkea-hooks logs when the callouts execution begins or ends
	for the particular hook. It also logs the execution time of
	individual callouts and the total time for all callouts.
	(Trac #3804 git dd1432d7807e7d3b54c87dd4b3155d3110619fbd)

924.	[bug]		marcin
	Removed shell warning about the "missing format character"
	in the keactrl usage.
	(Trac #3784, git aa683395a4cd75af5340eb8603fe46b7b0dd8f4e)

923.	[func]		tmark
	The DHCPv4 server now logs packets it has either dropped as invalid
	or to which it has replied with a NAK to a separate logger,
	"kea_dhcp4.bad_packet".
	(Trac #3743, git cb91ca851099423e1b6c39cca3f3e2ba29795a51)

922.	[build]		fdupont
	The config.h file should never be included by another include file.
	Copy missing header files to the install directory.
	(Trac #3782, git ea6e9d166faa54b1f9781bc56d7d8fee6c87b1f9)

921.	[func]		marcin
	libdhcpsrv: Added log traces to the host manager.
	(Trac #3699, git 75b75c89db88eb1a81e76f5550f2a5b3155ce42d)

920.	[bug]		marcin
	Corrected issues with logging initialization in hooks
	libraries. The dynamically loaded hooks libraries may now
	define their own loggers which are configurable using Kea
	configuration file.
	(Trac #3198, git 8216a6b1a2ed6e2b38919280809ee21fc4107fd6)

Kea 0.9.1 released on March 31, 2015

919.	[doc]		stephen
	Corrected some configuration examples in the documentation.
	(Trac #3772, git e9f084525bc1eec1cca635c00f33228bf7fac6a4)

918.	[func]		tomek,tmark
	DHCPv6 server now supports static reservations of hostnames
	for clients.  Note this resolves #3708 by reducing the number
	of calls to selectSubnet to once per client request.
	(Trac #3689, git c13c824d9948f7e3f71a65ed43798f3b5c14042c)

917.	[bug]		marcin
	DHCPv4 server may allocate lease for the client which is
	using a non-unique identifier (HW address or client id),
	if the other identifier is unique.
	(Trac #3768, git 0f7a029e2a2a7652d49a0bcd9f49e879fac9136f)

916.	[func]		sar
	Add a log message that indicates when the v4, v6 or
	DHCP-DDNS server has completed processing its
	configuration and is about to enter the loop to process
	messages.
	(Trac #3755, git c71c7836804842bae51fe79fd599c57f5b3d007d)

915.	[func]		tomek, marcin
	The DHCPv6 server now supports the Relay-Supplied Options
	option,	as defined in RFC 6422. The relay can insert options
	in the relay forward message that the server will send back
	to the client if certain criteria are met.
	(Trac #3705, git 4772ee589712f5359ecbd79ebf71fbc7bb68741b)

914.	[bug]		marcin
	DHCPv4 server: corrected the logging message issued when
	the server could not allocate or offer the lease for the
	client. The corrected message contains the client-id,
	hardware address, ciaddr and requested-ip-address.
	(Trac #3737, git 4c56e1348c5d50eaa5b3083a0a8c346966e1b603)

913.	[bug]		sar
	Handle recovery properly should the LFC crash while
	manipulating files after completing processing.
	(Trac #3759, git bb3b4d14119392261a1766da2b406fa46d4c0f21)

912.	[doc]		sar
	Added sections on LFC to the administrators and developers
	guides.
	(Trac #3720, git 828b801e6a4616de331588076ab9c4c35677595)

911.	[func]*		marcin
	libdhcp++: the C++ objects representing network interfaces
	(Iface objects) are now non-copyable. As a result, the API
	of the Interface Manager functions returning the pointers
	to the Iface objects has changed.
	(Trac #3715, git 7415c74e38e13385a75e7200cb23b7d6ca86df7f)

910.	[func]		marcin
	DHCPv4 server supports static reservations of the hostnames
	for the clients.
	(Trac #3688, git b5c50e2aff64da05b439da8d5fa4913fc8a704ca)

909.	[bug]		marcin
	Removed many cppcheck errors in the code. Also removed the
	dhcp-ubench test tool.
	(Trac #3736, git 552aea126e968b78292ae80c1c6a03c9ef4dcdcd)

908.	[bug]		marcin
	Handle overflows during time conversions in the MySQL and
	PostgreSQL lease database backends.
	(Trac #3673, git 27b4e4590fdee507f0e877d7b771dc6c6457a4b5)

907.	[doc]		tmark
	Corrected depictions of kea-admin command line options for
	database-name in Kea Administrator Reference. Prior to this
	the document showed "-d" as the database name option, when
	in fact it is "-n".
	(Trac #3742, git ec427e4c9d008abc800f87eda3c0024b35e4c2e2)

906.	[doc]		tmark
	Added description of a restriction on extracting a MAC
	address from an IPv6 link-local address to the Kea
	Administrator Reference, section 8.8, item "ipv6-link-local".
	(Trac #3691, git ca9f5541cb36f815ac614c5c21088d545eafcac6)

905.	[func]		marcin
	DHCPv4 server assigns an address from the dynamic address
	pool if the reserved address is in use by another client.
	(Trac #3694, git 95b09ff53b941691cba172c933de0682b05a0d85)

904.	[bug]		marcin
	FreeBSD-only change: Disabled unit test expecting the death
	of the process when conditional variable was destroyed when
	the thread was still waiting for the variable. This is due
	invalid behavior of the pthread_cond_destroy on FreeBSD
	which should return EBUSY in such case, whereas it returns
	success error code.
	(Trac #3710, git bdb442402ef023055715baf597c401c9974a7fb2)

903.	[bug]		stephen
	Corrected arithmetical error in the rate control module of
	perfdhcp which led to the incorrect calculation of the rate
	at which packets should be sent.
	(Trac #3729, git bb5bca3d9b68abc4b83abdd204bfb075dda630ac)

902.	[bug]		marcin
	Fixed the bug in the DHCPv4 server whereby the server
	reconfiguration (using the SIGHUP signal) failed because
	of sockets remaining open since the previous configuration.
	(Trac #3730, git 3ceb0cd97cf5e44e8fc151d0a38db553530dd3ed)

Kea 0.9.1beta released on February 18, 2015

901.	[bug]		tomek
	Previously, the DHCPv4 and DHCPv6 servers gave up after
	100 failed lease selection attempts. Now both DHCPv4 and
	DHCPv6 servers calculate the number of attempts required
	to find a lease using the pool capacity.
	(Trac #3711, git cb5533a1bf1023faf61c1b8ade6ac8fa425f46c2)

900.	[doc]		marcin
	Documented configuration of the Lease File Cleanup (LFC) in
	the Kea Administrator Reference.
	(Trac #3672, git da3c676f009785204f9d84ca008890959bffcc18)

899.	[func]		tomek
	reservation-mode parameter has been added to DHCPv6 server.
	It controls what host reservation types are allowed and may
	improve performance in certain situations. It is also
	accepted in the DHCPv4 configuration, but currently not
	used.
	(Trac #3565, git cfbe13ad05aac23e09357fc78507cf9a82c908e6)

898.	[func]		marcin
	The DHCPv4 server configuration allows for opening multiple
	sockets on a single interface with multiple IPv4 addresses
	assigned. This facilitates the use case when different relay
	agents send messages to different addresses on the interface.
	(Trac #3695, git 3116243706a2dbcae3f9b5b3af9d2241a07b9ab2)

897.	[bug]		fdupont
	Removed a double free of the read_buffer_ field of Iface
	objects after (spurious) copy (partial as copies are not
	yet fixed).
	(Trac #3712, git 0b38ff6a6e77eb4182bfd7c0c681bef22ad5f634)

896.	[bug]		fdupont
	Removed exit() in D2 for version command line processing.
	This interfered with how the unit-tests were run.
	(Trac #3616, git 758a61e277675e89d857a22c3f8e844de307dca6)

895.	[doc]		tomek
	Host reservation for DHCPv4 and DHCPv6 is now documented.
	(Trac #3575, git a981e42eb0f39d27795364a6862b3a5e574e540a)

894.	[bug]		fdupont
	Accept empty options or sub options in DHCPv4 messages unpacking
	routines.
	(Trac #3661, git 42a4854208ec16834c590a9316b9a5306c60a3bb)

893.	[func,bug]	fdupont
	Changed the qualifying-suffix parameter in the dhcp-ddns
	configuration element to be mandatory with no default value when
	updates are enabled (i.e., the enable-updates mandatory parameter
	is true).
	(Trac #3632, git 12808651448837c611e4f6a262f7a1eb3deaf8da)

892.	[func]		sar
	A class, LeaseFileStats, has been added to provide simple
	statistics for use with lease files.  Also added logging
	to the kea-lfc process per the design.
	See http://kea.isc.org/wiki/LFCDesign for the design.
	(Trac #3667, git 7f36e034fe79d85f317d7d07e2fe636d6cdf1f6e)

891.	[func]		tomek
	libdhcpsrv: Allocation Engine now uses statically assigned
	addresses when processing DHCPv6 renewals.
	(Trac #3677, git 9ce50790c91624937ff2b622e4afff36d5d3cc2d)

890.	[func]		marcin
	It is now possible to specify whether the DHCPv4 server
	should use raw sockets or IP/UDP datagram sockets to
	receive and send DHCP messages. The configuration format
	has been changed for the selection of interfaces on which
	the DHCPv4 and DHCPv6 servers should listen. The
	configuration files using an old format are incompatible
	with the latest version of Kea.
	(Trac #3604, git c726bbc4eae0f576f6791c7490bfba8c30a401d9)

889.	[bug]		marcin
	Resolved a bug in the DHCPv4 allocation engine whereby the
	client could request and obtain an address reserved for
	another client.
	(Trac #3690, git 1afa4e24b0fcdd6d3a2e596663ce1102ffe2340d)

888.	[func]		marcin
	DHCPv4 and DHCPv6 servers launch the kea-lfc program, according
	to the value of lfc-interval configuration parameter for the
	Memfile lease database backend.
	(Trac #3669, git c92665ce05d71e9e5cad9a0679018e9e3f7e3be5)

887.	[func]		sar
	A new process, kea-lfc, has been added. It is meant to
	be periodically executed by the DHCPv4 and DHCPv6 servers
	to remove redundant information from the lease files.
	See http://kea.isc.org/wiki/LFCDesign for the design.
	(Trac #3664, git cc85938b35e2d4bd00ccb74f1b83d3017ab0e41b)
	(Trac #3665, git b1707981f48b13895b50bf27176dede866576292)
	(Trac #3687, git 1e92382aaa2fbff08bbf1d6bbf0add195a7b6fae)

886.	[func]		tomek
	libdhcpsrv: Allocation Engine now uses statically assigned
	addresses when it allocates leases for the DHCPv6 clients.
	(Trac #3563, git b86b24fd011c0617515d62b7091d56fdfd1a7360)

885.	[func]		tomek
	Information-Request (stateless mode) in DHCPv6 is now supported.
	(Trac #2949, git 3185d229c39ed4660e9bc98a7f4a9d0dfbe64a04)

884.	[func]		marcin
	The DHCPv6 server configuration now allows for defining a pool
	for prefix delegation in which prefixes do not match a
	subnet prefix.
	(Trac #3647, git 5455d96cbf773e678bd6b1c3e31bfdeb617e6c13)

883.	[bug]		marcin
	libdhcpsrv: Prevent infinite loops in the allocation engine,
	when the address pool becomes exhausted.
	(Trac #3692, git f1e464558c89a6dc88ab28a25dd14a65fee62578)

882.	[func]		sar
	A utility class has been added which handles writing and
	deleting pid files as well as checking if the process with
	the given pid is running.
	(Trac #3687, git 1e92382aaa2fbff08bbf1d6bbf0add195a7b6fae)

881.	[func]		kalmus
	Extracting hardware/MAC address from the DHCPv6 remote-id
	option is now implemented.
	(Trac #3552, git 6db5fc158133b3f308c43f1fe2fa54a6f89baae1)

880.	[doc]		tomek
	kea-admin is now described in Kea User's Guide.
	(Trac #3644, git fa83c48826e41663d93e56ec7fd6983e9b0b2cd1)

879.	[bug]		fdupont
	Drop DHCPREQUEST message from an unknown client in the
	INIT-REBOOT state.
	(Trac #3656, git 8e205adc35d8e72d1802d5ee9056e6c4ac78274a)

878.	[func]		marcin
	DHCPv4 and DHCPv6 server now support the lfc-interval
	parameter which configures the interval in which the
	Memfile lease database backend executes the Lease File
	Cleanup (LFC). Note: the LFC is currently no-op and will
	be implemented shortly.
	(Trac #3668, git 2ce54eeb607d2caa0901125b5d86a373e9e3f165)

877.	[func]           marcin
	DHCPv4 server drops unicast packets sent to the IPv4 address
	on which the server is not configured to listen.
	(Trac #3547, git 803f1f0f145b0f252ffc3637f758a47e0061de85)

876.	[func]          tomek
	Two new MAC acquisition methods implemented for DHCPv6:
	docsis-modem (which extracts MAC address from an option inserted
	by a cable modem) and docsis-ctms (which extracts MAC address from
	an option inserted by CMTS which acts as a DHCPv6 relay agent).
	(Trac #3553, git ad0a3772774bc5f9831a5ba16725a5a22887b8cb)

875.    [bug]           afidalgo, marcin
	The DHCPv4 server no longer appends the trailing dot to the
	hostnames sent to the clients in the Hostname option (12).
	Appending trailing dot confused some DHCPv4 clients.
	Credits to Alexis Fidalgo for submitting a patch.
	(Trac #3636, git 450867e6987f4c786ad6c2cc95cabcff601c1b48)

874.    [func]           marcin
	Changes to the Memfile lease database backend to load
	leases from multiple files during startup or server
	reconfiguration. This change is required by the Lease File
	Cleanup feature, which leads to the creation of additional
	files holding cleaned up lease information.
	(Trac #3671, git 667de2ef9044e97c76b15cacc7285132cdffdfcf)

873.    [bug]           wlodek
	Removed references to non-existing pgsql_test.sh script
	from Makefile.
	(Trac #3662, git ab69f38dd82cf3c3736588e03c1dc568de3ae6d6)

872.    [func]          wlodek
	Check for required header file errcode.h for PostgreSQL
	backend added to configure process.
	(Trac #3663, git d666dd9263ba1aaf88bec5b8e5ae3f0cb8e5c1db)

871.	[func]		kalmus, tomek
	DHCPv6 is now able to extract MAC from DUID-LLT and DUID-LL.
	(Trac #3548, git f6d9630e2762a0f256a2b7825d74d2bce8fe4c60)

870.	[func]		fdupont
	Cleanup the cryptolink API (e.g., removing spurious 'magic'
	zero length parameters).
	(Trac #3606, git 55d2df9d78321b3844217055e376ae44ac962d8f)

869.	[func]		tomek
	'mac-sources' configuration parameter added. The DHCPv6 server
	can now be configured to use various MAC/Hardware address
	sources.
	(Trac #3554, git 2e7c32e7c19372f0c97968ef7c8256509d80fdfc)

868.    [func]          marcin
	DHCPv4 server configuration allows for selection of the
	address on the interface that server should listen on.
	This is specifically useful in the environments with
	multiple IPv4 addresses assigned to one interface.
	(Trac #3539, git ff71887c605eedc3914bacfd2e551da7bddcc0d6)

867.	[func]		marcin
	libdhcpsrv: Allocation Engine uses statically assigned
	addresses when it allocates or renews leases for the
	DHCPv4 clients.
	(Trac #3564, git 7b192fe314c12e38622742b3b338e997934f862f)

866.	[doc]		stephen
	Corrected documentation concerning the way to configure hooks
	libraries.
	(Trac #3635, git 42d1c98a2e66ab7fc3e372365edad1f5709df885)

865.	[func]		marcin
	Host reservations can be specified in the DHCPv4 and DHCPv6
	servers configuration. The reservations are loaded, but they
	are currently unused.
	(Trac #3562, git 1ba5ec3b7831ef8126be17b9542d9b89a419e7dd)
	(Trac #3628, git 00b49298ec5e5e5c722e5938547c86c954fc76e1)

864.	[func]		tomek
	MySQL backend is now able to store information about hardware
	addresses and associated information in DHCPv6.
	(Trac #3556, git 08a29d8d2374bc3c6b3799d5dd97f586ee869392)

863.	[func]		tomek
	A new tool called kea-admin added. It allows database maintenance.
	Initialization of a new database, version check and upgrade between
	version is now supported. Currently the only backend supported is
	mysql, but support for memfile and pgsql is planned.
	(Trac #3599, git cf22f8d212f2435957f89b51722f8e26e14635f2)

862.	[func]		dgutier, tomek
	Support for client link-layer address option (RFC6939) has
	been added.
	(Trac #3551, git dabdf965d92085f86d5e96c8dadce0f0a8f7c8e3)

861.	[func]		marcin
	The configuration parameters for a DHCPv4 and DHCPv6 options are now
	optional.
	(Trac #3467, git 7bf8cef161e6dd00a7f2b2fe8ec04e1958d6db3f)

860.	[bug]		marcin
	Fixed calculation of the Client FQDN option length for the ASCII
	domain name encoding.
	(Trac #3624, git 5a120d9bf85e27ea5b2674d35af0f2774e4cd2a7)

859.	[func]		marcin
	Implemented Host Manager, which can retrieve host reservations
	specified in the server's configuration. Future tickets will
	extend Host Manager to retrieve reservations from other sources,
	e.g. SQL databases.
	(Trac #3561, git faac5e9746dbf82eb04ffef95658e4b4c7d64a4a)

858.	[bug]		marcin
	Added missing "lease-database" entry to the default DHCPv6
	server configuration, in kea.conf.
	(Trac #3630, git 0f7ff732ea2add45a24e040eae8a0dda27532a31)

857.	[func]		fdupont
	Improve the cryptolink code, for instance use a constant
	time comparison.
	(Trac #3602, git 0c1f433da650330b40fe1a67bae4716c9184f636)

856.	[build]		marcinw
	callout_manager.h and server_hooks.h headers are now exported,
	so statically linked libraries can be tested.
	(Github #4, git 00b5f3fa0369c13021bf4fb78c6450e524e4e411)

855.	[build]		fdupont
	Use convenience archives for objects used in a makefile and
	its parent makefile: before sources were compiled twice using
	the broken subdir-objects option of automake, now objects
	are put into a convenience static library (so an archive).
	(Trac #3631, git d7954b4234114d8fa41aa51f671d4faa1724b748)

854.	[bug]		marcin
	Corrected a regression on "make distcheck" which appeared after
	implementation of #3162 (partial fix).
	(Trac #3629, git 9bb6b76a24e4356b30e59631e76e32c3096fb515)

853.	[func]		tomek
	Lease6 now is able to store MAC/hardware address information. Memfile
	memfile backend has been updated to store/retrieve that additional
	piece of information. Server now tries to use available methods to
	obtain MAC/hardware address from incoming packet.
	(Trac #3555, git ab76a9e7a9d39cb3cf533729473b63a2d2401ac7)

852.	[func]		tomek
	Pkt6 class is now able to generate client's MAC from source IPv6
	link-local address if EUI-64 identifier was used.
	(Trac #3549, git d92e76860e6931477b3e60e5be8978302973f88f)

851.	[bug]		tmark
	Corrected a segmentation fault that was occurring under OS-X
	during D2 module shutdown.
	(Trac #3470, git f7822568abd04c12faa3cde34fadaac238a373d3)

850.	[build]		fdupont
	Moved optional gtest sources to ext/gtest.
	(Trac #3162, git 055512758f5c79f29eb375126d496483c9a6d0a1)

849.	[bug]		tomek
	DHCPv6 component now processes incoming vendor-class options
	properly (packets are classified as VENDOR_CLASS_[content of the
	vendor-class option]).
	(Trac #3486, git 62409cd9531b081943b8f3567f7b0dca36b18802)

848.	[func]		fdupont
	Added truncated HMAC support to TSIG, as per RFC 4635.
	(Trac #3593, git ae3a9cd1a0d2dc07b7092368149381d69bc2c61a)

847.	[build]		fdupont
	Removed no longer used configuration option --with-shared-memory
	and associated files and variables.
	(Trac #3614, git adee8c93f7c7c1303390dd63dbeae74a48a34845)

846.	[bug]		fdupont
	Fixed subdir-objects warnings from recent versions of autotools,
	e.g., on Apple OSX.
	(Trac #3162, git e25c7477f3c35cdaa0f038732f697224bfd44847)

845.	[func]		marcin
	Implemented Host class for storing information about IPv4 and IPv6
	reservations for the host.
	(Trac #3560, git fb5e1883b01ce6388d1b7a92c61061b493c36713)

844.	[bug]		tmark, marcin
	Fixed multiple issues in the DHCP-DDNS unit tests.
	(Trac #3615, git fec824d36121b12e98dd407a0bdf1bc71c8de18d)

843.	[bug]		marcin
	DHCPv4 server sets ciaddr to 0 in DHCPOFFER and DHCPNAK messages to
	adhere to section 4.3.1 of RFC2131.
	(Trac #3367, git 9f05a29caa960df2b09b7a8c23100da8b40e73d0)

842.	[func]		marcin
	DHCPv4 server logs when the packet sent by the client contains
	invalid combination of giaddr/hops before discarding the packet.
	(Trac #3537, git 760c652b54dcdfdfbd1a0014da43d3c31e848f02)

841.	[func]		tomek
	Pkt4 and Pkt6 class have a common base now. A lot code duplication
	removed. Added getMAC() method that will be used to extract MAC
	in DHCPv6.
	(Trac #3546, git 6e68af7dfe15e4d461bf068f545d2bdaaa8fcfb0)

840.	[func]		nicolas
	PktFilterInet::send method now sets source IPv4 address
	explicitly.  This enabled perfdhcp to control its source address
	on systems that have more than one address assigned to a given
	interface. Thanks to Nicolas Chaigneau from Capgemini for
	providing this fix.
	(Github #2, git 6ac36ed7a1d97bcf52ffb2aec7cbf116e58e5803)

839.	[doc]		adam
	DHCPv4 examples corrected in Kea ARM. Thanks to Adam Osuchowski
	from Silesian University of Technology for providing this fix.
	(Github #1, git 15785c0e28190659b037cfcca19f0267ccd9049f)

838.	[bug]		tomek
	Kea components now use the KEA_LOCKFILE_DIR environment variable
	to specify the directory of the logging lockfile. Locking can be
	disabled completely by setting the variable to 'none'.
	(Trac #3591, git d4556e1d21766b94f2f0cda59df15e47e6f2676e)

837.	[bug,doc]	tomek
	Logging configuration examples in kea.conf fixed. Also updated
	Kea documentation for logging.
	(Trac #3536, git 2cf3f6b9cb3d2ae6fc7b0940b55490f109ddd2f9)

836.	[bug]		fdupont
	Moved duplicated getXXXHashAlgorithm() function to new
	xxx_common.h include files in the cryptolink library.
	(Trac #3471, git 8cf2ee46b3d7398f4f716435be3d9b19bf3599f5)

835.	[build]		fdupont
	The configure script checks if OpenSSL supports SHA-2, in order
	to avoid very old (and likely subject to unfixed security bugs)
	OpenSSL versions.
	(Trac #3482, git c779a0ef23d2092cf896276dab1fbcb190380374)

834.	[bug]		marcin
	Corrected the definition of the example DHCPv4 and DHCPv6 address
	pools in the default kea.conf file.
	(Trac #3538, git 8712cc0df77368940d8d3d11811a9ac9504bce12)

833.	[func]		marcin
	Configuration Manager supports two stage configuration. In the
	first stage a temporary configuration is created and in the
	second stage this configuration is committed. If configuration
	fails at the first stage, the temporary configuration is rolled
	back and the server continues to use the old configuration.
	(Trac #3534, git 4ecee3c0c97fe417b050317356f9093ba3771a15)

Kea 0.9 released on August 29, 2014

832.	[bug]		jiri
	Compilation fix for PostgreSQL on i686. Thanks to Jiri Popelka
	from RedHat for providing a patch!
	(Trac #3532, git 96a06654f2177444dcea3a0e9f6fa06947855497)

831.	[func]		marcin
	DHCP servers check if the interfaces specified in the configuration,
	to be used to receive DHCP messages, are present in the system.
	If the interface doesn't exist, an error is reported. In addition,
	the SO_REUSEPORT flag is set for IPv6 sockets as multiple multicast
	sockets can be bound to the DHCPv6 server port.
	(Trac #3512, git 5cbbab2d01c6e1bf6d563ba64d80bc6bc857f73d)

830.	[build]		jreed
	The configure script no longer requires pkg-config.
	(Trac #3511, git 99a5a2db8c011b358873d485ac48f7c78ac6374c)

829.	[build]		wlodek
	Lettuce DNS tests removed with all related python code,
	most of them will be used in Forge project which can be found
	http://kea.isc.org/wiki/IscForge
	(Trac #3420, git e51bcbeedbc169050751c1b896726965243667be)

828.	[bug]		marcin
	Corrected the IfaceMgrTest.detectIface unit test that failed on
	Linux systems with virtual interfaces present.
	(Trac #3527, git 7aa01a6965b6e9fc39ff005803cada7f58f2e628)

827.	[build]		jiri, tomek
	Deprecated AC_PROG_LIBTOOL macro replaced by LT_INIT. Thanks to
	Jiri Popelka from RedHat for providing a patch!
	(Trac #3525, git 6c0aacf29fae1d0501ca69ff6324df8d4fc8c7ee)

826.	[bug]		jiri, tomek
	Compilation fix for Red Hat running on armv7. Thanks to Jiri
	Popelka from RedHat for providing a patch!
	(Trac #3526, git eac5a80472dcb78b538c2ed34cc0534f801e5145)

825.	[bug]		jiri, tomek
	Example JSON configuration files permission fix. Thanks to Jiri
	Popelka	from RedHat for providing a patch!
	(Trac #3524, git 822a39ba33870f70787a1f666aed772e06d04d79)

824.	[bug]		marcin
	Kea deamons report configuration summary when the configuration is
	applied successfully.
	(Trac #3477, git f39d208024f720f72c931016cfa50a54e80f8c61)

823.	[build]		tomek
	query_cmp tool removed from the source code.
	(Trac #3509, git f61c800059bd5e5c74e435d7dd97ae561d29151a)

822.	[build]		tomek
	'host' program was removed from examples.
	(Trac #3421, git aeea893fb1c52d20258929a62a59ae2e7bd12e3d)

821.	[bug]		marcin
	DHCP servers no longer log an error when Interface Manager fails to
	receive a packet as a result of signal being received.
	(Trac #3478, git d80c83aef8e103dd483234429d35aeb66149e0b9)

820.	[bug]		marcin
	Corrected the IfaceMgrTest.detectIfaces unit test which reported
	false positives for specific network configurations.
	(Trac #3517, git 9affa1b2210f5cc9d7a99724e5d5c8979409cefd)

Kea 0.9beta1 released on August 13, 2014

819.	[build]		marcin
	Renamed variables in the configure.ac so as their names do not
	refer to BIND10 project. As a result of renaming the B10_CXXFLAGS
	to KEA_CXXFLAGS in configure.ac all dependent Makefiles had to
	be updated in the tree. The AX_BOOST_FOR_BIND10 macro has been
	renamed to AX_BOOST_FOR_KEA.
	(Trac #3507, git 6616b1c0ad0a78e11bca9395fafb8efdba8d8b9c)

818.	[func]		tomek
	DHCPv4, DHCPv6 and DDNS components now report their versions.
	(Trac #3508, git 3f46c74ffa0ea1197e1fa62cb2f6580931be35f3)

817.	[bug]		marcin
	DHCPv4 and DHCPv6 servers will log an error during an attempt to
	open socket on the interface which is down or not configured.
	(Trac #3487, git fadc776914aa858ce637aab1513ab3d87631f612)

816.	[doc]		tomek
	AUTHORS file rewritten.
	(Trac #3469, git 6ef55abaa1ef79e09ad332c0da28dee7bfed70fe)

815.	[func]		tomek
	Pool definitions in DHCPv4 and DHCPv6 are now lists of
	structures. This makes adding new per-pool parameters easier in
	the future.
	(Trac #3464, git 4bd0c0eda9d86608f8802d28bd360239fe88e905)

814.	[func,doc]		tomek
	It is now possible to specify logging parameters in a
	configuration file for DHCPv4, DHCPv6 and DHCP-DDNS components.
	(Trac #3427, git 23285903645c36fc35c6866a74c50c74089cd255)

813.	[func]		tomek
	Functions, methods and variables referring to BIND10 were renamed
	to Kea. In particular, system variables (B10_LOGGER_ROOT,
	B10_LOCKFILE_DIR_FROM_BUILD etc.) were renamed. B10_ prefix was
	replaced with KEA_.
	(Trac #3417, git 1db8988de6af435fa388dc9c7f909c4a004a01d0)

812.	[doc]		tomek
	DHCPv6 and DDNS sections in Kea Administrator Reference Manual
	has been updated. Usage of keactl has been documented.
	(Trac #3468, git 3945fc6211bcadb9bece7147039a6b50ebcf936b)
	(Trac #3466, git fa9570d19c73cbe7effc75589b7eb855c411f6a3)

811.	[doc]		tmark
	Added documentation of message protocol between DHCP servers and the
	DHCP-DDNS process.
	(Trac #3505, git 6d9aed2f8fe181714e8260493c6cc06e13d0edd0)

810.	[func]		stephen
	perfdhcp is now installed in sbin as it requires root privilege
	to run. The perfdhcp source has been moved to the directory
	src/bin/perfdhcp.
	(Trac #3481, git d101aed6156a993476fa1164f0b0ec8395f5886c)

809.	[func]		stephen
	sockcreator is no longer built or installed.  The code is being
	retained in the repository for the moment, but may be deleted at
	some point in the future.
	(Trac #3480, git 2a55a469dde8fcc053b49e287c30d0906baa91b4)

808.	[func]		stephen
	Reduced number of startup and shutdown messages in the
	DHCP-DDNS process by making some of them debug messages.
	(Trac #3479, git bca0bae285de9ce904c0afd21af777dac2edb4e6)

807.	[func]		marcin
	DHCPv6 server responds to Confirm messages from clients.
	(Trac #3269, git 4f43c309a994e30c07f5aa27057552fb195ec284)

806.	[func]		marcin
	DHCPv4 server processes Requested IP Address option (50).
	(Trac #3320, git ad411a177a32bbe6a93f4baf813d985558c99e2f)

805.	[func]		stephen
	Changed all occurrences of "BIND 10" in message files to "Kea".
	(Trac #3416, git e88090b57a75424920d9b96efbf50e3554048828)

804.	[func]		marcin
	DHCPv4 server supports DHCPINFORM messages from the clients.
	(Trac #3390, git 77f8577b1dbb52bdc6deb8bed3eef6ce7abc33fd)

803.	[func]		marcin
	DHCPv4 server supports responding to directly connected clients on
	FreeBSD, NetBSD and OpenBSD using Berkeley Packet Filtering. This
	also resolves the problem reported in #3438 that the server doesn't
	pick the correct interface to respond to the client and the client
	never gets the response from the server.
	(Trac #2893, git 9fba39d93b9ece950c4294230984d6315dfa11f6)

802.	[doc]		tomek, marcin
	Developer's Guide updated to Change BIND 10 references to Kea.
	Documentation for Keactrl added.
	(Trac #3396, git 271450edbc63e9022f877c9aa3d1dc290708f151)
	(Trac #3466, git fa9570d19c73cbe7effc75589b7eb855c411f6a3)

801.	[build]		fdupont
	Detect all OS X versions more recent than 10.9 (where
	pthread_cond_destroy() doesn't work as documented,
	which makes some of unit tests to fail).
	(Trac #3473, git d620ef6659598bcc1f4c30241e845348770e264e)

800.	[bug]		marcin
	DHCPv6 server is now usable on FreeBSD, NetBSD and OpenBSD systems.
	It can receive messages sent to ff02::1:2 multicast address. Also,
	fixed the bug whereby the DHCPv6 server failed to bind the socket
	to global unicast address on BSD systems due to invalid scope id
	setting.
	(Trac #3437, git f4c2fe2fc37a37f1510e138e1f6c4ccd757e1f06)

799.	[func]		tmark
	Configuration parsing for all Kea servers has been enhanced to include
	the location of the error within the configuration file presented as
	file name, line number, and column within the configuration file.
	(Trac #3436, git b927deb2b4579f93ba74d4be8f5a3a4eaa3c6422)
	(Trac #3409, git 777dbdb29a641f7d8661f9cc2c22f1cb9fe7eb14)

798.	[build]		tomek
	JSON configuration backend is now the default. BUNDY backend
	is now deprecated after #3413 removed the BIND10/Bundy framework.
	(Trac #3476, git 727b65f2c62bbd7dc599b2e7956167e2b3c34098)

797.	[build]		tomek
	Removed a lot of remaining BIND10 framework: bind10, bindctl,
	cfgmgr, cmdctl, msgq, stats, sysinfo, tests, usermgr from src/bin
	directory, also src/lib/python directory. Python3 is not
	required anymore, unless documentation generation is enabled.
	(Trac #3413, git d7b297ac475193f687d07b0489ac74585d4f3814)

796.	[doc]		tomek
	User's Guide renamed to Kea Administrator Reference Manual,
	removed sections specific to BIND10/Bundy framework, rewritten
	general and DHCPv4 specific examples.
	(Trac #3418, git 73e6019d83760f0500890240e2e187dcd5e1e14c)

795.	[func]		marcin
	Added support to keactrl to start, stop, reconfigure and gather
	status of the DHCP-DDNS server.
	(Trac #3465, git 6bc61470c9ccee001fe282d0f879bcddac0b8721)

794.	[func]		fdupont
	cryptolink: add OpenSSL crypto backend as an alternative to Botan
	by specifying --with-openssl[=PATH] on the "configure" command
	line. Add hash support to the cryptolink API and use it in DHCP
	DDNS, removing the Botan dependency.
	(Trac #2406, git 4b4110dd68706b4171fc6d8a6f4f2a9cd820edac)

793.	[func]		tmark
	DHCP-DDNS: Implemented dynamic reconfiguration of the server,
	triggered when the SIGHUP signal is received by the server's
	process. Also, server performs a graceful shut down when SIGINT
	or SIGTERM signal is received.
	(Trac #3407, git f1a224df1e46098748ba60205be09ada4600515f)

792.	[func]		marcin
	Implemented keactrl script used to start, stop, reconfigure Kea
	servers and get their status and configuration data. This script
	is installed only if the JSON configuration backend is in use.
	(Trac #3422, git e1d164c7a9a54a7aacea88c8c57cd2826e06012b)

791.	[func]		tmark
	DHCP-DDNS: Now supports configure.ac parameter: --with-kea-config.
	It allows selecting configuration backend and accepts one of two
	values: BUNDY, which uses Bundy (former BIND10) framework as Kea
	0.8 did, or JSON, which reads configuration from a JSON file.
	(Trac #3401, git 8e69209caafc81041229f3d9601599f3d98fc86e)

790.	[func]		marcin
	DHCPv4 server: Implemented dynamic reconfiguration of the server,
	triggered when the SIGHUP signal is received by the server's
	process. Also, server performs a graceful shut down when SIGINT
	or SIGTERM signal is received.
	(Trac #3405, git dd0270bd91cf8fc958b8b388950d343d311ee99e)

789.	[bug]		marcin
	DHCPv4 server sends Renewal Time (58) and Rebinding Time (59)
	options to the client when the appropriate timers are set
	in the configuration. Previously, the timers were ignored.
	(Trac #3336, git b3c8a079889411182ade517c85aa4fe5d6b8719a)

788.	[func]		tomek
	DHCPv4 server: New parameter added to configure.ac: --with-kea-config.
	It allows selecting configuration backend and accepts one of two
	values: BUNDY, which uses Bundy (former BIND10) framework as Kea
	0.8 did, or JSON, which reads configuration from a JSON file.
	(Trac #3399, git 6e4dd3ae58c091ba0fd64c87fa8d7c268210f99b)

787.	[func]		marcin
	DHCPv6 server: Implemented dynamic reconfiguration of the server,
	triggered when the SIGHUP signal is received by the server's
	process. Also, server performs a graceful shut down when SIGINT
	or SIGTERM signal is received.
	(Trac #3406, git 3be60fa6ac521aecae6ae92d26dc03792bc76903)

786.	[func]		tmark
	DHCP-DDNS now supports DDNS updates with TSIG.  Please refer to the
	Kea Guide for details. Prior to this TSIG keys could be defined but
	were not used.
	(Trac #3432, git 80fea12a53d1e832d4e7b710ca6ea613300f73ea)

785.	[bug]		marcin
	DHCPv6 server avoids collisions between prefixes that are allocated
	as a result of receiving hints from the clients. Previously the
	whole prefix (including bits beyond the prefix length) was used to
	search existing leases in the lease database. If not found, the
	new lease was crated for the prefix sent by the client. If another
	client sent the same prefix but with different non-significant bits
	the prefix was allocated. This led to prefix collisions. Currently,
	server ignores bits beyond the prefix length when searching for
	existing leases.
	(Trac #3246, git 50de7df4195195e981ae9c8c6f1b4100047d5bb5)

784.	[func]		tmark
	DHCP_DDNS's configuration was changed. The unused parameter,
	"interface" was deleted.  Three new parameters, "ncr_protocol",
	"ncr_format", and "dns_server_timeout" were added.  Please refer to
	Kea Guide for details.
	(Trac #3268,    git bd60252e679f19b062f61926647f661ab169f21c)

783.	[func]*		tomek
	DHCPv6 server: New parameter added to configure: --with-kea-config.
	It allows selecting configuration backend and accepts one of two
	values: BUNDY, which uses Bundy (former BIND10 framework as Kea
	0.8 did, or JSON, which reads configuration from a JSON file.
	(Trac #3400, git 7e9fdfa644b81f72bfa5300b7ddcdb9754400769)

782.	[func]		tmark
	Added sender-ip, sender-port, and max-queue-size parameters to
	the dhcp-ddns configuration section of both b10-dhcp4 and b10-dhcp6.
	(Trac #3328,    git 8d8d0b5eedaab20bf1008dfb3a6913eb006a6e73)

781.	[func]		marcin
	libkea-dhcpsrv: the Memfile lease storage backend returns leases
	of a specified type. Previously, it ignored the lease type parameter
	and returned all leases for a particular client. Thanks to David
	Carlier for helping to implement this ticket.
	(Trac #3148, git d2f0edf473716cd747a21d6917e89ba55c148d8e)

780.	[func]		marcin
	libkea-cc: JSON parser stores information about the position
	of the data element values in the JSON string. The position
	comprises the line number and the offset within this line where
	the specific value resides. This functionality is intended to
	be used for error logging during configuration parsing.
	(Trac #3408, git 115a52a6713340fc589f6f95d73d242931239405)

779.	[doc]		tmark
	Added a section to the developer's guide for Kea's DHCP-DDNS
	component, D2.
	(Trac #3158,    git  7be263c7372b1401a8b4288742854f96b5bec0d6)

bind10-1.2.0 (kea 0.8) released on April 17, 2014

bind10-1.2.0rc1 released on April 8, 2014

778.	[func]*		marcin
	libdhcpsrv: the Memfile lease storage backend now writes
	leases into a CSV file. Configuration parsers for b10-dhcp4
	and b10-dhcp6 use the new configuration parameters to
	control the location of the lease file. It is possible to
	disable lease writes to disk using configuration for testing
	purposes.
	(Trac #3360, git 09e6e71abf8bc693e389ebd262fd149b43c1f1d4)

777.	[func]		tmark
	If b10-dhcp-ddns is configured to listen on an address other than
	loopback, it will issue a log message warning the user that this is
	insecure and is supported for testing purposes only.
	(Trac #3383,    git  652aa4de2fa82fdf3de569d01d9f4aa618fc1972)

776.	[func]		tomek
	b10-dhcp4 and b10-dhcp6 now support using PostgreSQL as the backend
	for storing lease data.  This backend is enabled by specifying
	--with-dhcp-pgsql on the "configure" command line. Without this
	switch the PostgreSQL backend is not compiled leaving BIND 10 able to
	be built on systems without PostgreSQL installed.  Thanks to David
	Carlier who contributed the initial patches for this work.
	(Trac #3080,    git  1aae8b1fab3008e62c4f085948b1abadad512447)

775.	[func]		marcin
	b10-dhcp4, b10-dhcp6: added a new parameter to subnet configuration.
	This parameter allows subnet ids to be set to arbitrary values or
	automatically generated values. Generated subnet ids are renumbered
	each time one or more subnets are removed.  Setting the ids to
	specific values prevents this renumbering.
	(Trac #3281, git d90e9a0642fbb16a4e664160b4812f61fb81f1aa)

774.	[doc]		marcin
	Updated information in the BIND 10 Guide about the standards supported
	by Kea and its current limitations.
	(Trac #3258, git ff52b86206e3a256a02ca6d5cde55040550ba86a)

773.	[doc]		tmark
	Added sections to the BIND 10 guide on configuring and using the
	DHCP-DDNS feature of Kea.  Chapter 19, describes the new DHCP-DDNS
	server and its configuration. Additions to chapters 17 and 18
	describe configuring the DHCP servers to work with the new server.
	(Trac #3283, git 806eea955c61eba2d7268958a740a8e8ea63bdaf)

772.	[bug]		tmark
	b10-dhcp4 and b10-dhcp6 now both correctly support DDNS updates
	when honoring client requested delegation. When DDNS is enabled,
	and the client's FQDN indicates they will do the forward updates,
	the servers will now post a DDNS update request to b10-dhcp-ddns
	for the reverse updates. Prior to this the servers were posting no
	DDNS update requests when honoring client delegation.
	(Trac #3352, git b1a0f405463723d539b2e6ed2dcdd692d7796b88)

771.	[bug]		tmark
	Ticket #3339 (entry 760) was reverted to fix regression
	where components added through bindctl, could not be removed.
	(Trac #3374, git c641e2d0569df3ca3e5a93beaf0ecf39db07e402)

770.	[bug]		tmark
	Configuration parsing in b10-dhcp6 and b10-dhcp4 for the "dhcp-ddns"
	section of their configurations now supplies hard-coded default values
	rather than those from their spec files.  This is a temporary solution
	to circumvent an issue in the configuration libraries which causes
	map-items to behave incorrectly.
	(Trac #3358, git 983d8acec3a7ccb1ffef662eac7518aed5f99381)

769.	[func]		marcin
	b10-dhcp6: Implemented support for Rebind message.
	(Trac #3232, git 3649413932857470558a6f19e0b0e181b3fc0fda)

768.	[bug]		tmark
	b10-dhcp-ddns now treats a DNS server response code of
	NXRRSET as a successful outcome when processing a request
	to remove DNS data.  This corrects a defect in which
	b10-dhcp-ddns would incorrectly fail a request to remove
	DNS data when the DNS server's response was NXRRSET.
	(Trac #3362, git da3b0d4f364d069ffdb47723545798ac589fae42)

767.	[func]		tomek
	Unit-tests for all DHCP database backends are now shared.
	This improves test coverage for memfile and any future
	backends that may appear.
	(Trac #3359, git 3d6c11630ada9d0681a813cf026f6bb16aabb9fa)

bind10-1.2.0beta1 released on March 6, 2014

766.	[func]		muks
	--disable-dns and --disable-dhcp configure arguments have been
	added to conditionally disable the DNS or DHCP components
	respectively. This facility can be used to do a DNS or DHCP-only
	build of BIND 10. DNS and DHCP components are both enabled by
	default.
	(Trac #2367, git 81a689b61b1c4abf8a1a4fcbe41cfc96fd11792a)

765.	[bug]		tomek
	b10-dhcp4: Fixed a minor bug in eRouter1.0 class processing. The
	server no longer sets giaddr field.
	(Trac #3353, git 23c22e9b1141c699f361d45c309e737dfecf6f3f)

764.	[bug]		tomek
	b10-dhcp4: Fixed a bug caused client classification to not work
	properly.
	(Trac #3343, git 1801400ac874380e7a565d373b4bae96a49e21f7)

763.	[func]		tmark
	b10-dhcp-ddns may now be configured to disable DNS updates in
	in a given direction by simply not defining any domains for that
	direction in its configuration.  This allows it to be configured to
	support either forward DNS or reverse DNS only.  Prior to this if
	a request was received that could not be matched to servers in a
	given direction it was failed immediately.
	(Trac #3341, git 01f26bce1d9faaddb8be59802f73891ea065b200)

762.	[func]		tmark
	If configured to do so, b10-dhcp6 will now create DHCP-DDNS update
	requests and send them to b10-dhcp-ddns for processing.
	(Trac# 3329, git 239956696465a13196a2b6bc0f3a61aed21a5de8)

761.	[doc]		stephen, jreed
	Added "man" page for perfdhcp.
	(Trac #2307, git ff2f538912c205fbdb1408ee613c09b90de53514)

760.	[bug]		tmark
	When merging a map of configuration elements into another, elements
	that are themselves maps will be merged. In particular, this
	corrects a defect which caused a configuration commit error to
	occur when using bindctl to modify a single a parameter in
	dhcp-ddns portion of b10-dhcp4 configuration.
	(Trac# 3339, git 3ae0d93d89f3277a566eeb045191a43b2dd9d9b1)

759.	[func]		tomek
	b10-dhcp4, b10-dhcp6: IP address of the relay agent can now be
	specified for both IPv4 and IPv6 subnets. That information allows
	the server to properly handle a case where relay agent address
	does not match subnet.  This is mostly useful in shared subnets
	and cable networks.
	(Trac #3322, git 5de565baea42c9096dff78ed5fbd05982a174469)

758.	[bug]		tmark
	b10-dhcp4 now correctly handles DHO_HOST_OPTION.  This corrects
	a bug where the server would fail to recognize the option in the
	DHCP request and then skip generating the appropriate DHCP-DDNS
	update request.
	(Trac #2426, git 985d66cba7665a71e17ef70c5d22c767abaad1b6)

757.	[func]		tmark
	b10-dhcp6 now parses parameters which support DHCP-DDNS updates
	via the DHCP-DDNS module, b10-dhcp-ddns.  These parameters are
	part of new configuration element, dhcp-ddns, defined in
	dhcp4.spec. These parameters influence when and how DDNS updates
	requests are created but communicating them to b10-dhcp-ddns is
	not yet supported.  That will be provided under separate ticket,
	Trac #3222.
	(Trac# 3034, git 22c667a66536ff3e3741bc67025d824644ed4e7d)

756.	[bug]		marcin
	b10-dhcp6: server parses DHCPv6 Vendor Class option. Previously
	the server failed to parse Vendor Class option having empty opaque
	data field because of the invalid definition in libdhcp++. The
	DHCPv6 Vendor Class option and DHCPv4 V-I Vendor Class option is
	now represented by the new OptionVendorClass. The b10-dhcp4 is
	affected by this change such that it uses new class to parse the
	DHCPv4 V-I Vendor Class option.
	(Trac #3316, git 1e61d7db5b8dc76682aa568cd62bfae0eeff46e3)

755.	[func]		muks
	Add support for the CAA RR type (RFC 6844).
	(Trac #2512, git 39162608985e5c904448f308951c73bb9c32da8f)

754.	[func]		muks
	Add support for the TLSA RR type (RFC 6698).
	(Trac #2185, git a168170430f6927f28597b2a6debebe31cf39b13)

753.	[func]		muks
	libdns++: the unknown/generic (RFC 3597) RDATA class now uses the
	generic lexer in constructors from text.
	(Trac #2426, git 0770d2df84e5608371db3a47e0456eb2a340b5f4)

752.	[func]		tmark
	If configured to do so, b10-dhcp4 will now create DHCP-DDNS update
	requests and send them to b10-dhcp-ddns for processing.
	(Trac# 3329, git 4546dd186782eec5cfcb4ddb61b0a3aa5c700751)

751.	[func]		muks
	The BIND 10 zone loader now supports the $GENERATE directive (a
	BIND 9 extension).
	(Trac #2430, git b05064f681231fe7f8571253c5786f4ff0f2ca03)

750.	[func]		tomek
	b10-dhcp4, b10-dhcp6: Simple client classification has been
	implemented. Incoming packets can be assigned to zero or more
	client classes. It is possible to restrict subnet usage to a given
	client class. User's Guide and Developer's Guide has been updated.
	(Trac #3274, git 1791d19899b92a6ee411199f664bdfc690ec08b2)

749.	[bug]		tmark
	b10-dhcp-ddns now sets the TTL value in RRs that add A, AAAA, or
	PTR DNS entries to the lease length provided in instigating
	NameChangeRequest.  This corrected a bug in which the TTL was
	always set to 0.
	(Trac# 3299, git dbacf27ece77f3d857da793341c6bd31ef1ea239)

748.	[bug]		marcin
	b10-dhcp4 server picks a subnet, to assign address for a directly
	connected client, using IP address of the interface on which the
	client's message has been received. If the message is received on
	the interface for which there is no suitable subnet, the message
	is discarded. Also, the subnet for renewing client which unicasts
	its request, is selected using ciaddr.
	(Trac #3242, git 9e571cc217d6b1a2fd6fdae1565fcc6fde6d08b1)

747.	[bug]		marcin
	libdhcpsrv: server configuration mechanism allows creating definitions
	for standard options for which Kea doesn't provide a definition yet.
	Without this, the server administrator couldn't configure options for
	which a definition didn't exist.
	(Trac# 3309, git 16a6ed6e48a6a950670c4874a2e81b1faf287d99)

746.	[func]		tomek
	IOAddress no longer exposes underlying asio objects. The getAddress()
	method has been removed and replaced with several convenience methods.
	(Trac #1485, git ecdb62db16b3f3d447db4a9d2a4079d5260431f0)

745.	[bug]*		muks
	b10-auth now returns rcode=REFUSED for all questions with
	qtype=RRSIG (i.e., where RRSIGs are queried directly). This is
	because RRSIGs are meaningless without being bundled alongside the
	RRs they cover.
	(Trac #2226, git 68d24e65c9c3dfee38adfbe1c93367b0083f9a58)

744.	[func]		marcin
	b10-dhcp6: Refactored the code which is processing Client FQDN
	option.  The major user-visible change is that server generates
	DDNS NameChangeRequest for the first IPv6 address (instead of all)
	acquired by a client. Also, the server generates fully qualified
	domain name from acquired IPv6 address, if the client sends an
	empty name in Client FQDN option.
	(Trac# 3295, git aa1c94a54114e848c64771fde308fc9ac0c00fd0)

743.	[func]		tmark
	b10-dhcp4 now responds with changes in DDNS behavior based upon
	configuration parameters specified through its dhcp-ddns configuration
	element. The parameters now supported are override-no-update,
	override-client-update, replace-client-name, generated-prefix, and
	qualifying-suffix.
	(Trac# 3282, git 42b1f1e4c4f5aa48b7588233402876f5012c043c)

742.	[func]		muks
	The authoritative server now includes the datasource configuration
	when logging some errors with the
	AUTH_DATASRC_CLIENTS_BUILDER_RECONFIGURE_ERROR message ID.
	(Trac #2756, git 31872754f36c840b4ec0b412a86afe9f38be86e0)

741.	[bug]		shane
	Remove hard-coded (and unnecessary) TSIG key from error message.
	This also prevents a crash if the TSIG name is missing.
	(Trac #3099, git 0ba8bbabe09756a4627e80aacdbb5050407faaac)

740.	[func]		muks
	When displaying messages about mismatched configuration data types
	in entered values (between the supplied value type and expected
	schema type), bindctl now includes both the supplied and expected
	configuration data types in the returned error. The user has more
	information on what caused the error now.
	(Trac #3239, git 84d5eda2a6ae0d737aef68d56023fc33fef623e6)

739.	[bug]		muks
	Various minor updates were made to the SSHFP RDATA parser. Mainly,
	the SSHFP constructor no longer throws an isc::BadValue exception.
	generic::SSHFP::getFingerprintLen() was also renamed to
	getFingerprintLength().
	(Trac #3287, git 2f26d781704618c6007ba896ad3d9e0c107d04b0)

738.	[bug]		muks
	b10-auth now correctly processes NXDOMAIN results in the root zone
	when using a SQLite3 data source.
	(Trac #2951, git 13685cc4580660eaf5b041b683a2d2f31fd24de3)

737.	[func]		muks
	b10-auth now additionally logs the source address and port when
	DNS messages with unsupported opcodes are received.
	(Trac #1516, git 71611831f6d1aaaea09143d4837eddbd1d67fbf4)

736.	[bug]		wlodek
	b10-dhcp6 is now capable to determine if a received
	message is addressed to it, using server identifier option.
	The messages with non-matching server identifier are dropped.
	(Trac #2892, git 3bd69e9b4ab9be231f7c966fd62b95a4e1595901)

735.	[doc]		stephen
	Expanded Developer's Guide to include chapter on logging.
	(Trac #2566, git a08d702839d9df6cddefeccab1e7e657377145de)

734.	[bug]		marcin
	libdhcp++: fixed a bug which caused an error when setting boolean
	values for an option. Also, bind10-guide has been updated with the
	examples how to set the boolean values for an option.
	(Trac# 3292, git 7c4c0514ede3cffc52d8c2874cdbdb74ced5f4ac)

733.	[bug]		marcin
	libdhcp++: a function which opens IPv6/UDPv6 sockets for the
	DHCPv6 server, gracefully handles errors to bind socket to
	a multicast address.
	(Trac #3288, git 76ace0c46a5fe0e53a29dad093b817ad6c891f1b)

732.	[func]		tomek
	b10-dhcp4, b10-dhcp6: Support for simplified client classification
	added. Incoming packets are now assigned to a client class based
	on the content of the packet's user class option (DHCPv4) or vendor
	class option (DHCPv6). Two classes (docsis3.0 and eRouter1.0) have
	class specific behavior in b10-dhcp4. See DHCPv4 Client
	Classification and DHCPv6 Client Classification in BIND10
	Developer's Guide for details.  This is a first ticket in a series
	of planned at least three tickets.
	(Trac #3203, git afea612c23143f81a4201e39ba793bc837c5c9f1)

731.	[func]		tmark
	b10-dhcp4 now parses parameters which support DHCP-DDNS updates
	via the DHCP-DDNS module, b10-dhcp-ddns.  These parameters are
	part of new configuration element, dhcp-ddns, defined in
	dhcp4.spec.  The parameters parse, store and retrieve but do not
	yet govern behavior.  That will be provided under separate ticket.
	(Trac# 3033, git 0ba859834503f2b9b908cd7bc572e0286ca9201f)

730.	[bug]		tomek
	b10-dhcp4, b10-dhcp6: Both servers used to unnecessarily increase
	subnet-id values after reconfiguration. The subnet-ids are now reset
	to 1 every time a server is reconfigured.
	(Trac #3234, git 31e416087685a6dadc3047fdbb0927bbf60095aa)

729.	[bug]		marcin
	b10-dhcp4 discards DHCPv4 messages carrying server identifiers
	which don't match server identifiers used by the server.
	(Trac #3279, git 805d2b269c6bf3e7be68c13f1da1709d8150a666)

728.	[func]		marcin
	b10-dhcp6: If server fails to open a socket on one interface it
	will log a warning and continue to open sockets on other interfaces.
	The warning message is communicated from the libdhcp++ via the
	error handler function supplied by the DHCPv6 server.
	(Trac #3252, git af5eada1bba906697ee92df3fcc25cc0e3979221)

727.	[func]		muks
	RRset::setName() has now been removed.
	(Trac #2335, git c918027a387da8514acf7e125fd52c8378113662)

726.	[bug]*		muks
	Don't print trailing newlines in Question::toText() output by
	default.  This fixes some logging that were split with a line
	feed.  It is possible to get the old behavior by passing
	toText(true).  Message::toText() output is unchanged.
	(Trac #571, git 7286499d5206c6d2aa8a59a5247c3841a772a43e)

725.	[func]		tmark
	b10-dhcp-ddns D2UpdateMgr now uses the newly implemented
	NameAddTransaction and NameRemoveTransaction classes.  This allows
	it to conduct actual DNS update exchanges based upon queued
	NameChangeRequests.
	(Trac# 3089, git 9ff948a169e1c1f3ad9e1bad1568375590a3ef42)

724.	[bug]		marcin
	b10-dhcp4: Different server identifiers are used for the packets
	being sent through different interfaces. The server uses IPv4 address
	assigned to the particular interface as a server identifier. This
	guarantees that the unicast packet sent by a relay or a client, to
	the address being a server identifier, will reach the server.
	(Trac #3231, git c7a229f15089670d2bfde6e9f0530c30ce6f8cf8)

723.	[bug]		marcin
	libdhcp++: Implemented unit tests for the IfaceMgr's routine
	which opens IPv6 sockets on detected interfaces. The IfaceMgr
	logic performing low level operations on sockets has been
	moved to a separate class. By providing a custom implementation
	of this class, the unit tests may use fake interfaces with
	custom configuration and thus cover wide range of test
	scenarios for the function.
	(Trac #3251, git 21d2f7ec425f8461b545687104cd76a42da61b2e)

722.	[bug]		muks
	b10-cmdctl now prints a more operator-friendly message when the
	address+port that b10-cmdctl listens on is already in use.
	(Trac #3227, git 5ec35e37dbb46f66ff0f6a9d9a6a87a393b37934)

721.	[func]		tmark
	Updates the user_chk example hooks shared library with callouts
	for packet receive and packet send.  Decision outcome now includes
	the lease or prefix assigned.  The user registry now supports a
	default user entry.
	(Trac #3207, git 34fddf2e75b80d9e517a8f9c3321aa4878cda795)

720.	[func]		tmark
	Added the initial implementation of the class, NameAddTransaction,
	to b10-dhcp-ddns.  This class provides a state machine which
	implements the logic required to remove forward and reverse DNS
	entries as described in RFC 4703, section 5.5. This includes the
	ability to construct the necessary DNS requests.
	(Trac# 3088, git ca58ac00fce4cb5f46e534d7ffadb2db4e4ffaf3)

719.	[func]		tomek
	b10-dhcp4: Support for sending back client-id (RFC6842) has been
	added now. Also a configuration parameter (echo-client-id) has
	been added, so it is possible to enable backward compatibility
	("echo-client-id false").
	(Trac #3210, git 88a4858db206dfcd53a227562198f308f7779a72)

718.	[func]		dclink, tomek
	libdhcp++: Interface detection implemented for FreeBSD, NetBSD,
	OpenBSD, Mac OS X and Solaris 11. Thanks to David Carlier for
	contributing a patch.
	(Trac #2246, git d8045b5e1580a1d0b89a232fd61c10d25a95e769)

717.	[bug]		marcin
	Fixed the bug which incorrectly treated DHCPv4 option codes 224-254 as
	standard options, barring them from being used as custom options.
	(Trac #2772, git c6158690c389d75686545459618ae0bf16f2cdb8)

716.	[func]		marcin
	perfdhcp: added support for sending DHCPv6 Release messages
	at the specified rate and measure performance. The orphan
	messages counters are not displayed for individual exchanges
	anymore. The following ticket: #3261 has been submitted to
	implement global orphan counting for all exchange types.
	(Trac #3181, git 684524bc130080e4fa31b65edfd14d58eec37e50)

715.	[bug]		marcin
	libdhcp++: Used the CMSG_SPACE instead of CMSG_LEN macro to calculate
	msg_controllen field of the DHCPv6 message. Use of CMSG_LEN causes
	sendmsg failures on OpenBSD due to the bug kernel/6080 on OpenBSD.
	(Trac #1824, git 39c9499d001a98c8d2f5792563c28a5eb2cc5fcb)

714.	[doc]		tomek
	BIND10 Contributor's Guide added.
	(Trac #3109, git 016bfae00460b4f88adbfd07ed26759eb294ef10)

713.	[func]		tmark
	Added DNS update request construction to d2::NameAddTransaction
	in b10-dhcp-ddns.  The class now generates all DNS update
	request variations needed to fulfill its state machine in
	compliance with RFC 4703, sections 5.3 and 5.4.
	(Trac# 3241, git dceca9554cb9410dd8d12371b68198b797cb6cfb)

712.	[func]		marcin, dclink
	b10-dhcp4: If server fails to open a socket on one interface it
	will log a warning and continue to open sockets on other interfaces.
	The warning message is communicated from the libdhcp++ via the
	error handler function supplied by the DHCPv4 server. Thanks to
	David Carlier for providing a patch.
	(Trac #2765, git f49c4b8942cdbafb85414a1925ff6ca1d381f498)

711.	[func]		tmark
	Added the initial implementation of the class, NameAddTransaction,
	to b10-dhcp-ddns.  This class provides the state model logic
	described in the DHCP_DDNS design to add or replace forward and
	reverse DNS entries for a given FQDN.  It does not yet construct
	the actual DNS update requests, this will be added under Trac#
	3241.
	(Trac# 3087, git 8f99da735a9f39d514c40d0a295f751dc8edfbcd)

710.	[build]		jinmei
	Fixed various build time issues for MacOS X 10.9.  Those include
	some general fixes and improvements:
	- (libdns++) masterLoad() functions now use the generic MasterLoader
	  class as backend, eliminating the restrictions of the previous
	  versions.
	- (libcc) fixed a minor portability bug in the JSON parser.  Although
	  the only known affected system is OS X 10.9 at the moment, that
	  could potentially cause disruption on other existing and future
	  systems.
	Other notes:
	- if built with googletest, gtest 1.7 (and possibly higher) is
	  required.
	- many older versions of Boost don't work.  A known workable version
	  is 1.54.
	(Trac #3213, git d4e570f097fe0eb9009b177a4af285cde0c636cc)

709.	[bug]		marcin
	b10-dhcp6: Server crashed when the client sent FQDN option and did
	not request FQDN option to be returned.
	(Trac #3220, git 0f1ed4205a46eb42ef728ba6b0955c9af384e0be)

708.	[bug]		dclink, marcin
	libdhcpsrv: Fixed a bug in Memfile lease database backend which
	caused DHCPv4 server crashes when leases with NULL client id
	were present. Thanks to David Carlier for submitting the patch.
	(Trac #2940, git a232f3d7d92ebcfb7793dc6b67914299c45c715b)

707.	[bug]		muks
	Using very large numbers (out of bounds) in config values caused
	BIND 10 to throw an exception. This has been fixed in a patch
	contributed by David Carlier.
	(Trac #3114, git 9bd776e36b7f53a6ee2e4d5a2ea79722ba5fe13b)

706.	[func]		marcin
	b10-dhcp4: Server processes the DHCPv4 Client FQDN and Host Name
	options sent by a client and generates the response. As a result
	of processing, the server generates NameChangeRequests which
	represent changes to DNS mappings for a particular lease (addition
	or removal of DNS mappings).
	Currently all generated NameChangeRequests are dropped. Sending
	them to b10-dhcp-ddns will be implemented with the future tickets.
	(Trac #3035, git f617e6af8cdf068320d14626ecbe14a73a6da22)

705.	[bug]*		kean
	When commands are piped into bindctl, no longer attempt to query the
	user name and password if no default user name and password file is
	present, or it contains no valid entries.
	(Trac #264, git 4921d7de6b5623c7e85d2baf8bc978686877345b)

704.	[func]		naokikambe
	New statistics items related to IP sockets added into b10-xfrin:
	open, openfail, close, connfail, conn, senderr, and recverr.
	Their values can be obtained by invoking "Stats show Xfrin" via
	bindctl while b10-xfrin is running.
	(Trac #2300, git 4655c110afa0ec6f5669bf53245bffe6b30ece4b)

703.	[bug]		kean
	A bug in b10-msgq was fixed where it would remove the socket file if
	there was an existing copy of b10-msgq running. It now correctly
	detects and reports this without removing the socket file.
	(Trac #433, git c18a49b0435c656669e6f87ef65d44dc98e0e726)

702.	[func]		marcin
	perfdhcp: support for sending DHCPv6 Renew messages at the specified
	rate and measure performance.
	(Trac #3183, git 66f2939830926f4337623b159210103b5a8e2434)

701.	[bug]		tomek
	libdhcp++: Incoming DHCPv6 IAPREFIX option is now parsed properly.
	(Trac #3211, git ed43618a2c7b2387d76f99a5a4b1a3e05ac70f5e)

700.	[func]		tomek, marcin
	b10-dhcp4, b10-dhcp6: Support for vendor options has been added. It
	is now possible to configure vendor options. Server is able to
	parse some CableLabs vendor options and send configured	vendor
	options	in response. The support is not complete.
	(Trac #3194, git 243ded15bbed0d35e230d00f4e3ee42c3609616c)

699.	[bug]		marcin
	libdhcp++: Options with defined suboptions are now handled properly.
	In particular, Relay Agent Info options is now echoed back properly.
	(Trac #3102, git 6f6251bbd761809634aa470f36480d046b4d2a20)

698.	[bug]		muks
	A bug was fixed in the interaction between b10-init and b10-msgq
	that caused BIND 10 failures after repeated start/stop of
	components.
	(Trac #3094, git ed672a898d28d6249ff0c96df12384b0aee403c8

697.	[func]		tmark
	Implements "user_check" hooks shared library which supports subnet
	selection based upon the contents of a list of known DHCP lease users
	(i.e. clients).  Adds the following subdirectories to the bind10 src
	directory for maintaining hooks shared libraries:
	bind10/src/hooks - base directory for hooks shared libraries;
	bind10/src/hooks/dhcp - base directory for all hooks libs
	pertaining to DHCP (Kea);
	bind10/src/hooks/dhcp/user_check - directory containing the
	user_check hooks library.
	(Trac #3186, git f36aab92c85498f8511fbbe19fad5e3f787aef68)

696.	[func]		tomek
	b10-dhcp4: It is now possible to specify value of siaddr field
	in DHCPv4 responses. It is used to point out to the next
	server in the boot process (that typically is TFTP server).
	(Trac #3191, git 541922b5300904a5de2eaeddc3666fc4b654ffba)

695.	[func]		tomek
	b10-dhcp6 is now able to listen on global IPv6 unicast addresses.
	(Trac #3195, git 72e601f2a57ab70b25d50877c8e49242739d1c9f)

694.	[bug]		tomek
	b10-dhcp6 now handles exceptions better when processing initial
	configuration. In particular, errors with socket binding do not
	prevent b10-dhcp6 from establishing configuration session anymore.
	(Trac #3195, git 72e601f2a57ab70b25d50877c8e49242739d1c9f)

693.	[bug]		tomek
	b10-dhcp6 now handles IPv6 interface enabling correctly.
	(Trac #3195, git 72e601f2a57ab70b25d50877c8e49242739d1c9f)

692.	[bug]		marcin
	b10-dhcp4: Fix a bug whereby the Parameter Request List was not parsed
	by the server and requested DHCPv4 options were not returned to the
	client. Options are not sent back to the client if server failed to
	assign a lease.
	(Trac #3200, git 50d91e4c069c6de13680bfaaee3c56b68d6e4ab1)

691.	[bug]		marcin
	libdhcp++: Created definitions for standard DHCPv4 options:
	tftp-server-name (66) and boot-file-name (67). Also, fixed definition
	of DHCPv4 option time-offset (2).
	(Trac #3199, git 6e171110c4dd9ae3b1be828b9516efc65c33460b)

690.	[bug]		tomek
	b10-dhcp4: Relay Agent Info option is now echoed back in
	DHCPv4 responses.
	(Trac #3184, git 287389c049518bff66bdf6a5a49bb8768be02d8e)

689.	[func]*		marcin
	b10-dhcp4 and b10-dhcp6 install callback functions which parse options
	in the received DHCP packets.
	(Trac #3180, git f73fba3cde9421acbeb9486c615900b0af58fa25)

688.	[func]		tomek
	b10-dhcp6: Prefix Delegation support is now extended to
	Renew and Release messages.
	(Trac #3153, #3154, git 3207932815f58045acea84ae092e0a5aa7c4bfd7)

687.	[func]		tomek
	b10-dhcp6: Prefix Delegation (IA_PD and IAPREFIX options) is now
	supported in Solicit and Request messages.
	(Trac #3152, git a0e73dd74658f2deb22fad2c7a1f56d122aa9021)

686.	[bug]		tomek
	b10-dhcp6 now sends back relayed traffic to proper port.
	(Trac #3177, git 6b33de4bea92eecb64b6c673bf1b8ae51f8edcf1)

685.	[func]		tomek
	libdhcpsrv: Allocation Engine is now able to handle IPv6 prefixes.
	This will be used in Prefix Delegation.
	(Trac #3171, git 7d1431b4c887f0c7ee1b26b9b82d3d3b8464b34f)

684.	[func]		muks, vorner
	API support to delete zone data has been added. With this,
	DomainTree and RdataSet which form the central zone data
	structures of b10-auth allow deletion of names and RR data
	respectively.
	(Trac #2750, git d3dbe8e1643358d4f88cdbb7a16a32fd384b85b1)
	(Trac #2751, git 7430591b4ae4c7052cab86ed17d0221db3b524a8)

683.	[bug]		stephen
	Modifications to fix problems running unit tests if they
	are statically linked.  This includes provision of an
	initialization function that must be called by user-written
	hooks libraries if they are loaded by a statically-linked
	image.
	(Trac #3113, git 3d19eee4dbfabc7cf7ae528351ee9e3a334cae92)

682.	[func]		naokikambe
	New statistics items added into b10-xfrin : ixfr_running,
	axfr_running, and soa_in_progress.  Their values can be
	obtained by invoking "Stats show Xfrin" via bindctl when
	b10-xfrin is running.
	(Trac #2274, git ca691626a2be16f08754177bb27983a9f4984702)

681.	[func]		tmark
	Added support for prefix delegation configuration to b10-dhcp6
	subnets.
	(Trac# 3151, git 79a22be33825bafa1a0cdfa24d5cb751ab1ae2d3)

680.	[func]		marcin
	perfdhcp: Added support for requesting IPv6 prefixes using IA_PD
	option being sent to the server.
	(Trac #3173, git 4cc844f7cc82c8bd749296a2709ef67af8d9ba87)

679.	[func]		tmark
	b10-dhcp-ddns: Finite state machine logic was refactored
	into its own class, StateModel.
	(Trac# 3156, git 6e9227b1b15448e834d1f60dd655e5633ff9745c)

678.	[func]		tmark
	MySQL backend used by b10-dhcp6 now uses lease type as a
	filtering parameter in all IPv6 lease queries.
	(Trac# 3147, git 65b6372b783cb1361fd56efe2b3247bfdbdc47ea)

677.	[func]		tomek
	libdhcpsrv: CfgMgr is now able to store IA, TA and PD pools in
	Subnet6 structures.
	(Trac #3150, git e6f0e89162bac0adae3ce3141437a282d5183162)

676.	[bug]		muks
	We now also allow the short name ("hmac-md5"), along with the long
	name ("hmac-md5.sig-alg.reg.int") that was allowed before for
	HMAC-MD5, so that it is more convenient to configure TSIG keys
	using it.
	(Trac #2762, git c543008573eba65567e9c189824322954c6dd43b)

675.	[func]		vorner
	If there's an exception not handled in a Python BIND10 component,
	it is now stored in a temporary file and properly logged, instead
	of dumping to stderr.
	(Trac #3095, git 18cf54ed89dee1dd1847053c5210f0ca220590c2)

674.	[func]		tomek
	Preparatory work for prefix delegation in LeaseMgr. getLease6()
	renamed to getLeases6(). It now can return more than one lease.
	(Trac #3146, git 05a05d810be754e7a4d8ca181550867febf6dcc6)

673.	[func]		tomek
	libdhcp: Added support for IA_PD and IAPREFIX options. New class
	for IAPREFIX (Option6_IAPrefix) has been added.
	(Trac #3145, git 3a844e85ecc3067ccd1c01841f4a61366cb278f4)

672.	[func]		tmark
	Added b10-dhcp-ddns transaction base class, NameChangeTransaction.
	This class provides the common structure and methods to implement
	the state models described in the DHCP_DDNS design, plus
	integration with DNSClient and its callback mechanism for
	asynchronous IO with the DNS servers.
	(Trac #3086, git 079b862c9eb21056fdf957e560b8fe7b218441b6)

671.	[func]		dclink, tomek
	The memfile backend now supports getLease4(hwaddr) and
	getLease4(client-id) methods. Thanks to David Carlier for
	contributing a patch.
	(Trac #2592, git a11683be53db2f9f8f9b71c1d1c163511e0319b3)

670.	[func]		marcin
	libdhcpsrv: Added support to MySQL lease database backend to
	store FQDN data for the lease.
	(Trac #3084, git 79b7d8ee017b57a81cec5099bc028e1494d7e2e9)

669.	[func]		tmark
	Added main process event loop to D2Process which is the primary
	application object in b10-dhcp-ddns. This allows DHCP-DDNS
	to queue requests received from clients for processing while
	listening for command control events.
	(Trac #3075 git e2f9d2e4c1b36f01eb5bfa2c4f8d55cf139c7e02)

668.	[func]		marcin
	libdhcpsrv: Implemented changes to lease allocation engine to
	propagate information about client's FQDN.
	(Trac #3083, git 37af28303d1cd61f675faea969cd1159df65bf9d)

667.	[func]		tomek
	Additional hooks (buffer4_receive, lease4_renew,
	lease4_release, buffer4_send) added to the DHCPv4 server.
	(Trac #2983, git fd47f18f898695b98623a63a0a1c68d2e4b37568)

666.	[func]		vorner
	The CmdCtl's command "print_settings" was removed. It served no real
	purpose and was just experimental leftover from early development.
	(Trac #3028, git 0d22246092ad4822d48f5a52af5f644f5ae2f5e2)

665.	[doc]		stephen
	Added the "Hook's Maintenance Guide" to the BIND 10 developer
	documentation.
	(Trac #3063, git 5d1ee7b7470fc644b798ac47db1811c829f5ac24)

664.	[bug]		tmark
	Corrects a bug in Hooks processing that was improperly
	creating a new callout handle on every call, rather
	than maintaining it throughout the context of the
	packet being processed.
	(Trac #3062, git 28684bcfe5e54ad0421d75d4445a04b75358ce77)

663.	[func]		marcin
	b10-dhcp6: Server processes the DHCPv6 Client FQDN Option
	sent by a client and generates the response. The DHCPv6 Client
	FQDN Option is represented by the new class in the libdhcp++.
	As a result of FQDN Option processing, the server generates
	NameChangeRequests which represent changes to DNS mappings for
	a particular lease (addition or removal of DNS mappings).
	Currently all generated NameChangeRequests are dropped. Sending
	them to b10-dhcp-ddns will be implemented with the future tickets.
	(Trac #3036, git 209f3964b9f12afbf36f3fa6b62964e03049ec6e)

662.	[func]		marcin
	libdhcp++: Implemented an Option4ClientFqdn class which represents
	DHCPv4 Client FQDN Option (code 81) defined in RFC4702. This class
	supports the domain name encoding in canonical FQDN format as well
	as in deprecated ASCII format.
	(Trac# 3082, git 1b434debfbf4a43070eb480fa0975a6eff6429d4)

661.	[func]		stephen
	Copy additional header files to the BIND 10 installation directory
	to allow the building of DHCP hooks libraries against an installed
	version of BIND 10.
	(Trac #3092, git e9beef0b435ba108af9e5979476bd2928808b342)

660.	[func]		fujiwara
	src/lib/cc: Integer size of C++ CC library is changed to int64_t.
	b10-auth: The size of statistics counters is changed to uint64_t.
	b10-auth sends lower 63 bit of counter values to b10-stats.
	(Trac #3015,  git e5b3471d579937f19e446f8a380464e0fc059567
	 and Trac #3016, git ffbcf9833ebd2f1952664cc0498608b988628d53)

659.	[func]		stephen
	Added capability to configure the hooks libraries for the
	b10-dhcp4 and b10-dhcp6 servers through the BIND 10
	configuration mechanism.
	(Trac #2981, git aff6b06b2490fe4fa6568e7575a9a9105cfd7fae)

658.	[func]*		vorner
	The resolver, being experimental, is no longer installed by default.
	If you really want to use it, even when it is known to be buggy, use
	the ./configure --enable-experimental-resolver option.
	(Trac #3064, git f5f07c976d2d42bdf80fea4433202ecf1f260648)

657.	[bug]		vorner
	Due to various problems with older versions of boost and
	shared memory, the server rejects to compile with combination
	of boost < 1.48 and shared memory enabled. Most users don't
	need shared memory, admins of large servers are asked to
	upgrade boost.
	(Trac #3025, git 598e458c7af7d5bb81131112396e4c5845060ecd)

656.	[func]		tomek
	Additional hooks (buffer6_receive, lease6_renew,
	lease6_release, buffer6_send) added to the DHCPv6 server.
	(Trac #2984, git 540dd0449121094a56f294c500c2ed811f6016b6)

655.	[func]		tmark
	Added D2UpdateMgr class to b10-dhcp-ddns. This class is
	the b10-dhcp-ddns task master, instantiating and supervising
	transactions that carry out the DNS updates needed to
	fulfill the requests (NameChangeRequests) received from
	b10-dhcp-ddns clients (e.g. DHCP servers).
	(Trac #3059 git d72675617d6b60e3eb6160305738771f015849ba)

654.	[bug]		stephen
	Always clear "skip" flag before calling any callouts on a hook.
	(Trac# 3050, git ff0b9b45869b1d9a4b99e785fbce421e184c2e93)

653.	[func]		tmark
	Added initial implementation of D2QueueMgr to
	b10-dhcp-ddns.  This class manages the receipt and
	queueing of requests received by b10-dhcp-ddns from
	its clients (e.g. DHCP servers)
	(Trac# 3052, git a970f6c5255e000c053a2dc47926cea7cec2761c)

652.	[doc]		stephen
	Added the "Hook Developer's Guide" to the BIND 10 developer
	documentation.
	(Trac# 2982, git 26a805c7e49a9ec85ee825f179cda41a2358f4c6)

651.	[bug]		muks
	A race condition when creating cmdctl certificates caused corruption
	of these certificates in rare cases. This has now been fixed.
	(Trac# 2962, git 09f557d871faef090ed444ebeee7f13e142184a0)

650.	[func]		muks
	The DomainTree rebalancing code has been updated to be more
	understandable. This ChangeLog entry is made just to make a note
	of this change. The change should not cause any observable
	difference whatsoever.
	(Trac# 2811, git 7c0bad1643af13dedf9356e9fb3a51264b7481de)

649.	[func]		muks
	The default b10-xfrout also_notify port has been changed from
	0 to 53.
	(Trac# 2925, git 8acbf043daf590a9f2ad003e715cd4ffb0b3f979)

648.	[func]		tmark
	Moved classes pertaining to sending and receiving
	NameChangeRequests from src/bin/d2 into their own library,
	libdhcp_ddns, in src/lib/dhcp_ddns.  This allows the
	classes to be shared between DHDCP-DDNS and its clients,
	such as the DHCP servers.
	(Trac# 3065, git 3d39bccaf3f0565152ef73ec3e2cd03e77572c56)

647.	[func]		tmark
	Added initial implementation of classes for sending
	and receiving NameChangeRequests between DHCP-DDNS
	and its clients such as DHCP. This includes both
	abstract classes and a derivation which traffics
	requests across UDP sockets.
	(Trac #3008, git b54530b4539cec4476986442e72c047dddba7b48)

646.	[func]		stephen
	Extended the hooks framework to add a "validate libraries" function.
	This will be used to check libraries specified during BIND 10
	configuration.
	(Trac #3054, git 0f845ed94f462dee85b67f056656b2a197878b04)

645.	[func]		tomek
	Added initial set of hooks (pkt4_receive, subnet4_select,
	lease4_select, pkt4_send) to the DHCPv4 server.
	(Trac #2994, git be65cfba939a6a7abd3c93931ce35c33d3e8247b)

644.	[func]		marcin
	b10-dhcp4, b10-dhcp6: Implemented selection of the interfaces
	that server listens on, using Configuration Manager. It is
	possible to specify interface names explicitly or use asterisk
	to specify that server should listen on all available interfaces.
	Sockets are reopened according to the new configuration as
	soon as it is committed.
	(Trac #1555, git f48a3bff3fbbd15584d788a264d5966154394f04)

643.	[bug]		muks
	When running some unittests as root that depended on insufficient
	file permissions, the tests used to fail because the root user
	could still access such files. Such tests are now skipped when
	they are run as the root user.
	(Trac #3056, git 92ebabdbcf6168666b03d7f7fbb31f899be39322)

642.	[func]		tomek
	Added initial set of hooks (pkt6_receive, subnet6_select,
	lease6_select, pkt6_send) to the DHCPv6 server.
	(Trac #2995, git d6de376f97313ba40fef989e4a437d184fdf70cc)

641.	[func]		stephen
	Added the hooks framework. This allows shared libraries of
	user-written functions to be loaded at run-time and the
	functions called during packet processing.
	(Trac #2980, git 82c997a72890a12af135ace5b9ee100e41c5534e)

640.	[func]		marcin
	b10-dhcp-ddns: Implemented DNSClient class which implements
	asynchronous DNS updates using UDP. The TCP and TSIG support
	will be	implemented at later time. Nevertheless, class API
	accommodates the use of TCP and TSIG.
	(Trac #2977, git 5a67a8982baa1fd6b796c063eeb13850c633702c)

639.	[bug]		muks
	Added workaround for build failure on Fedora 19 between GCC 4.8.x
	and boost versions less than 1.54. Fedora 19 currently ships
	boost-1.53.
	(Trac #3039, git 4ef6830ed357ceb859ebb3e5e821a064bd8797bb)

638.	[bug]*		naokikambe
	Per-zone statistics counters are distinguished by zone class,
	e.g. IN, CH, and HS. A class name is added onto a zone name in
	structure of per-zone statistics.
	(Trac #2884, git c0153581c3533ef045a92e68e0464aab00947cbb)

637.	[func]		tmark
	Added initial implementation of NameChangeRequest,
	which embodies DNS update requests sent to DHCP-DDNS
	by its clients.
	(trac3007 git f33bdd59c6a8c8ea883f11578b463277d01c2b70)

636.	[func]		tmark
	Added the initial implementation of configuration parsing for
	DHCP-DDNS.
	(Trac #2957, git c04fb71fa44c2a458aac57ae54eeb1711c017a49)

635.	[func]		marcin
	b10-dhcp-ddns: Implemented DNS Update message construction.
	(Trac #2796, git eac5e751473e238dee1ebf16491634a1fbea25e2)

634.	[bug]		muks
	When processing DDNS updates, we now check the zone more
	thoroughly with the received zone data updates to check if it is
	valid.  If the zone fails validation, we reply with SERVFAIL
	rcode. So, while previously we may have allowed more zone data
	cases without checking which resulted in invalid zones, such
	update requests are now rejected.
	(Trac #2759, git d8991bf8ed720a316f7506c1dd9db7de5c57ad4d)

633.	[func]		jinmei
	b10-memmgr: a new BIND 10 module that manages shared memory
	segments for DNS zone data.  At this point it's runnable but does
	nothing really meaningful for end users; it was added to the
	master branch for further development.
	(Trac #2854, git d05d7aa36d0f8f87b94dba114134b50ca37eabff)

632.	[bug]		marcin
	perfdhcp: Fixed a bug in whereby the application was sporadically
	crashing when timed out packets were garbage collected.
	(Trac #2979, git 6d42b333f446eccc9d0204bcc04df38fed0c31db)

631.	[bug]		muks
	Applied a patch by Tomas Hozza to fix a couple of compile errors
	on Fedora 19 development release.
	(Trac #3001, git 6e42b90971b377261c72d51c38bf4a8dc336664a)

630.	[bug]		muks
	If there is a problem loading the backend module for a type of
	data source, b10-auth would not serve any zones. This behaviour
	has been changed now so that it serves zones from all other usable
	data sources that were configured.
	(Trac #2947, git 9a3ddf1e2bfa2546bfcc7df6d9b11bfbdb5cf35f)

629.	[func]		stephen
	Added first part of the hooks framework.
	(Trac #2794, git d2b107586db7c2deaecba212c891d231d7e54a07)

628.	[func]		y-aharen
	b10-auth: A new statistics item 'qryrecursion' has been introduced.
	The counter is for the number of queries (OpCode=Query) with Recursion
	Desired (RD) bit on.
	(Trac #2796, git 3d291f42cdb186682983aa833a1a67cb9e6a8434)

627.	[func]		tmark
	Logger name for DHCP-DDNS has been changed from "d2_logger" to
	"dhcpddns".  In addition, its log messages now use two suffixes,
	DCTL_ for logs the emanate from the underlying base classes, and
	DHCP_DDNS_ for logs which emanate from DHCP-DDNS specific code
	(Trac #2978, git 5aec5fb20b0486574226f89bd877267cb9116921)

626.	[func]		tmark
	Created the initial implementation of DHCP-DDNS service
	controller class, D2Controller, and the abstract class from
	which it derives, DControllerBase. D2Controller manages the
	lifecycle and BIND10 integration of the DHCP-DDNS application
	process, D2Process. Also note, module name is now
	b10-dhcp-ddns.
	(Trac #2956, git a41cac582e46213c120b19928e4162535ba5fe76)

625.	[bug]*		jinmei
	b10-xfrin/b10-loadzone: b10-xfrin now refers to the unified
	"data_sources" module configuration instead of almost-deprecated
	the Auth/database_file configuration (Note: zonemgr still uses the
	latter, so a secondary server would still need it for the moment).
	Due to this change, b10-xfrin does not auto-generate an initial
	zone for the very first transfer anymore; b10-loadzone has been
	extended with a new -e option for the initial setup.
	(Trac #2946, git 8191aec04c5279c199909f00f0a0b2b8f7bede94)

624.	[bug]		jinmei
	logging: prevented multiple BIND 10 processes from generating
	multiple small log files when they dumped logs to files and try
	to roll over them simultaneously.  This fix relies on a feature of
	underling logging library (log4cplus) version 1.1.0 or higher,
	so the problem can still happen if BIND 10 is built with an older
	version of log4cplus. (But this is expected to happen rarely in
	any case unless a verbose debug level is specified).
	(Trac #1622, git 5da8f8131b1224c99603852e1574b2a1adace236)

623.	[func]		tmark
	Created the initial, bare-bones implementation of DHCP-DDNS
	service process class, D2Process, and the abstract class
	from which it derives, DProcessBase. D2Process will provide
	the DHCP-DDNS specific event loop and business logic.
	(Trac #2955, git dbe4772246039a1257b6492936fda2a8600cd245)

622.	[func]*		jinmei
	b10-xfrin now has tighter control on the choice of IXFR or AXFR
	through zones/request_ixfr configuration item.  It includes
	the new "IXFR only" behavior for some special cases.  b10-xfrin
	now also uses AXFR whenever necessary, so it is now safe to try
	IXFR by default and it's made the default.  The previous
	use_ixfr configuration item was deprecated and triggers startup
	failure if specified; configuration using use_ixfr should be
	updated.
	(Trac #2911, git 8118f8e4e9c0ad3e7b690bbce265a163e4f8767a)

621.	[func]		team
	libdns++: All Rdata classes now use the generic lexer in
	constructors from text. This means that the name fields in such
	RRs in a zone file can now be non-absolute (the origin name in that
	context will be used), e.g., when loaded by b10-loadzone. Note
	that the existing string constructors for these Rdata classes also
	use the generic lexer, and they now expect an absolute name (with
	the trailing '.') in the name fields.
	(Trac #2522, git ea97070cf6b41299351fc29af66fa39c6465d56a)
	(Trac #2521, git c6603decaadcd33ccf9aee4a7b22447acec4b7f6)
	(See also ChangeLog 594, 564, 545)

620.	[bug]		jinmei
	b10-auth now returns SERVFAIL to queries for a zone that is
	configured to be loaded in-memory but isn't due to load time
	errors (missing zone file or errors in the zone file, etc).
	Such zones were previously treated as non existent and would
	result in REFUSED or unintentional match against less specific
	zones.  The revised behavior is also compatible with BIND 9.
	(Trac #2905, git 56ee9810fdfb5f86bd6948e6bf26545ac714edd8)

619.	[bug]		jinmei
	b10-xfrout now uses blocking send for xfr response messages
	to prevent abrupt termination of the stream due to a slower
	client or narrower network bandwidth.
	(Trac #2934, git bde0e94518469557c8b455ccbecc079a38382afd)

618.	[func]*		marcin
	b10-dhcp4: Added the ability for the server to respond to a
	directly connected client which does not yet have an IP address.
	On Linux, the server will unicast the response to the client's
	hardware address and the 'yiaddr' (the client's new IP
	address). Sending a response to the unicast address prevents other
	(not interested) hosts from receiving the server response. This
	capability is not yet implemented on non-Linux Operating Systems
	where, in all cases, the server responds to the broadcast
	address. The logic conforms to section 4.1 of RFC 2131.
	(Trac #2902, git c2d40e3d425f1e51647be6a717c4a97d7ca3c29c)

617.	[bug]		marcin
	b10-dhcp4: Fixed a bug whereby the domain-name option was encoded
	as FQDN (using technique described in RFC1035) instead of a string.
	Also, created new class which represents an option carrying a single
	string value. This class is now used for all standard options of
	this kind.
	(Trac #2786, git 96b1a7eb31b16bf9b270ad3d82873c0bd86a3530)

616.	[doc]		stephen
	Added description to the DHCP "Database Back-Ends" section of the
	BIND 10 Developer's Guide about how to set up a MySQL database for
	testing the DHCP MySQL backend.
	(Trac #2653, git da3579feea036aa2b7d094b1c260a80a69d2f9aa)

615.	[bug]		jinmei
	b10-auth: Avoid referencing to a freed object when authoritative
	server addresses are reconfigured.  It caused a crash on a busy
	server during initial startup time, and the same crash could also
	happen if listen_on parameters are reconfigured at run time.
	(Trac #2946, git d5f2a0d0954acd8bc33aabb220fab31652394fcd)

614.	[func]		tmark
	b10-d2: Initial DHCP-DDNS (a.k.a. D2) module implemented.
	Currently it does nothing useful, except for providing the
	skeleton implementation to be expanded in the future.
	(Trac #2954, git 392c5ec5d15cd8c809bc9c6096b9f2bfe7b8c66a)

613.	[func]		jinmei
	datasrc: Error handling in loading zones into memory is now more
	consistent and convenient: data source configuration does not fail
	due to zones configured to be loaded into memory but not available
	in the data source, just like the case of missing zone file for
	the MasterFiles type of data source.  Also, zones that aren't
	loaded into memory due to errors can now be reloaded for b10-auth
	using the bindctl Auth loadzone command after fixing the error,
	without reconfiguring the entire data source.
	(Trac #2851, git a3d4fe8a32003534150ed076ea0bbf80e1fcc43c)

612.	[func]		tomek
	b10-dhcp6: Support for relayed DHCPv6 traffic has been added.
	(Trac #2898, git c3f6b67fa16a07f7f7ede24dd85feaa7c157e1cb)

611.	[func]		naokikambe
	Added Xfrin statistics items such as the number of successful
	transfers.  These are per-zone type counters.  Their values can be
	obtained with zone names by invoking "Stats show Xfrin" via bindctl
	while Xfrin is running.
	(Trac #2252, git e1a0ea8ef5c51b9b25afa111fbfe9347afbe5413)

bind10-1.1.0beta2 released on May 10, 2013

610.	[bug]		muks
	When the sqlite3 program is not available on the system (in
	PATH), we no longer attempt to run some tests which depend
	on it.
	(Trac #1909, git f85b274b85b57a094d33ca06dfbe12ae67bb47df)

609.	[bug]		jinmei
	Handled some rare error cases in DNS server classes correctly.
	This fix specifically solves occasional crash of b10-auth due to
	errors caused by TCP DNS clients.  Also, as a result of cleanups
	with the fix, b10-auth should now be a little bit faster in
	handling UDP queries: in some local experiments it ran about 5%
	faster.
	(Trac #2903, git 6d3e0f4b36a754248f8a03a29e2c36aef644cdcc)

608.	[bug]		jinmei
	b10-cmdctl: fixed a hangup problem on receiving the shutdown
	command from bindctl.  Note, however, that cmdctl is defined as
	a "needed" module by default, so shutting down cmdctl would cause
	shutdown of the entire BIND 10 system anyway, and is therefore
	still not very useful in practice.
	(Trac #2712, git fa392e8eb391a17d30550d4b290c975710651d98)

607.	[bug]		jinmei
	Worked around some unit test regressions on FreeBSD 9.1 due to
	a binary compatibility issue between standard and system
	libraries (http://www.freebsd.org/cgi/query-pr.cgi?pr=175453).
	While not all tests still pass, main BIND 10 programs should
	generally work correctly.  Still, there can be odd run time
	behavior such as abrupt crash instead of graceful shutdown
	when some fatal event happens, so it's generally discouraged to
	use BIND 10 on FreeBSD 9.1 RELEASE.  According to the above
	bug report for FreeBSD, it seems upgrading or downgrading the
	FreeBSD version will solve this problem.
	(Trac #2887, git 69dfb4544d9ded3c10cffbbfd573ae05fdeb771f)

606.	[bug]		jinmei
	b10-xfrout now correctly stops sending notify requests once it
	receives a valid response.  It previously handled it as if the
	requests are timed out and resent it a few times in a short
	period.
	(Trac #2879, git 4c45f29f28ae766a9f7dc3142859f1d0000284e1)

605.	[bug]		tmark
	Modified perfdhcp to calculate the times displayed for packet sent
	and received as time elapsed since perfdhcp process start time.
	Previously these were times since the start of the epoch.
	However the large numbers involved caused loss of precision
	in the calculation of the test statistics.
	(Trac #2785, git e9556924dcd1cf285dc358c47d65ed7c413e02cf)

604.	[func]		marcin
	libdhcp++: abstracted methods which open sockets and send/receive
	DHCP4 packets to a separate class. Other classes will be derived
	from it to implement OS-specific methods of DHCPv4 packets filtering.
	The primary purpose for this change is to add support for Direct
	DHCPv4 response to a client which doesn't have an address yet on
	different OSes.
	(Trac #991, git 33ffc9a750cd3fb34158ef676aab6b05df0302e2)

603.	[func]		tmark
	The directory in which the b10-dhcp4 and b10-dhcp6 server id files has
	been changed from the local state directory (set by the "configure"
	--localstatedir switch) to the "bind10" subdirectory of it. After an
	upgrade, server id files in the former location will be orphaned and
	should be manually removed.
	(Trac #2770, git a622140d411b3f07a68a1451e19df36118a80650)

602.	[bug]		tmark
	Perfdhcp will now exit gracefully if the command line argument for
	IP version (-4 or -6) does not match the command line argument
	given for the server. Prior to this perfdhcp would core when given
	an IP version of -6 but a valid IPv4 address for server.
	(Trac #2784, git 96b66c0c79dccf9a0206a45916b9b23fe9b94f74)

601.	[bug]*		jinmei, vorner
	The "delete record" interface of the database based data source
	was extended so that the parameter includes reversed name in
	addition to the actual name.  This may help the underlying
	accessor implementation if reversed names are more convenient
	for the delete operation.  This was the case for the SQLite3
	accessor implementation, and it now performs delete operations
	much faster.  At a higher level, this means IXFR and DDNS Updates
	to the sqlite3 database are no longer so slow on large zones as
	they were before.
	(Trac #2877, git 33bd949ac7288c61ed0a664b7329b50b36d180e5)

600.	[bug]		tmark
	Changed mysql_lease_mgr to set the SQL mode option to STRICT. This
	causes mysql it to treat invalid input data as an error. Rather than
	"successfully" inserting a too large value by truncating it, the
	insert will fail, and the lease manager will throw an exception.
	Also, attempts to create a HWAddr (hardware address) object with
	too long an array of data now throw an exception.
	(Trac #2387, git cac02e9290600407bd6f3071c6654c1216278616)

599.	[func]		tomek
	libdhcp++: Pkt6 class is now able to parse and build relayed DHCPv6
	messages.
	(Trac #2827, git 29c3f7f4e82d7e85f0f5fb692345fd55092796b4)

bind10-1.1.0beta1 released on April 4, 2013

598.	[func]*		jinmei
	The separate "static" data source is now deprecated as it can be
	served in the more generic "MasterFiles" type of data source.
	This means existing configuration may not work after an update.
	If "config show data_sources/classes/CH[0]" on bindctl contains a
	"static" type of data source, you'll need to update it as follows:
	> config set data_sources/classes/CH[0]/type MasterFiles
	> config set data_sources/classes/CH[0]/params {"BIND": =>
	  "<the value of current data_sources/classes/CH[0]/params>"}
	> config set data_sources/classes/CH[0]/cache-enable true
	> config commit
	(Same for CH[1], CH[2], IN[0], etc, if applicable, although it
	should be very unlikely in practice.  Also note: '=>' above
	indicates the next line is actually part of the command.  Do
	not type in this "arrow").
	(Part of Trac #2833, git 0363b4187fe3c1a148ad424af39e12846610d2d7)

597.	[func]		tmark
	b10-dhcp6: Added unit tests for handling requests when no
	IPv6 subnets are configured/defined. Testing these conditions
	was overlooked during implementation of Trac #2719.
	(Trac #2721, git ce7f53b2de60e2411483b4aa31c714763a36da64)

596.	[bug]		jinmei
	Added special handling for the case where b10-auth receives a
	NOTIFY message, but zonemgr isn't running. Previously this was
	logged as a communications problem at the ERROR level, resulting
	in increasing noise when zonemgr is intentionally stopped. Other
	than the log level there is no change in externally visible
	behavior.
	(Trac #2562, git 119eed9938b17cbad3a74c823aa9eddb7cd337c2)

595.	[bug]		tomek
	All DHCP components now gracefully refuse to handle too short
	DUIDs and client-id.
	(Trac #2723, git a043d8ecda6aff57922fe98a33c7c3f6155d5d64)

594.	[func]		muks, pselkirk
	libdns++: the NSEC, DS, DLV, and AFSDB Rdata classes now use the
	generic lexer in constructors from text.  This means that the name
	fields in such RRs in a zone file can now be non-absolute (the
	origin name in that context will be used), e.g., when loaded by
	b10-loadzone.
	(Trac #2386, git dc0f34afb1eccc574421a802557198e6cd2363fa)
	(Trac #2391, git 1450d8d486cba3bee8be46e8001d66898edd370c)

593.	[func]		jelte
	Address + port output and logs is now consistent according to our
	coding guidelines, e.g. <address>:<port> in the case of IPv4, and
	[<address>]:<port> in the case of IPv6, instead of <address>#<port>
	(Trac #1086, git bcefe1e95cdd61ee4a09b20522c3c56b315a1acc)

592.	[bug]		jinmei
	b10-auth and zonemgr now handle some uncommon NOTIFY messages more
	gracefully: auth immediately returns a NOTAUTH response if the
	server does not have authority for the zone (the behavior
	compatible with BIND 9) without bothering zonemgr; zonemgr now
	simply skips retransfer if the specified zone is not in its
	secondary zone list, instead of producing noisy error logs.
	(Trac #1938, git 89d7de8e2f809aef2184b450e7dee1bfec98ad14)

591.	[func]		vorner
	Ported the remaining tests from the old shell/perl based system to
	lettuce. Make target `systest' is now gone. Currently, the lettuce
	tests are in git only, not part of the release tarball.
	(Trac #2624, git df1c5d5232a2ab551cd98b77ae388ad568a683ad)

590.	[bug]		tmark
	Modified "include" statements in DHCP MySQL lease manager code to
	fix build problems if MySQL is installed in a non-standard location.
	(Trac #2825, git 4813e06cf4e0a9d9f453890557b639715e081eca)

589.	[bug]		jelte
	b10-cmdctl now automatically re-reads the user accounts file when
	it is updated.
	(Trac #2710, git 16e8be506f32de668699e6954f5de60ca9d14ddf)

588.	[bug]*		jreed
	b10-xfrout: Log message id XFROUT_QUERY_QUOTA_EXCCEEDED
	changed to XFROUT_QUERY_QUOTA_EXCEEDED.
	(git be41be890f1349ae4c870a887f7acd99ba1eaac5)

587.	[bug]		jelte
	When used from python, the dynamic datasource factory now
	explicitly loads the logging messages dictionary, so that correct
	logging messages does not depend on incidental earlier import
	statements. Also, the sqlite3-specific log messages have been moved
	from the general datasource library to the sqlite3 datasource
	(which also explicitly loads its messages).
	(Trac #2746, git 1c004d95a8b715500af448683e4a07e9b66ea926)

586.	[func]		marcin
	libdhcp++: Removed unnecessary calls to the function which
	validates option definitions used to create instances of options
	being decoded in the received packets. Eliminating these calls
	lowered the CPU utilization by the server by approximately 10%.
	Also, added the composite search indexes on the container used to
	store DHCP leases by Memfile backend. This resulted in the
	significant performance rise when using this backend to store
	leases.
	(Trac #2701, git b96a30b26a045cfaa8ad579b0a8bf84f5ed4e73f)

585.	[func]		jinmei, muks
	The zone data loader now accepts RRs in any order during load.
	Before it used to reject adding non-consecutive RRsets. It
	expected records for a single owner name and its type to be
	grouped together. These restrictions are now removed.  It now also
	suppresses any duplicate RRs in the zone file when loading them
	into memory.
	(Trac #2440, git 232307060189c47285121f696d4efb206f632432)
	(Trac #2441, git 0860ae366d73314446d4886a093f4e86e94863d4)

584.	[bug]		jinmei
	Fixed build failure with Boost 1.53 (and probably higher) in the
	internal utility library.  Note that with -Werror it may still
	fail, but it's due to a Boost bug that is reportedly fixed in their
	development trunk.  See https://svn.boost.org/trac/boost/ticket/8080
	Until the fix is available in a released Boost version you may need
	to specify the --without-werror configure option to build BIND 10.
	(Trac #2764, git ca1da8aa5de24358d7d4e7e9a4625347457118cf)

583.	[func]*		jelte
	b10-cmdctl-usermgr has been updated and its options and arguments
	have changed; it now defaults to the same accounts file as
	b10-cmdctl defaults to. It can now be used to remove users from the
	accounts file as well, and it now accepts command-line arguments to
	specify the username and password to add or remove, in which case
	it will not prompt for them.
	Note that using a password on the command line is not recommended,
	as this can be viewed by other users.
	(Trac #2713, git 9925af3b3f4daa47ba8c2eb66f556b01ed6f0502)

582.	[func]		naokikambe
	New statistics items related unixdomain sockets added into Xfrout :
	open, openfail, close, bindfail, acceptfail, accept, senderr, and
	recverr.  Their values can be obtained by invoking "Stats show Xfrout"
	via bindctl while Xfrout is running.
	(Trac #2225, git 6df60554683165adacc2d1c3d29aa42a0c9141a1)

581.	[func]*		y-aharen
	Added statistics items in b10-auth based on
	http://bind10.isc.org/wiki/StatisticsItems. Qtype counters are
	dropped as it requires further spec design discussion.
	(Trac #2154, Trac #2155,
	             git 61d7c3959eb991b22bc1c0ef8f4ecb96b65d9325)
	(Trac #2157, git e653adac032f871cbd66cd500c37407a56d14589)

bind10-1.0.0-rc released on February 14, 2013

580.	[func]*		muks
	There is no longer a default user account. The old default account
	with username 'root' has been removed. In a fresh installation of
	BIND 10, the administrator has to configure a user account using
	the b10-cmdctl-usermgr program.
	(Trac #2641, git 54e8f4061f92c2f9e5b8564240937515efa6d934)

579.	[bug]		jinmei
	libdatasrc/b10-auth: corrected some corner cases in query handling
	of in-memory data source that led to the following invalid/odd
	responses from b10-auth:
	- duplicate RRs in answer and additional for type ANY query
	- incorrect NSEC for no error, no data (NXRRSET) response that
	  matches a wildcard
	(Trac #2585, git abe78fae4ba3aca5eb01806dd4e05607b1241745)

578.	[bug]		jinmei
	b10-auth now returns closest encloser NSEC3 proof to queries for
	an empty non terminal derived from an Opt-Out NSEC3 RR, as clarified
	in errata 3441 for RFC5155.  Previously it regarded such case as
	broken zone and returned SERVFAIL.
	(Trac #2659, git 24c235cb1b379c6472772d340e21577c3460b742)

577.	[func]		muks
	Added an SQLite3 index on records(rname, rdtype). This decreases
	insert performance by ~28% and adds about ~20% to the file size,
	but increases zone iteration performance. As it introduces a new
	index, a database upgrade would be required.
	(Trac #1756, git 9b3c959af13111af1fa248c5010aa33ee7e307ee)

576.	[bug]		tmark, tomek
	b10-dhcp6: Fixed bug when the server aborts operation when
	receiving renew and there are no IPv6 subnets configured.
	(Trac #2719, git 3132b8b19495470bbfd0f2ba0fe7da443926034b)

575.	[bug]		marcin
	b10-dhcp6: Fixed the bug whereby the subnet for the incoming
	packet was selected using only its source address. The subnet
	is now selected using either source address or the name of the
	server's interface on which the packet has been received.
	(Trac #2704, git 1cbacf19a28bdae50bb9bd3767bca0147fde37ed)

574.	[func]		tmark
	b10-dhcp4, b10-dhcp6: Composite key indexes were added to the lease
	tables to reduce lease search time. The lease4 table now has two
	additional indexes: a) hwaddr/subnet_id and b) client_id/subnet_id.
	The lease6 now has the one additional index: iaid/subnet_id/duid.
	Adding these indexes significantly improves lease acquisition
	performance.
	(Trac #2699, #2703, git 54bbed5fcbe237c5a49b515ae4c55148723406ce)

573.	[bug]		stephen
	Fixed problem whereby the DHCP server crashed if it ran out of
	addresses.  Such a condition now causes a packet to be returned
	to the client refusing the allocation of an address.
	(Trac #2681, git 87ce14cdb121b37afb5b1931af51bed7f6323dd6)

572.	[bug]		marcin
	perfdhcp: Fixed bug where the command line switches used to
	run the perfdhcp where printed as ASCII codes.
	(Trac #2700, git b8d6b949eb7f4705e32fbdfd7694ca2e6a6a5cdc)

571.	[build]		jinmei
	The ./configure script can now handle output from python-config
	--ldflags that contains a space after -L switches.  This fixes
	failure reported on some Solaris environments.
	(Trac #2661, git e6f86f2f5eec8e6003c13d36804a767a840d96d6)

570.	[bug]		tmark, marcin, tomek
	b10-dhcp4: Address renewal now works properly for DHCPv4 clients
	that do not send client ID.
	(Trac #2702, git daf2abe68ce9c111334a15c14e440730f3a085e2)

569.	[bug]		tomek
	b10-dhcp4: Fix bug whereby a DHCP packet without a client ID
	could crash the MySQL lease database backend.
	(Trac #2697, git b5e2be95d21ed750ad7cf5e15de2058aa8bc45f4)

568.	[func]		muks
	Various message IDs have been renamed to remove the word 'ERROR'
	from them when they are not logged at ERROR severity level.
	(Trac #2672, git 660a0d164feaf055677f375977f7ed327ead893e)

567.	[doc]		marcin, stephen, tomek
	Update DHCP sections of the BIND 10 guide.
	(Trac #2657, git 1d0c2004865d1bf322bf78d13630d992e39179fd)

566.	[func]*		jinmei
	libdns++/Python isc.dns: In Python isc.dns, function style
	constants for RRType, RRClass, Rcode and Opcode were deprecated
	and replaced with straightforward object constants, e.g., from
	RRType.AAAA() to RRType.AAAA.  This is a backward incompatible
	change (see the Trac ticket for a conversion script if needed).
	Also, these constants are now more consistent between C++
	and Python, and RRType constants for all currently standardized
	types are now supported (even if Rdata for these are not yet
	available).
	(Trac #1866 and #2409, git e5005185351cf73d4a611407c2cfcd163f80e428)

565.	[func]*		jelte
	The main initializer script (formerly known as either 'bind10',
	'boss', or 'bob'), has been renamed to b10-init (and Init in
	configuration). Configuring which components are run is henceforth
	done through '/Init/components', and the sbin/bind10 script is now
	simply a shellscript that runs b10-init. Existing configuration is
	automatically updated. NOTE: once configuration with this update
	has been saved (by committing any new change with bindctl), you
	cannot run older versions of BIND 10 anymore with this configuration.
	(Trac #1901, git bae3798603affdb276f370c1ac6b33b011a5ed4f)

564.	[func]		muks
	libdns++: the CNAME, DNAME, MX, NS, PTR and SRV Rdata classes now
	use the generic lexer in constructors from text.  This means that
	the name fields in such RRs in a zone file can now be non-absolute
	(the origin name in that context will be used), e.g., when loaded
	by b10-loadzone. One additional change to the libdns++ API is that
	the existing string constructors for these Rdata classes also use
	the generic lexer, and they now expect an absolute name (with the
	trailing '.') in the name fields.
	(Trac #2390, git a01569277cda3f78b1171bbf79f15ecf502e81e2)
	(Trac #2656, git 5a0d055137287f81e23fbeedd35236fee274596d)

563.	[build]		jinmei
	Added --disable-rpath configure option to avoid embedding library
	paths to binaries.  Patch from Adam Tkac.
	(Trac #2667, git 1c50c5a6ee7e9675e3ab154f2c7f975ef519fca2)

562.	[func]*		vorner
	The b10-xfrin now performs basic sanity check on just received
	zone. It'll reject severely broken zones (such as missing NS
	records).
	(Trac #2439, git 44699b4b18162581cd1dd39be5fb76ca536012e6)

561.	[bug]		kambe, jelte
	b10-stats-httpd no longer dumps request information to the console,
	but uses the bind10 logging system. Additionally, the logging
	identifiers have been changed from STATHTTPD_* to STATSHTTPD_*
	(Trac #1897, git 93716b025a4755a8a2cbf250a9e4187741dbc9bb)

560.	[bug]		jinmei
	b10-auth now sets the TTL of SOA RR for negative responses to
	the minimum of the RR TTL and the minimum TTL of the SOA RDATA
	as specified in RFC2308; previously the RR TTL was always used.
	The ZoneFinder class was extended partly for implementing this
	and partly for allowing further optimization.
	(Trac #2309 and #2635, git ee17e979fcde48b59d91c74ac368244169065f3b)

559.	[bug]		jelte
	b10-cmdctl no longer aborts on basic file issues with its https
	certificate or private key file. It performs additional checks, and
	provides better error logs if these fail. Additionally, bindctl
	provides a better error report if it is unable to connect over
	https connection. This issue could occur if BIND 10 was installed
	with root privileges but then started as a normal user.
	(Trac #2595, git 09b1a2f927483b407d70e98f5982f424cc872149)

558.	[func]		marcin
	b10-dhcp4: server now adds configured options to its
	responses to a client when client requests them.
	A few basic options: Routers, Domain Name, Domain
	Name Servers and Subnet Mask are added regardless
	if client requested them or not.
	(Trac #2591, git aeec2dc1b9c511d17971ac63138576c37e7c5164)

557.	[doc]		stephen
	Update DHCP sections of the BIND 10 guide.
	(Trac #2642, git e5faeb5fa84b7218fde486347359504cf692510e)

556.	[bug]		marcin
	Fixed DHCP servers configuration whereby the servers did not
	receive a configuration stored in the database on their startup.
	Also, the configuration handler function now uses full configuration
	instead of partial to configure the server. This guarantees that
	dependencies between various configuration parameters are
	fulfilled.
	(Trac #2637, git 91aa998226f1f91a232f2be59a53c9568c4ece77)

555.	[func]		marcin
	The encapsulated option space name can be specified for
	a DHCP option. It comprises sub-options being sent within
	an option that encapsulates this option space.
	(Trac #2314, git 27e6119093723a1e46a239ec245a8b4b10677635)

554.	[func]		jinmei
	b10-loadzone: improved completion log message and intermediate
	reports: It now logs the precise number of loaded RRs on
	completion, and intermediate reports show additional information
	such as the estimated progress in percentage and estimated time
	to complete.
	(Trac #2574, git 5b8a824054313bdecb8988b46e55cb2e94cb2d6c)

553.	[func]		stephen
	Values of the parameters to access the DHCP server lease database
	can now be set through the BIND 10 configuration mechanism.
	(Trac #2559, git 6c6f405188cc02d2358e114c33daff58edabd52a)

552.	[bug]		shane
	Build on Raspberry PI.
	The main issue was use of char for reading from input streams,
	which is incorrect, as EOF is returned as an int -1, which would
	then get cast into a char -1.
	A number of other minor issues were also fixed.
	(Trac #2571, git 525333e187cc4bbbbde288105c9582c1024caa4a)

551.	[bug]		shane
	Kill msgq if we cannot connect to it on startup.
	When the boss process was unable to connect to the msgq, it would
	exit. However, it would leave the msgq process running. This has
	been fixed, and the msgq is now stopped in this case.
	(Trac #2608, git 016925ef2437e0396127e135c937d3a55539d224)

550.	[func]		tomek
	b10-dhcp4: The DHCPv4 server now generates a server identifier
	the first time it is run. The identifier is preserved in a file
	across server restarts.
	b10-dhcp6: The server identifier is now preserved in a file across
	server restarts.
	(Trac #2597, git fa342a994de5dbefe32996be7eebe58f6304cff7)

549.	[func]		tomek
	b10-dhcp6: It is now possible to specify that a configured subnet
	is reachable locally over specified interface (see "interface"
	parameter in Subnet6 configuration).
	(Trac #2596, git a70f6172194a976b514cd7d67ce097bbca3c2798)

548.	[func]		vorner
	The message queue daemon now appears on the bus. This has two
	effects, one is it obeys logging configuration and logs to the
	correct place like the rest of the modules. The other is it
	appears in bindctl as module (but it doesn't have any commands or
	configuration yet).
	(Trac #2582, git ced31d8c5a0f2ca930b976d3caecfc24fc04634e)

547.	[func]*		vorner
	The b10-loadzone now performs more thorough sanity check on the
	loaded data.  Some of the checks are now fatal and zone failing
	them will be rejected.
	(Trac #2436, git 48d999f1cb59f308f9f30ba2639521d2a5a85baa)

546.	[func]		marcin
	DHCP option definitions can be now created using the
	Configuration Manager. The option definition specifies
	the option code, name and the types of the data being
	carried by the option.  The Configuration Manager
	reports an error on attempt to override standard DHCP
	option definition.
	(Trac #2317, git 71e25eb81e58a695cf3bad465c4254b13a50696e)

545.	[func]		jinmei
	libdns++: the SOA Rdata class now uses the generic lexer in
	constructors from text.  This means that the MNAME and RNAME of an
	SOA RR in a zone file can now be non absolute (the origin name
	in that context will be used), e.g., when loaded by b10-loadzone.
	(Trac #2500, git 019ca218027a218921519f205139b96025df2bb5)

544.	[func]		tomek
	b10-dhcp4: Allocation engine support for IPv4 added. Currently
	supported operations are server selection (Discover/Offer),
	address assignment (Request/Ack), address renewal (Request/Ack),
	and address release (Release). Expired leases can be reused.
	Some options (e.g. Router Option) are still hardcoded, so the
	DHCPv4 server is not yet usable, although its address allocation
	is operational.
	(Trac #2320, git 60606cabb1c9584700b1f642bf2af21a35c64573)

543.	[func]*		jelte
	When calling getFullConfig() as a module, , the configuration is now
	returned as properly-structured JSON.  Previously, the structure had
	been flattened, with all data being labelled by fully-qualified
	element names.
	(Trac #2619, git bed3c88c25ea8f7e951317775e99ebce3340ca22)

542.	[func]		marcin
	Created OptionSpace and OptionSpace6 classes to represent DHCP
	option spaces. The option spaces are used to group instances
	and definitions of options having unique codes. A special type
	of option space is the so-called "vendor specific option space"
	which groups sub-options sent within Vendor Encapsulated Options.
	The new classes are not used yet but they will be used once
	the creation of option spaces by configuration manager is
	implemented.
	(Trac #2313, git 37a27e19be874725ea3d560065e5591a845daa89)

541.	[func]		marcin
	Added routines to search for configured DHCP options and their
	definitions using name of the option space they belong to.
	New routines are called internally from the DHCPv4 and DHCPv6
	servers code.
	(Trac #2315, git 741fe7bc96c70df35d9a79016b0aa1488e9b3ac8)

540.	[func]		marcin
	DHCP Option values can be now specified using a string of
	tokens separated with comma sign. Subsequent tokens are used
	to set values for corresponding data fields in a particular
	DHCP option. The format of the token matches the data type
	of the corresponding option field: e.g. "192.168.2.1" for IPv4
	address, "5" for integer value etc.
	(Trac #2545, git 792c129a0785c73dd28fd96a8f1439fe6534a3f1)

539.	[func]		stephen
	Add logging to the DHCP server library.
	(Trac #2524, git b55b8b6686cc80eed41793c53d1779f4de3e9e3c)

538.	[bug]		muks
	Added escaping of special characters (double-quotes, semicolon,
	backslash, etc.) in text-like RRType's toText() implementation.
	Without this change, some TXT and SPF RDATA were incorrectly
	stored in SQLite3 datasource as they were not escaped.
	(Trac #2535, git f516fc484544b7e08475947d6945bc87636d4115)

537.	[func]		tomek
	b10-dhcp6: Support for RELEASE message has been added. Clients
	are now able to release their non-temporary IPv6 addresses.
	(Trac #2326, git 0974318566abe08d0702ddd185156842c6642424)

536.	[build]		jinmei
	Detect a build issue on FreeBSD with g++ 4.2 and Boost installed via
	FreeBSD ports at ./configure time.  This seems to be a bug of
	FreeBSD	ports setup and has been reported to the maintainer:
	http://www.freebsd.org/cgi/query-pr.cgi?pr=174753
	Until it's fixed, you need to build BIND 10 for FreeBSD that has
	this problem with specifying --without-werror, with clang++
	(development version), or with manually extracted Boost header
	files (no compiled Boost library is necessary).
	(Trac #1991, git 6b045bcd1f9613e3835551cdebd2616ea8319a36)

535.	[bug]		jelte
	The log4cplus internal logging mechanism has been disabled, and no
	output from the log4cplus library itself should be printed to
	stderr anymore. This output can be enabled by using the
	compile-time option --enable-debug.
	(Trac #1081, git db55f102b30e76b72b134cbd77bd183cd01f95c0)

534.	[func]*		vorner
	The b10-msgq now uses the same logging format as the rest
	of the system. However, it still doesn't obey the common
	configuration, as due to technical issues it is not able
	to read it yet.
	(git 9e6e821c0a33aab0cd0e70e51059d9a2761f76bb)

bind10-1.0.0-beta released on December 20, 2012

533.	[build]*		jreed
	Changed the package name in configure.ac from bind10-devel
	to bind10. This means the default sub-directories for
	etc, include, libexec, share, share/doc, and var are changed.
	If upgrading from a previous version, you may need to move
	and update your configurations or change references for the
	old locations.
	(git bf53fbd4e92ae835280d49fbfdeeebd33e0ce3f2)

532.	[func]		marcin
	Implemented configuration of DHCPv4 option values using
	the configuration manager. In order to set values for the
	data fields carried by a particular option, the user
	specifies a string of hexadecimal digits that is converted
	to binary data and stored in the option buffer. A more
	user-friendly way of specifying option content is planned.
	(Trac #2544, git fed1aab5a0f813c41637807f8c0c5f8830d71942)

531.	[func]		tomek
	b10-dhcp6: Added support for expired leases. Leases for IPv6
	addresses that are past their valid lifetime may be recycled, i.e.
	relocated to other clients if needed.
	(Trac #2327, git 62a23854f619349d319d02c3a385d9bc55442d5e)

530.	[func]*		team
	b10-loadzone was fully overhauled.  It now uses C++-based zone
	parser and loader library, performing stricter checks, having
	more complete support for master file formats, producing more
	helpful logs, is more extendible for various types of data
	sources, and yet much faster than the old version.  In
	functionality the new version should be generally backwards
	compatible to the old version, but there are some
	incompatibilities: name fields of RDATA (in NS, SOA, etc) must
	be absolute for now; due to the stricter checks some input that was
	(incorrectly) accepted by the old version may now be rejected;
	command line options and arguments are not compatible.
	(Trac #2380, git 689b015753a9e219bc90af0a0b818ada26cc5968)

529.	[func]*		team
	The in-memory data source now uses a more complete master
	file parser to load textual zone files.  As of this change
	it supports multi-line RR representation and more complete
	support for escaped and quoted strings.  It also produces
	more helpful log messages when there is an error in the zone
	file.  It will be enhanced as more specific tasks in the
	#2368 meta ticket are completed.  The new parser is generally
	backward compatible to the previous one, but due to the
	tighter checks some input that has been accepted so far
	could now be rejected, so it's advisable to check if you
	use textual zone files directly loaded to memory.
	(Trac #2470, git c4cf36691115c15440b65cac16f1c7fcccc69521)

528.	[func]		marcin
	Implemented definitions for DHCPv4 option definitions identified
	by option codes: 1 to 63, 77, 81-82, 90-92, 118-119, 124-125.
	These definitions are now used by the DHCPv4 server to parse
	options received from a client.
	(Trac #2526, git 50a73567e8067fdbe4405b7ece5b08948ef87f98)

527.	[bug]		jelte
	Fixed a bug in the synchronous UDP server code where unexpected
	errors from ASIO or the system libraries could cause b10-auth to
	stop. In asynchronous mode these errors would be ignored
	completely. Both types have been updated to report the problem with
	an ERROR log message, drop the packet, and continue service.
	(Trac #2494, git db92f30af10e6688a7dc117b254cb821e54a6d95)

526.	[bug]		stephen
	Miscellaneous fixes to DHCP code including rationalisation of
	some methods in LeaseMgr and resolving some Doxygen/cppcheck
	issues.
	(Trac #2546, git 0140368ed066c722e5d11d7f9cf1c01462cf7e13)

525.	[func]		tomek
	b10-dhcp4: DHCPv4 server is now able to parse configuration. It
	is possible to specify IPv4 subnets with dynamic pools within
	them. Although configuration is accepted, it is not used yet. This
	will be implemented shortly.
	(Trac #2270, git de29c07129d41c96ee0d5eebdd30a1ea7fb9ac8a)

524.	[func]		tomek
	b10-dhcp6 is now able to handle RENEW messages. Leases are
	renewed and REPLY responses are sent back to clients.
	(Trac #2325, git 7f6c9d057cc0a7a10f41ce7da9c8565b9ee85246)

523.	[bug]		muks
	Fixed a problem in inmem NSEC3 lookup (for, instance when using a
	zone with no non-apex names) which caused exceptions when the zone
	origin was not added as an explicit NSEC3 record.
	(Trac #2503, git 6fe86386be0e7598633fe35999112c1a6e3b0370)

522.	[func]*		jelte
	Configuration of TSIG keys for b10-xfrin has changed; instead of
	specifying the full TSIG key (<name>:<base64>:<algo>) it now expects
	just the name, and uses the global TSIG Key Ring like all the other
	components (configuration list /tsig_keys/keys).
	Note: this is not automatically updated, so if you use TSIG in
	xfrin, you need to update your configuration.
	(Trac #1351, git e65b7b36f60f14b7abe083da411e6934cdfbae7a)

521.	[func]		marcin
	Implemented definitions for DHCPv6 standard options identified
	by codes up to 48. These definitions are now used by the DHCPv6
	server to create instances of options being sent to a client.
	(Trac #2491, git 0a4faa07777189ed9c25211987a1a9b574015a95)

520.	[func]		jelte
	The system no longer prints initial log messages to stdout
	regardless of what logging configuration is present, but it
	temporarily stores any log messages until the configuration is
	processed. If there is no specific configuration, or if the
	configuration cannot be accessed, it will still fall back to stdout.
	Note that there are still a few instances where output is printed,
	these shall be addressed separately.
	Note also that, currently, in case it falls back to stdout (such as
	when it cannot connect to b10-cfgmgr), all log messages are always
	printed (including debug messages), regardless of whether -v was
	used. This shall also be addressed in a future change.
	(Trac #2445, git 74a0abe5a6d10b28e4a3e360e87b129c232dea68)

519.	[bug]		muks
	Fixed a problem in inmem NSEC lookup which caused returning an
	incorrect NSEC record or (in rare cases) assert failures
	when a non-existent domain was queried, which was a sub-domain of
	a domain that existed.
	(Trac #2504, git 835553eb309d100b062051f7ef18422d2e8e3ae4)

518.	[func]		stephen
	Extend DHCP MySQL backend to handle IPv4 addresses.
	(Trac #2404, git ce7db48d3ff5d5aad12b1da5e67ae60073cb2607)

517.	[func]		stephen
	Added IOAddress::toBytes() to get byte representation of address.
	Also added convenience methods for V4/V6 address determination.
	(Trac #2396, git c23f87e8ac3ea781b38d688f8f7b58539f85e35a)

516.	[bug]		marcin
	Fixed 'make distcheck' failure when running perfdhcp unit tests.
	The unit tests used to read files from the folder specified
	with the path relative to current folder, thus when the test was
	run from a different folder the files could not be found.
	(Trac #2479, git 4e8325e1b309f1d388a3055ec1e1df98c377f383)

515.	[bug]		jinmei
	The in-memory data source now accepts an RRSIG provided without
	a covered RRset in loading.  A subsequent query for its owner name
	of the covered type would generally result in NXRRSET; if the
	covered RRset is of type NSEC3, the corresponding NSEC3 processing
	would result in SERVFAIL.
	(Trac #2420, git 6744c100953f6def5500bcb4bfc330b9ffba0f5f)

514.	[bug]		jelte
	b10-msgq now handles socket errors more gracefully when sending data
	to clients. It no longer exits with 'broken pipe' errors, and is
	also better at resending data on temporary error codes from send().
	(Trac #2398, git 9f6b45ee210a253dca608848a58c824ff5e0d234)

513.	[func]		marcin
	Implemented the OptionCustom class for DHCPv4 and DHCPv6.
	This class represents an option which has a defined
	structure: a set of data fields of specific types and order.
	It is used to represent those options that can't be
	represented by any other specialized class.
	(Trac #2312, git 28d885b457dda970d9aecc5de018ec1120143a10)

512.	[func]		jelte
	Added a new tool b10-certgen, to check and update the self-signed
	SSL certificate used by b10-cmdctl. The original certificate
	provided has been removed, and a fresh one is generated upon first
	build. See the b10-certgen manpage for information on how to update
	existing installed certificates.
	(Trac #1044, git 510773dd9057ccf6caa8241e74a7a0b34ca971ab)

511.	[bug]		stephen
	Fixed a race condition in the DHCP tests whereby the test program
	spawned a subprocess and attempted to read (without waiting) from
	the interconnecting pipe before the subprocess had written
	anything.  The lack of output was being interpreted as a test
	failure.
	(Trac #2410, git f53e65cdceeb8e6da4723730e4ed0a17e4646579)

510.	[func]		marcin
	DHCP option instances can be created using a collection of strings.
	Each string represents a value of a particular data field within
	an option. The data field values, given as strings, are validated
	against the actual types of option fields specified in the options
	definitions.
	(Trac #2490, git 56cfd6612fcaeae9acec4a94e1e5f1a88142c44d)

509.	[func]		muks
	Log messages now include the pid of the process that logged the
	message.
	(Trac #1745, git fc8bbf3d438e8154e7c2bdd322145a7f7854dc6a)

508.	[bug]		stephen
	Split the DHCP library into two directories, each with its own
	Makefile.  This properly solves the problem whereby a "make"
	operation with multiple threads could fail because of the
	dependencies between two libraries in the same directory.
	(Trac #2475, git 834fa9e8f5097c6fd06845620f68547a97da8ff8)

bind10-devel-20121115 released on November 15, 2012

507.	[doc]		jelte
	Added a chapter about the use of the bindctl command tool to
	to the BIND 10 guide.
	(Trac #2305, git c4b0294b5bf4a9d32fb18ab62ca572f492788d72)

506.	[security]		jinmei
	Fixed a use-after-free case in handling DNAME record with the
	in-memory data source.  This could lead to a crash of b10-auth
	if it serves a zone containing a DNAME RR from the in-memory
	data source.  This bug was introduced at bind10-devel-20120927.
	(Trac #2471, git 2b1793ac78f972ddb1ae2fd092a7f539902223ff)

505.	[bug]		jelte
	Fixed a bug in b10-xfrin where a wrong call was made during the
	final check of a TSIG-signed transfer, incorrectly rejecting the
	transfer.
	(Trac #2464, git eac81c0cbebee72f6478bdb5cda915f5470d08e1)

504.	[bug]*		naokikambe
	Fixed an XML format viewed from b10-stats-httpd. Regarding
	per-zone counters as zones of Xfrout, a part of the item
	values wasn't an exact XML format. A zone name can be
	specified in URI as
	/bind10/statistics/xml/Xfrout/zones/example.org/xfrreqdone.
	XSD and XSL formats are also changed to constant ones due
	to these changes.
	(Trac #2298, git 512d2d46f3cb431bcdbf8d90af27bff8874ba075)

503.	[func]		Stephen
	Add initial version of a MySQL backend for the DHCP code.  This
	implements the basic IPv6 lease access functions - add lease, delete
	lease and update lease.  The backend is enabled by specifying
	--with-dhcp-mysql on the "configure" command line: without this
	switch, the MySQL code is not compiled, so leaving BIND 10 able to
	be built on systems without MySQL installed.
	(Trac #2342, git c7defffb89bd0f3fdd7ad2437c78950bcb86ad37)

502.	[func]		vorner
	TTLs can be specified with units as well as number of seconds now.
	This allows specifications like "1D3H".
	(Trac #2384, git 44c321c37e17347f33ced9d0868af0c891ff422b)

501.	[func]		tomek
	Added DHCPv6 allocation engine, now used in the processing of DHCPv6
	messages.
	(Trac #2414, git b3526430f02aa3dc3273612524d23137b8f1fe87)

500.	[bug]		jinmei
	Corrected the autoconf example in the examples directory so it can
	use the configured path to Boost to check availability of the BIND 10
	library.  Previously the sample configure script could fail if
	Boost is installed in an uncommon place.  Also, it now provides a
	helper m4 function and example usage for embedding the library
	path to executable (using linker options like -Wl,-R) to help
	minimize post-build hassles.
	(Trac #2356, git 36514ddc884c02a063e166d44319467ce6fb1d8f)

499.	[func]		team
	The b10-auth 'loadzone' command now uses the internal thread
	introduced in 495 to (re)load a zone in the background, so that
	query processing isn't blocked while loading a zone.
	(Trac #2213, git 686594e391c645279cc4a95e0e0020d1c01fba7e)

498.	[func]		marcin
	Implemented DHCPv6 option values configuration using configuration
	manager. In order to set values for data fields carried by the
	particular option, user specifies the string of hexadecimal digits
	that is in turn converted to binary data and stored into option
	buffer. More user friendly way of option content specification is
	planned.
	(Trac #2318, git e75c686cd9c14f4d6c2a242a0a0853314704fee9)

497.	[bug]		jinmei
	Fixed several issues in isc-sysinfo:
	- make sure it doesn't report a negative value for free memory
	  size (this happened on FreeBSD, but can possibly occur on other
	  BSD variants)
	- correctly identifies the SMP support in kernel on FreeBSD
	- print more human readable uptime as well as the time in seconds
	(Trac #2297, git 59a449f506948e2371ffa87dcd19059388bd1657)

496.	[func]		tomek
	DHCPv6 Allocation Engine implemented. It allows address allocation
	from the configured subnets/pools. It currently features a single
	allocator: IterativeAllocator, which assigns addresses iteratively.
	Other allocators (hashed, random) are planned.
	(Trac #2324, git 8aa188a10298e3a55b725db36502a99d2a8d638a)

495.	[func]		team
	b10-auth now handles reconfiguration of data sources in
	background using a separate thread.  This means even if the new
	configuration includes a large amount of data to be loaded into
	memory (very large zones and/or a very large number of zones),
	the reconfiguration doesn't block query handling.
	(Multiple Trac tickets up to #2211)

494.	[bug]		jinmei
	Fixed a problem that shutting down BIND 10 kept some of the
	processes alive.  It was two-fold: when the main bind10 process
	started as a root, started b10-sockcreator with the privilege, and
	then dropped the privilege, the bind10 process cannot kill the
	sockcreator via signal any more (when it has to), but it kept
	sending the signal and didn't stop.  Also, when running on Python
	3.1 (or older), the sockcreator had some additional file
	descriptor open, which prevented it from exiting even after the
	bind10 process terminated.  Now the bind10 process simply gives up
	killing a subprocess if it fails due to lack of permission, and it
	makes sure the socket creator is spawned without any unnecessary
	FDs open.
	(Trac #1858, git 405d85c8a0042ba807a3a123611ff383c4081ee1)

493.	[build]		jinmei
	Fixed build failure with newer versions of clang++.  These
	versions are stricter regarding "unused variable" and "unused
	(driver) arguments" warnings, and cause fatal build error
	with -Werror.  The affected versions of clang++ include Apple's
	customized version 4.1 included in Xcode 4.5.1.  So this fix
	will solve build errors for Mac OS X that uses newer versions of
	Xcode.
	(Trac #2340, git 55be177fc4f7537143ab6ef5a728bd44bdf9d783,
	3e2a372012e633d017a97029d13894e743199741 and commits before it
	with [2340] in the commit log)

492.	[func]		tomek
	libdhcpsrv: The DHCP Configuration Manager is now able to store
	information about IPv4 subnets and pools. It is still not possible
	to configure that information. Such capability will be implemented
	in a near future.
	(Trac #2237, git a78e560343b41f0f692c7903c938b2b2b24bf56b)

491.	[func]		tomek
	b10-dhcp6: Configuration for DHCPv6 has been implemented.
	Currently it is possible to configure IPv6 subnets and pools
	within those subnets, global and per subnet values of renew,
	rebind, preferred and valid lifetimes. Configured parameters
	are accepted, but are not used yet by the allocation engine yet.
	(Trac #2269, git 028bed9014b15facf1a29d3d4a822c9d14fc6411)

490.	[func]		tomek
	libdhcpsrv: An abstract API for lease database has been
	implemented. It offers a common interface to all concrete
	database backends.
	(Trac #2140, git df196f7609757253c4f2f918cd91012bb3af1163)

489.	[func]		muks
	The isc::dns::RRsetList class has been removed. It was now unused
	inside the BIND 10 codebase, and the interface was considered
	prone to misuse.
	(Trac #2266, git 532ac3d0054f6a11b91ee369964f3a84dabc6040)

488.	[build]		jinmei
	On configure, changed the search order for Python executable.
	It first tries more specific file names such as "python3.2" before
	more generic "python3".  This will prevent configure failure on
	Mac OS X that installs Python3 via recent versions of Homebrew.
	(Trac #2339, git 88db890d8d1c64de49be87f03c24a2021bcf63da)

487.	[bug]		jinmei
	The bind10 process now terminates a component (subprocess) by the
	"config remove Boss/components" bindctl command even if the
	process crashes immediately before the command is sent to bind10.
	Previously this led to an inconsistent state between the
	configuration and an internal component list of bind10, and bind10
	kept trying to restart the component.  A known specific case of
	this problem is that b10-ddns could keep failing (due to lack of
	dependency modules) and the administrator couldn't stop the
	restart via bindctl.
	(Trac #2244, git 7565788d06f216ab254008ffdfae16678bcd00e5)

486.	[bug]*		jinmei
	All public header files for libb10-dns++ are now installed.
	Template configure.ac and utility AC macros for external projects
	using the library are provided under the "examples" directory.
	The src/bin/host was moved as part of the examples (and not
	installed with other BIND 10 programs any more).
	(Trac #1870, git 4973e638d354d8b56dcadf71123ef23c15662021)

485.	[bug]		jelte
	Several bugs have been fixed in bindctl; tab-completion now works
	within configuration lists, the problem where sometimes the
	completion added a part twice has been solved, and it no longer
	suggests the confusing value 'argument' as a completion-hint for
	configuration items. Additionally, bindctl no longer crashes upon
	input like 'config remove Boss'.
	(Trac #2254, git 9047de5e8f973e12e536f7180738e6b515439448)

484.	[func]		tomek
	A new library (libb10-dhcpsrv) has been created. At present, it
	only holds the code for the DHCP Configuration Manager. Currently
	this object only supports basic configuration storage for the DHCPv6
	server, but that capability will be expanded.
	(Trac #2238, git 6f29861b92742da34be9ae76968e82222b5bfd7d)

bind10-devel-20120927 released on September 27, 2012

483.	[func]		marcin
	libdhcp++: Added new parameter to define sub-second timeout
	for DHCP packet reception. The total timeout is now specified
	by two parameters:  first specifies integral number of
	seconds, second (which defaults to 0) specifies fractional
	seconds with microsecond resolution.
	(Trac #2231, git 15560cac16e4c52129322e3cb1787e0f47cf7850)

482.	[func]		team
	Memory footprint of the in-memory data source has been
	substantially improved.  For example, b10-auth now requires much
	less memory than BIND 9 named for loading and serving the same
	zone in-memory.  This is a transparent change in terms of user
	operation; there's no need to update or change the configuration
	to enable this feature.
	Notes: multiple instances of b10-auth still make separate copies
	of the memory image.  Also, loading zones in memory still suspends
	query processing, so manual reloading or reloading after incoming
	transfer may cause service disruption for huge zones.
	(Multiple Trac tickets, Summarized in Trac #2101)

481.	[bug]		vorner
	The abbreviated form of IP addresses in ACLs is accepted
	(eg. "from": ["127.0.0.1", "::1"] now works).
	(Trac #2191, git 48b6e91386b46eed383126ad98dddfafc9f7e75e)

480.	[doc]		vorner
	Added documentation about global TSIG key ring to the Guide.
	(Trac #2189, git 52177bb31f5fb8e134aecb9fd039c368684ad2df)

479.	[func]		marcin
	Refactored perfdhcp tool to C++, added missing unit tests and removed
	the old code. The new code uses libdhcp++ (src/lib/dhcp) for DHCP
	packet management, network interface management and packet
	transmission.
	(Trac #1954, git 8d56105742f3043ed4b561f26241f3e4331f51dc)
	(Trac #1955, git 6f914bb2c388eb4dd3e5c55297f8988ab9529b3f)
	(Trac #1956, git 6f914bb2c388eb4dd3e5c55297f8988ab9529b3f)
	(Trac #1957, git 7fca81716ad3a755bf5744e88c3adeef15b04450)
	(Trac #1958, git 94e17184270cda58f55e6da62e845695117fede3)
	(Trac #1959, git a8cf043db8f44604c7773e047a9dc2861e58462a)
	(Trac #1960, git 6c192e5c0903f349b4d80cf2bb6cd964040ae7da)

478.	[func]		naokikambe
	New statistics items added into b10-xfrout: ixfr_running and
	axfr_running.  Their values can be obtained by invoking "Stats show
	Xfrout" via bindctl while b10-xfrout is running.
	(Trac #2222, git 91311bdbfea95f65c5e8bd8294ba08fac12405f1)

477.	[bug]		jelte
	Fixed a problem with b10-msgq on OSX when using a custom Python
	installation, that offers an unreliable select.poll() interface.
	(Trac #2190, git e0ffa11d49ab949ee5a4ffe7682b0e6906667baa)

476.	[bug]		vorner
	The Xfrin now accepts transfers with some TSIG signatures omitted, as
	allowed per RFC2845, section 4.4. This solves a compatibility
	issues with Knot and NSD.
	(Trac #1357, git 7ca65cb9ec528118f370142d7e7b792fcc31c9cf)

475.	[func]		naokikambe
	Added Xfrout statistics counters: notifyoutv4, notifyoutv6,
	xfrrej, and xfrreqdone. These are per-zone type counters.
	The value of these counters can be seen with zone name by
	invoking "Stats show Xfrout" via bindctl.
	(Trac #2158, git e68c127fed52e6034ab5309ddd506da03c37a08a)

474.	[func]		stephen
	DHCP servers now use the BIND 10 logging system for messages.
	(Trac #1545, git de69a92613b36bd3944cb061e1b7c611c3c85506)

473.	[bug]		jelte
	TCP connections now time out in b10-auth if no (or not all) query
	data is sent by the client. The timeout value defaults to 5000
	milliseconds, but is configurable in Auth/tcp_recv_timeout.
	(Trac #357, git cdf3f04442f8f131542bd1d4a2228a9d0bed12ff)

472.	[build]		jreed
	All generated documentation is removed from the git repository.
	The ./configure --enable-man option is removed. A new option
	-enable-generate-docs is added; it checks for required
	documentation building dependencies. Dummy documentation is
	built and installed if not used. Distributed tarballs will
	contain the generated documentation.
	(Trac #1687, git 2d4063b1a354f5048ca9dfb195e8e169650f43d0)

471.	[bug]		vorner
	Fixed a problem when b10-loadzone tried to tread semicolon
	in string data as start of comment, which caused invalid
	data being loaded.
	(Trac #2188, git 12efec3477feb62d7cbe36bdcfbfc7aa28a36f57)

470.	[func]		naokikambe
	The stats module now supports partial statistics updates. Each
	module can return only statistics data which have been updated since
	the last time it sent them to the stats module. The purpose of partial
	updates is to reduce the amount of statistics data sent through the
	message queue.
	(Trac #2179, git d659abdd9f3f369a29830831297f64484ac7b051)

469.	[bug]		jelte
	libdatasrc: the data source client list class now ignores zone
	content problems (such as out-of-zone data) in MasterFiles type
	zones, instead of aborting the entire configuration.  It only logs
	an error, and all other zones and datasources are still loaded. The
	error log message has been improved to include the zone origin and
	source file name.  As a result of this change, b10-auth no longer
	exits upon encountering such errors during startup.
	(Trac #2178, git a75ed413e8a1c8e3702beea4811a46a1bf519bbd)

468.	[func]*		naokikambe, fujiwara
	b10-stats polls the bind10 and b10-auth with new 'getstats' command
	to retrieve statistics data.  The "poll-interval" parameter in
	b10-stats is for configuring the polling interval.  All statistics
	data collected once are preserved while b10-stats is running.
	The "sendstats" command was removed from bind10 and b10-auth. The
	"statistics-interval" configuration item was removed from b10-auth.
	(Trac #2136, git dcb5ce50b4b4e50d28247d5f8b5cb8d90bda942a)
	(Trac #2137, git d53bb65a43f6027b15a6edc08c137951e3ce5e0e)
	(Trac #2138, git b34e3313460eebc9c272ca8c1beb27297c195150)

bind10-devel-20120816 released on August 16, 2012

467.	[bug]		jelte
	For configurations, allow named sets to contain lists of items.
	(Trac #2114, git 712637513505f7afb8434292ca2a98c3517dffd3)

466.	[func]		jelte
	Allow bindctl to add and remove items to and from lists
	and dicts for items of type "any". This is for easier
	configurations.
	(Trac #2184, git ad2d728d1496a9ff59d622077850eed0638b54eb)

465.	[doc]		vorner
	Improved documentation about ACLs in the Guide.
	(Trac #2066, git 76f733925b3f3560cfc2ee96d2a19905b623bfc3)

464.	[func]		jelte, muks
	libdns++: The LabelSequence class has been extended with some new
	methods.  These are mainly intended for internal development, but
	the class is public, so interested users may want to look into the
	extensions.
	(Trac #2052, git 57c61f2^..dbef0e2)
	(Trac #2053, git 1fc2b06b57a008ec602daa2dac79939b3cc6b65d)
	(Trac #2086, git 3fac7d5579c5f51b8e952b50db510b45bfa986f3)
	(Trac #2087, git 49ad6346f574d00cfbd1d12905915fd0dd6a0bac)
	(Trac #2148, git 285c2845ca96e7ef89f9158f1dea8cda147b6566)

463.	[func]		jinmei
	Python isc.dns: the Name, RRType and RRClass classes are now
	hashable.  So, for example, objects of these classes can be used
	as a dictionary key.
	(Trac #1883, git 93ec40dd0a1df963c676037cc60c066c748b3030)

462.	[build]		jreed
	BIND 10 now compiles against googletest-1.6.0 versions that are
	installed on the system as source code. For such versions, use the
	--with-gtest-source configure switch.
	(Trac #1999, git 6a26d459a40d7eed8ebcff01835377b3394a78de)

461.	[bug]		muks
	We now set g+w and g+s permissions (mode 02770) during
	installation for the BIND 10 local state directory
	($prefix/var/bind10-devel/) so that permissions to files
	and sub-directories created in that directory are inherited.
	(Trac #2171, git ab4d20907abdb3ce972172463dcc73405b3dee79)

460.	[bug]		muks
	SSHFP's algorithm and fingerprint type checks have been relaxed
	such that they will accept any values in [0,255]. This is so that
	future algorithm and fingerprint types are accommodated.
	(Trac #2124, git 49e6644811a7ad09e1326f20dd73ab43116dfd21)

459.	[func]		tomek
	b10-dhcp6: DHCPv6 server component is now integrated into
	BIND 10 framework. It can be started from BIND 10 (using bindctl)
	and can receive commands. The only supported command for now
	is 'Dhcp6 shutdown'.
	b10-dhcp4: Command line-switch '-s' to disable msgq was added.
	b10-dhcp6: Command line-switch '-s' to disable msgq was added.
	(Trac #1708, git e0d7c52a71414f4de1361b09d3c70431c96daa3f)

458.	[build]*		jinmei
	BIND 10 now relies on Boost offset_ptr, which caused some new
	portability issues.  Such issues are detected at ./configure time.
	If ./configure stops due to this, try the following workaround:
	- If it's about the use of mutable for a reference with clang++,
	  upgrade Boost version to 1.44 or higher, or try a different
	  compiler (e.g. g++ generally seems to be free from this issue)
	- If it's about the use of "variadic templates", specify
	  --without-werror so the warning won't be promoted to an error.
	  Specifying BOOST_NO_USER_CONFIG in CXXFLAGS may also work
	  (which would be the case if Boost is installed via pkgsrc)
	(Trac #2147, git 30061d1139aad8716e97d6b620c259752fd0a3cd)

457.	[build]*		muks
	BIND 10 library names now have a "b10-" prefix. This is to avoid
	clashes with other similarly named libraries on the system.
	(Trac #2071, git ac20a00c28069804edc0a36050995df52f601efb)

456.	[build]		muks
	BIND 10 now compiles against log4cplus-1.1.0 (RC releases)
	also.  Note: some older versions of log4cplus don't work any more;
	known oldest workable version is 1.0.4.  Thanks to John Lumby for
	sending a patch.
	(Trac #2169, git 7d7e5269d57451191c0aef1b127d292d3615fe2c)

455.	[func]*		vorner
	The server now uses newer API for data sources. This would be an
	internal change, however, the data sources are now configured
	differently. Please, migrate your configuration to the top-level
	"data_sources" module.  Also the bind10 -n and --no-cache
	and b10-auth -n options are removed.
	(Trac #1976, git 0d4685b3e7603585afde1b587cbfefdfaf6a1bb3)

454.	[bug]		jelte
	b10-cfgmgr now loads its configuration check plugins directly from
	the plugin search path, as opposed to importing them from the
	general python system module path list; this prevents naming
	conflicts with real python modules.
	(Trac #2119, git 2f68d7ac5c3c7cc88a3663191113eece32d46a3d)

453.	[bug]		jelte
	b10-auth no longer tries to send DDNS UPDATE messages to b10-ddns if
	b10-ddns is not running. Sending an UPDATE to BIND 10 that is not
	configured to run DDNS will now result in a response with rcode
	NOTIMP instead of SERVFAIL.
	(Trac #1986, git bd6b0a5ed3481f78fb4e5cb0b18c7b6e5920f9f8)

452.	[func]		muks, jelte
	isc-sysinfo: An initial implementation of the isc-sysinfo
	tool is now available for Linux, OpenBSD, FreeBSD, and Mac
	OS X. It gathers and outputs system information which can
	be used by future tech support staff. This includes a
	generic Python "sysinfo" module.
	(Trac #2062, #2121, #2122, #2172,
	git 144e80212746f8d55e6a59edcf689fec9f32ae95)

451.	[bug]		muks, jinmei
	libdatasrc: the database-based data source now correctly returns
	glue records on (not under) a zone cut, such as in the case where
	the NS name of an NS record is identical to its owner name. (Note:
	libdatasrc itself doesn't judge what kind of record type can be a
	"glue"; it's the caller's responsibility.)
	(Trac #1771, git 483f1075942965f0340291e7ff7dae7806df22af)

450.	[func]		tomek
	b10-dhcp4: DHCPv4 server component is now integrated into
	BIND 10 framework. It can be started from BIND 10 (using bindctl)
	and can receive commands. The only supported command for now
	is 'Dhcp4 shutdown'.
	(Trac #1651, git 7e16a5a50d3311e63d10a224ec6ebcab5f25f62c)

bind10-devel-20120621 released on June 21, 2012

449.	[bug]		muks
	b10-xfin: fixed a bug where xfrin sent the wrong notification
	message to zonemgr on successful zone transfer. This also
	solves other reported problems such as too frequent attempts
	of zone refreshing (see Trac #1786 and #1834).
	(Trac #2023, git b5fbf8a408a047a2552e89ef435a609f5df58d8c)

448.	[func]		team
	b10-ddns is now functional and handles dynamic update requests
	per RFC 2136.  See BIND 10 guide for configuration and operation
	details.
	(Multiple Trac tickets)

447.	[bug]		jinmei
	Fixed a bug in b10-xfrout where a helper thread could fall into
	an infinite loop if b10-auth stops while the thread is waiting for
	forwarded requests from b10-auth.
	(Trac #988 and #1833, git 95a03bbefb559615f3f6e529d408b749964d390a)

446.	[bug]		muks
	A number of warnings reported by Python about unclosed file and
	socket objects were fixed. Some related code was also made safer.
	(Trac #1828, git 464682a2180c672f1ed12d8a56fd0a5ab3eb96ed)

445.	[bug]*		jinmei
	The pre-install check for older SQLite3 DB now refers to the DB
	file with the prefix of DESTDIR.  This ensures that 'make install'
	with specific DESTDIR works regardless of the version of the DB
	file installed in the default path.
	(Trac #1982, git 380b3e8ec02ef45555c0113ee19329fe80539f71)

444.	[bug]		jinmei
	libdatasrc: fixed ZoneFinder for database-based data sources so
	that it handles type DS query correctly, i.e., treating it as
	authoritative data even on a delegation point.
	(Trac #1912, git 7130da883f823ce837c10cbf6e216a15e1996e5d)

443.	[func]*		muks
	The logger now uses a lockfile named `logger_lockfile' that is
	created in the local state directory to mutually separate
	individual logging operations from various processes. This is
	done so that log messages from different processes don't mix
	together in the middle of lines. The `logger_lockfile` is created
	with file permission mode 0660. BIND 10's local state directory
	should be writable and perhaps have g+s mode bit so that the
	`logger_lockfile` can be opened by a group of processes.
	(Trac #1704, git ad8d445dd0ba208107eb239405166c5c2070bd8b)

442.	[func]		tomek
	b10-dhcp4, b10-dhcp6: Both DHCP servers now accept -p parameter
	that can be used to specify listening port number. This capability
	is useful only for testing purposes.
	(Trac #1503, git e60af9fa16a6094d2204f27c40a648fae313bdae)

441.	[func]		tomek
	libdhcp++: Stub interface detection (support for interfaces.txt
	file) was removed.
	(Trac #1281, git 900fc8b420789a8c636bcf20fdaffc60bc1041e0)

bind10-devel-20120517 released on May 17, 2012

440.	[func]		muks
	bindctl: improved some error messages so they will be more
	helpful.  Those include the one when the zone name is unspecified
	or the name is invalid in the b10-auth configuration.
	(Trac #1627, git 1a4d0ae65b2c1012611f4c15c5e7a29d65339104)

439.	[func]		team
	The in-memory data source can now load zones from the
	sqlite3 data source, so that zones stored in the database
	(and updated for example by xfrin) can be served from memory.
	(Trac #1789, #1790, #1792, #1793, #1911,
	git 93f11d2a96ce4dba9308889bdb9be6be4a765b27)

438.	[bug]		naokikambe
	b10-stats-httpd now sends the system a notification that
	it is shutting down if it encounters a fatal error during
	startup.
	(Trac #1852, git a475ef271d4606f791e5ed88d9b8eb8ed8c90ce6)

437.	[build]		jinmei
	Building BIND 10 may fail on MacOS if Python has been
	installed via Homebrew unless --without-werror is specified.
	The configure script now includes a URL that explains this
	issue when it detects failure that is possibly because of
	this problem.
	(Trac #1907, git 0d03b06138e080cc0391fb912a5a5e75f0f97cec)

436.	[bug]		jelte
	The --config-file option now works correctly with relative paths if
	--data-path is not given.
	(Trac #1889, git ce7d1aef2ca88084e4dacef97132337dd3e50d6c)

435.	[func]		team
	The in-memory datasource now supports NSEC-signed zones.
	(Trac #1802-#1810, git 2f9aa4a553a05aa1d9eac06f1140d78f0c99408b)

434.	[func]		tomek
	libdhcp++: Linux interface detection refactored. The code is
	now cleaner. Tests better support certain versions of ifconfig.
	(Trac #1528, git 221f5649496821d19a40863e53e72685524b9ab2)

433.	[func]		tomek
	libdhcp++: Option6 and Pkt6 now follow the same design as
	options and packet for DHCPv4. General code refactoring after
	end of 2011 year release.
	(Trac #1540, git a40b6c665617125eeb8716b12d92d806f0342396)

432.	[bug]*		muks
	BIND 10 now installs its header files in a BIND 10 specific
	sub-directory in the install prefix.
	(Trac #1930, git fcf2f08db9ebc2198236bfa25cf73286821cba6b)

431.	[func]*		muks
	BIND 10 no longer starts b10-stats-httpd by default.
	(Trac #1885, git 5c8bbd7ab648b6b7c48e366e7510dedca5386f6c)

430.	[bug]		jelte
	When displaying configuration data, bindctl no longer treats
	optional list items as an error, but shows them as an empty list.
	(Trac #1520, git 0f18039bc751a8f498c1f832196e2ecc7b997b2a)

429.	[func]		jelte
	Added an 'execute' component to bindctl, which executes either a set
	of commands from a file or a built-in set of commands. Currently,
	only 'init_authoritative_server' is provided as a built-in set, but
	it is expected that more will be added later.
	(Trac #1843, git 551657702a4197ef302c567b5c0eaf2fded3e121)

428.	[bug]		marcin
	perfdhcp: bind to local address to allow reception of
	replies from IPv6 DHCP servers.
	(Trac #1908, git 597e059afaa4a89e767f8f10d2a4d78223af3940)

427.	[bug]		jinmei
	libdatasrc, b10-xfrin: the zone updater for database-based data
	sources now correctly distinguishes NSEC3-related RRs (NSEC3 and
	NSEC3-covering RRSIG) from others, and the SQLite3 implementation
	now manipulates them in the separate table for the NSEC3 namespace.
	As a result b10-xfrin now correctly updates NSEC3-signed zones by
	inbound zone transfers.
	(Trac #1781, #1788, #1891,
	git 672f129700dae33b701bb02069cf276238d66be3)

426.	[bug]		vorner
	The NSEC3 records are now included when transferring a
	signed zone out.
	(Trac #1782, git 36efa7d10ecc4efd39d2ce4dfffa0cbdeffa74b0)

425.	[func]*		muks
	Don't autostart b10-auth, b10-xfrin, b10-xfrout and b10-zonemgr in
	the default configuration.
	(Trac #1818, git 31de885ba0409f54d9a1615eff5a4b03ed420393)

424.	[bug]		jelte
	Fixed a bug in bindctl where in some cases, configuration settings
	in a named set could disappear, if a child element is modified.
	(Trac #1491, git 00a36e752802df3cc683023d256687bf222e256a)

423.	[bug]		jinmei
	The database based zone iterator now correctly resets mixed TTLs
	of the same RRset (when that happens) to the lowest one.  The
	previous implementation could miss lower ones if it appears in a
	later part of the RRset.
	(part of Trac #1791, git f1f0bc00441057e7050241415ee0367a09c35032)

422.	[bug]		jinmei
	The database based zone iterator now separates RRSIGs of the same
	name and type but for different covered types.
	(part of Trac #1791, git b4466188150a50872bc3c426242bc7bba4c5f38d)

421.	[build]		jinmei
	Made sure BIND 10 can be built with clang++ 3.1.  (It failed on
	MacOS 10.7 using Xcode 4.3, but it's more likely to be a matter of
	clang version.)
	(Trac #1773, git ceaa247d89ac7d97594572bc17f005144c5efb8d)

420.	[bug]*		jinmei, stephen
	Updated the DB schema used in the SQLite3 data source so it can
	use SQL indices more effectively.  The previous schema had several
	issues in this sense and could be very slow for some queries on a
	very large zone (especially for negative answers).  This change
	requires a major version up of the schema; use b10-dbutil to
	upgrade existing database files.  Note: 'make install' will fail
	unless old DB files installed in the standard location have been
	upgraded.
	(Trac #324, git 8644866497053f91ada4e99abe444d7876ed00ff)

419.	[bug]		jelte
	JSON handler has been improved; escaping now works correctly
	(including quotes in strings), and it now rejects more types of
	malformed input.
	(Trac #1626, git 3b09268518e4e90032218083bcfebf7821be7bd5)

418.	[bug]		vorner
	Fixed crash in bindctl when config unset was called.
	(Trac #1715, git 098da24dddad497810aa2787f54126488bb1095c)

417.	[bug]		jelte
	The notify-out code now looks up notify targets in their correct
	zones (and no longer just in the zone that the notify is about).
	(Trac #1535, git 66300a3c4769a48b765f70e2d0dbf8bbb714435b)

416.	[func]*		jelte
	The implementations of ZoneFinder::find() now throw an OutOfZone
	exception when the name argument is not in or below the zone this
	zonefinder contains.
	(Trac #1535, git 66300a3c4769a48b765f70e2d0dbf8bbb714435b)

bind10-devel-20120329 released on March 29, 2012

415.	[doc]		jinmei, jreed
	BIND 10 Guide updated to now describe the in-memory data source
	configurations for b10-auth.
	(Trac #1732, git 434d8db8dfcd23a87b8e798e5702e91f0bbbdcf6)

414.	[bug]		jinmei
	b10-auth now correctly handles delegation from an unsigned zone
	(defined in the in-memory data source) when the query has DNSSEC
	DO bit on.  It previously returned SERVFAIL.
	(Trac #1836, git 78bb8f4b9676d6345f3fdd1e5cc89039806a9aba)

413.	[func]		stephen, jelte
	Created a new tool b10-dbutil, that can check and upgrade database
	schemas, to be used when incompatible changes are introduced in the
	backend database schema. Currently it only supports sqlite3 databases.
	Note: there's no schema change that requires this utility as of
	the March 29th release.  While running it shouldn't break
	an existing database file, it should be even more advisable not to
	run it at the moment.
	(Trac #963, git 49ba2cf8ac63246f389ab5e8ea3b3d081dba9adf)

412.	[func]		jelte
	Added a command-line option '--clear-config' to bind10, which causes
	the system to create a backup of the existing configuration database
	file, and start out with a clean default configuration. This can be
	used if the configuration file is corrupted to the point where it
	cannot be read anymore, and BIND 10 refuses to start. The name of
	the backup file can be found in the logs (CFGMGR_RENAMED_CONFIG_FILE).
	(Trac #1443, git 52b36c921ee59ec69deefb6123cbdb1b91dc3bc7)

411.	[func]		muks
	Add a -i/--no-kill command-line argument to bind10, which stops
	it from sending SIGTERM and SIGKILL to other b10 processes when
	they're shutting down.
	(Trac #1819, git 774554f46b20ca5ec2ef6c6d5e608114f14e2102)

410.	[bug]		jinmei
	Python CC library now ensures write operations transmit all given
	data (unless an error happens).  Previously it didn't check the
	size of transmitted data, which could result in partial write on
	some systems (notably on OpenBSD) and subsequently cause system
	hang up or other broken state.  This fix specifically solves start
	up failure on OpenBSD.
	(Trac #1829, git 5e5a33213b60d89e146cd5e47d65f3f9833a9297)

409.	[bug]		jelte
	Fixed a parser bug in bindctl that could make bindctl crash. Also
	improved 'command help' output; argument order is now shown
	correctly, and parameter descriptions are shown as well.
	(Trac #1172, git bec26c6137c9b0a59a3a8ca0f55a17cfcb8a23de)

408.	[bug]		stephen, jinmei
	b10-auth now filters out duplicate RRsets when building a
	response message using the new query handling logic.  It's
	currently only used with the in-memory data source, but will
	also be used for others soon.
	(Trac #1688, git b77baca56ffb1b9016698c00ae0a1496d603d197)

407.	[build]		haikuo
	Remove "--enable-boost-threads" switch in configure command. This
	thread lock mechanism is useless for bind10 and causes performance
	hits.
	(Trac #1680, git 9c4d0cadf4adc802cc41a2610dc2c30b25aad728)

406.	[bug]		muks
	On platforms such as OpenBSD where pselect() is not available,
	make a wrapper around select() in perfdhcp.
	(Trac #1639, git 6ea0b1d62e7b8b6596209291aa6c8b34b8e73191)

405.	[bug]		jinmei
	Make sure disabling Boost threads if the default configuration is
	to disable it for the system.  This fixes a crash and hang up
	problem on OpenBSD, where the use of Boost thread could be
	different in different program files depending on the order of
	including various header files, and could introduce inconsistent
	states between a library and a program.  Explicitly forcing the
	original default throughout the BIND 10 build environment will
	prevent this from happening.
	(Trac #1727, git 23f9c3670b544c5f8105958ff148aeba050bc1b4)

404.	[bug]		naokikambe
	The statistic counters are now properly accumulated across multiple
	instances of b10-auth (if there are multiple instances), instead of
	providing result for random instance.
	(Trac #1751, git 3285353a660e881ec2b645e1bc10d94e5020f357)

403.	[build]*		jelte
	The configure option for botan (--with-botan=PATH) is replaced by
	--with-botan-config=PATH, which takes a full path to a botan-config
	script, instead of the botan 'install' directory. Also, if not
	provided, configure will try out config scripts and pkg-config
	options until it finds one that works.
	(Trac #1640, git 582bcd66dbd8d39f48aef952902f797260280637)

402.	[func]		jelte
	b10-xfrout now has a visible command to send out notifies for
	a given zone, callable from bindctl. Xfrout notify <zone> [class]
	(Trac #1321, git 0bb258f8610620191d75cfd5d2308b6fc558c280)

401.	[func]*		jinmei
	libdns++: updated the internal implementation of the
	MessageRenderer class.  This is mostly a transparent change, but
	the new version now doesn't allow changing compression mode in the
	middle of rendering (which shouldn't be an issue in practice).
	On the other hand, name compression performance was significantly
	improved: depending on the number of names, micro benchmark tests
	showed the new version is several times faster than the previous
	version .
	(Trac #1603, git 9a2a86f3f47b60ff017ce1a040941d0c145cfe16)

400.	[bug]		stephen
	Fix crash on Max OS X 10.7 by altering logging so as not to allocate
	heap storage in the static initialization of logging objects.
	(Trac #1698, git a8e53be7039ad50d8587c0972244029ff3533b6e)

399.	[func]		muks
	Add support for the SSHFP RR type (RFC 4255).
	(Trac #1136, git ea5ac57d508a17611cfae9d9ea1c238f59d52c51)

398.	[func]		jelte
	The b10-xfrin module now logs more information on successful
	incoming transfers. In the case of IXFR, it logs the number of
	changesets, and the total number of added and deleted resource
	records. For AXFR (or AXFR-style IXFR), it logs the number of
	resource records. In both cases, the number of overhead DNS
	messages, runtime, amount of wire data, and transfer speed are logged.
	(Trac #1280, git 2b01d944b6a137f95d47673ea8367315289c205d)

397.	[func]		muks
	The boss process now gives more helpful description when a
	sub-process exits due to a signal.
	(Trac #1673, git 1cd0d0e4fc9324bbe7f8593478e2396d06337b1e)

396.	[func]*		jinmei
	libdatasrc: change the return type of ZoneFinder::find() so it can
	contain more context of the search, which can be used for
	optimizing post find() processing.  A new method getAdditional()
	is added to it for finding additional RRsets based on the result
	of find().  External behavior shouldn't change.  The query
	handling code of b10-auth now uses the new interface.
	(Trac #1607, git 2e940ea65d5b9f371c26352afd9e66719c38a6b9)

395.	[bug]		jelte
	The log message compiler now errors (resulting in build failures) if
	duplicate log message identifiers are found in a single message file.
	Renamed one duplicate that was found (RESOLVER_SHUTDOWN, renamed to
	RESOLVER_SHUTDOWN_RECEIVED).
	(Trac #1093, git f537c7e12fb7b25801408f93132ed33410edae76)
	(Trac #1741, git b8960ab85c717fe70ad282e0052ac0858c5b57f7)

394.	[bug]		jelte
	b10-auth now catches any exceptions during response building; if any
	datasource either throws an exception or causes an exception to be
	thrown, the message processing code will now catch it, log a debug
	message, and return a SERVFAIL response.
	(Trac #1612, git b5740c6b3962a55e46325b3c8b14c9d64cf0d845)

393.	[func]		jelte
	Introduced a new class LabelSequence in libdns++, which provides
	lightweight accessor functionality to the Name class, for more
	efficient comparison of parts of names.
	(Trac #1602, git b33929ed5df7c8f482d095e96e667d4a03180c78)

392.	[func]*		jinmei
	libdns++: revised the (Abstract)MessageRenderer class so that it
	has a default internal buffer and the buffer can be temporarily
	switched.  The constructor interface was modified, and a new
	method setBuffer() was added.
	(Trac #1697, git 9cabc799f2bf9a3579dae7f1f5d5467c8bb1aa40)

391.	[bug]*		vorner
	The long time unused configuration options of Xfrout "log_name",
	"log_file", "log_severity", "log_version" and "log_max_bytes" were
	removed, as they had no effect (Xfrout uses the global logging
	framework).  However, if you have them set, you need to remove
	them from the configuration file or the configuration will be
	rejected.
	(Trac #1090, git ef1eba02e4cf550e48e7318702cff6d67c1ec82e)

bind10-devel-20120301 released on March 1, 2012

390.	[bug]		vorner
	The UDP IPv6 packets are now correctly fragmented for maximum
	guaranteed MTU, so they won't get lost because being too large
	for some hop.
	(Trac #1534, git ff013364643f9bfa736b2d23fec39ac35872d6ad)

389.	[func]*		vorner
	Xfrout now uses the global TSIG keyring, instead of its own. This
	means the keys need to be set only once (in tsig_keys/keys).
	However, the old configuration of Xfrout/tsig_keys need to be
	removed for Xfrout to work.
	(Trac #1643, git 5a7953933a49a0ddd4ee1feaddc908cd2285522d)

388.	[func]		jreed
	Use prefix "sockcreator-" for the private temporary directory
	used for b10-sockcreator communication.
	(git b98523c1260637cb33436964dc18e9763622a242)

387.	[build]		muks
	Accept a --without-werror configure switch so that some builders can
	disable the use of -Werror in CFLAGS when building.
	(Trac #1671, git 8684a411d7718a71ad9fb616f56b26436c4f03e5)

386.	[bug]		jelte
	Upon initial sqlite3 database creation, the 'diffs' table is now
	always created. This already happened most of the time, but there
	are a few cases where it was skipped, resulting in potential errors
	in xfrout later.
	(Trac #1717, git 30d7686cb6e2fa64866c983e0cfb7b8fabedc7a2)

385.	[bug]		jinmei
	libdns++: masterLoad() didn't accept comments placed at the end of
	an RR.  Due to this the in-memory data source cannot load a master
	file for a signed zone even if it's preprocessed with BIND 9's
	named-compilezone.
	Note: this fix is considered temporary and still only accepts some
	limited form of such comments.  The main purpose is to allow the
	in-memory data source to load any signed or unsigned zone files as
	long as they are at least normalized with named-compilezone.
	(Trac #1667, git 6f771b28eea25c693fe93a0e2379af924464a562)

384.	[func]		jinmei, jelte, vorner, haikuo, kevin
	b10-auth now supports NSEC3-signed zones in the in-memory data
	source.
	(Trac #1580, #1581, #1582, #1583, #1584, #1585, #1587, and
	other related changes to the in-memory data source)

383.	[build]		jinmei
	Fixed build failure on MacOS 10.7 (Lion) due to the use of
	IPV6_PKTINFO; the OS requires a special definition to make it
	visible to the compiler.
	(Trac #1633, git 19ba70c7cc3da462c70e8c4f74b321b8daad0100)

382.	[func]		jelte
	b10-auth now also experimentally supports statistics counters of
	the rcode responses it sends. The counters can be shown as
	rcode.<code name>, where code name is the lowercase textual
	representation of the rcode (e.g. "noerror", "formerr", etc.).
	Same note applies as for opcodes, see changelog entry 364.
	(Trac #1613, git e98da500d7b02e11347431a74f2efce5a7d622aa)

381.	[bug]		jinmei
	b10-auth: honor the DNSSEC DO bit in the new query handler.
	(Trac #1695, git 61f4da5053c6a79fbc162fb16f195cdf8f94df64)

380.	[bug]		jinmei
	libdns++: miscellaneous bug fixes for the NSECPARAM RDATA
	implementation, including incorrect handling for empty salt and
	incorrect comparison logic.
	(Trac #1638, git 966c129cc3c538841421f1e554167d33ef9bdf25)

379.	[bug]		jelte
	Configuration commands in bindctl now check for list indices if
	the 'identifier' argument points to a child element of a list
	item. Previously, it was possible to 'get' non-existent values
	by leaving out the index, e.g. "config show Auth/listen_on/port,
	which should be config show Auth/listen_on[<index>]/port, since
	Auth/listen_on is a list. The command without an index will now
	show an error. It is still possible to show/set the entire list
	("config show Auth/listen_on").
	(Trac #1649, git 003ca8597c8d0eb558b1819dbee203fda346ba77)

378.	[func]		vorner
	It is possible to start authoritative server or resolver in multiple
	instances, to use more than one core. Configuration is described in
	the guide.
	(Trac #1596, git 17f7af0d8a42a0a67a2aade5bc269533efeb840a)

377.	[bug]		jinmei
	libdns++: miscellaneous bug fixes for the NSEC and NSEC3 RDATA
	implementation, including a crash in NSEC3::toText() for some RR
	types, incorrect handling of empty NSEC3 salt, and incorrect
	comparison logic in NSEC3::compare().
	(Trac #1641, git 28ba8bd71ae4d100cb250fd8d99d80a17a6323a2)

376.	[bug]		jinmei, vorner
	The new query handling module of b10-auth did not handle type DS
	query correctly: It didn't look for it in the parent zone, and
	it incorrectly returned a DS from the child zone if it
	happened to exist there.  Both were corrected, and it now also
	handles the case of having authority for the child and a grand
	ancestor.
	(Trac #1570, git 2858b2098a10a8cc2d34bf87463ace0629d3670e)

375.	[func]		jelte
	Modules now inform the system when they are stopping. As a result,
	they are removed from the 'active modules' list in bindctl, which
	can then inform the user directly when it tries to send them a
	command or configuration update.  Previously this would result
	in a 'not responding' error instead of 'not running'.
	(Trac #640, git 17e78fa1bb1227340aa9815e91ed5c50d174425d)

374.	[func]*		stephen
	Alter RRsetPtr and ConstRRsetPtr to point to AbstractRRset (instead
	of RRset) to allow for specialised implementations of RRsets in
	data sources.
	(Trac #1604, git 3071211d2c537150a691120b0a5ce2b18d010239)

373.	[bug]		jinmei
	libdatasrc: the in-memory data source incorrectly rejected loading
	a zone containing a CNAME RR with RRSIG and/or NSEC.
	(Trac #1551, git 76f823d42af55ce3f30a0d741fc9297c211d8b38)

372.	[func]		vorner
	When the allocation of a socket fails for a different reason than the
	socket not being provided by the OS, the b10-auth and b10-resolver
	abort, as the system might be in inconsistent state after such error.
	(Trac #1543, git 49ac4659f15c443e483922bf9c4f2de982bae25d)

371.	[bug]		jelte
	The new query handling module of b10-auth (currently only used with
	the in-memory data source) now correctly includes the DS record (or
	the denial of its existence if NSEC is used) when returning a
	delegation from a signed zone.
	(Trac #1573, git bd7a3ac98177573263950303d4b2ea7400781d0f)

370.	[func]		jinmei
	libdns++: a new class NSEC3Hash was introduced as a utility for
	calculating NSEC3 hashes for various purposes.  Python binding was
	provided, too.  Also fixed a small bug in the NSEC3PARAM RDATA
	implementation that empty salt in text representation was
	rejected.
	(Trac #1575, git 2c421b58e810028b303d328e4e2f5b74ea124839)

369.	[func]		vorner
	The SocketRequestor provides more information about what error
	happened when it throws, by using subclasses of the original
	exception. This way a user not interested in the difference can
	still use the original exception, while it can be recognized if
	necessary.
	(Trac #1542, git 2080e0316a339fa3cadea00e10b1ec4bc322ada0)

368.	[func]*		jinmei
	libdatasrc: the interface of ZoneFinder() was changed: WILDCARD
	related result codes were deprecated and removed, and the
	corresponding information is now provided via a separate accessor
	method on FindResult.  Other separate FindResult methods will
	also tell the caller whether the zone is signed with NSEC or NSEC3
	(when necessary and applicable).
	(Trac #1611, git c175c9c06034b4118e0dfdbccd532c2ebd4ba7e8)

367.	[bug]		jinmei
	libdatasrc: in-memory data source could incorrectly reject to load
	zones containing RRSIG records.  For example, it didn't allow
	RRSIG that covers a CNAME RR.  This fix also makes sure find()
	will return RRsets with RRSIGs if they are signed.
	(Trac #1614, git e8241ea5a4adea1b42a60ee7f2c5cfb87301734c)

366.	[bug]		vorner
	Fixed problem where a directory named "io" conflicted with the python3
	standard module "io" and caused the installation to fail.  The
	offending directory has been renamed to "cio".
	(Trac #1561, git d81cf24b9e37773ba9a0d5061c779834ff7d62b9)

365.	[bug]		jinmei
	libdatasrc: in-memory datasource incorrectly returned delegation
	for DS lookups.
	(Trac #1571, git d22e90b5ef94880183cd652e112399b3efb9bd67)

364.	[func]		jinmei
	b10-auth experimentally supports statistics counters of incoming
	requests per opcode.  The counters can be (e.g.) shown as
	opcode.<code name> in the output of the bindctl "Stats show"
	command, where <code name> is lower-cased textual representation
	of opcodes ("query", "notify", etc).
	Note: This is an experimental attempt of supporting more
	statistics counters for b10-auth, and the interface and output may
	change in future versions.
	(Trac #1399, git 07206ec76e2834de35f2e1304a274865f8f8c1a5)

bind10-devel-20120119 released on January 19, 2012

363.	[func]		jelte
	Added dummy DDNS module b10-ddns. Currently it does not
	provide any functionality, but it is a skeleton implementation
	that will be expanded later.
	(Trac #1451, git b0d0bf39fbdc29a7879315f9b8e6d602ef3afb1b)

362.	[func]*		vorner
	Due to the socket creator changes, b10-auth and b10-resolver
	are no longer needed to start as root. They are started as
	the user they should be running, so they no longer have
	the -u flag for switching the user after initialization.
	Note: this change broke backward compatibility to boss component
	configuration.  If your b10-config.db contains "setuid" for
	Boss.components, you'll need to remove that entry by hand before
	starting BIND 10.
	(Trac #1508, #1509, #1510,
	git edc5b3c12eb45437361484c843794416ad86bb00)

361.	[func]		vorner, jelte, jinmei
	The socket creator is now used to provide sockets. It means you can
	reconfigure the ports and addresses at runtime even when the rest
	of the bind10 runs as non root user.
	(Trac #805, #1522, git 1830215f884e3b5efda52bd4dbb120bdca863a6a)

360.	[bug]		vorner
	Fixed problem where bindctl crashed when a duplicate non-string
	item was added  to a list.  This error is now properly reported.
	(Trac #1515, git a3cf5322a73e8a97b388c6f8025b92957e5d8986)

359.	[bug]		kevin
	Corrected SOA serial check in xfrout.  It now compares the SOA
	serial of an IXFR query with that of the server based serial
	number arithmetic, and replies with a single SOA record of the
	server's current version if the former is equal to or newer
	than the latter.
	(Trac #1462, git ceeb87f6d539c413ebdc66e4cf718e7eb8559c45)

358.	[bug]		jinmei
	b10-resolver ignored default configuration parameters if listen_on
	failed (this can easily happen especially for a test environment
	where the run time user doesn't have root privilege), and even if
	listen_on was updated later the resolver wouldn't work correctly
	unless it's fully restarted (for example, all queries would be
	rejected due to an empty ACL).
	(Trac #1424, git 2cba8cb83cde4f34842898a848c0b1182bc20597)

357.	[bug]		jinmei
	ZoneFinder::find() for database based data sources didn't
	correctly identify out-of-zone query name and could return a
	confusing result such as NXRRSET.  It now returns NXDOMAIN with an
	empty RRset.  Note: we should rather throw an exception in such a
	case, which should be revisited later (see Trac #1536).
	(Trac #1430, git b35797ba1a49c78246abc8f2387901f9690b328d)

356.	[doc]		tomek
	BIND 10 Guide updated. It now describes DHCPv4 and DHCPv6
	components, including their overview, usage, supported standard
	and limitations. libdhcp++ is also described.
	(Trac #1367, git 3758ab360efe1cdf616636b76f2e0fb41f2a62a0)

355.	[bug]		jinmei
	Python xfrin.diff module incorrectly combined RRSIGs of different
	type covered, possibly merging different TTLs.  As a result a
	secondary server could store different RRSIGs than those at the
	primary server if it gets these records via IXFR.
	(Trac #1502, git 57b06f8cb6681f591fa63f25a053eb6f422896ef)

354.	[func]		tomek
	dhcp4: Support for DISCOVER and OFFER implemented. b10-dhcp4 is
	now able to offer hardcoded leases to DHCPv4 clients.
	dhcp6: Code refactored to use the same approach as dhcp4.
	(Trac #1230, git aac05f566c49daad4d3de35550cfaff31c124513)

353.	[func]		tomek
	libdhcp++: Interface detection in Linux implemented. libdhcp++
	is now able (on Linux systems) to detect available network
	interfaces, its link-layer addresses, flags and configured
	IPv4 and IPv6 addresses. Interface detection on other
	systems is planned.
	(Trac #1237, git 8a040737426aece7cc92a795f2b712d7c3407513)

352.	[func]		tomek
	libdhcp++: Transmission and reception of DHCPv4 packets is now
	implemented. Low-level hacks are not implemented for transmission
	to hosts that don't have IPv4 address yet, so currently the code
	is usable for communication with relays only, not hosts on the
	same link.
	(Trac #1239, #1240, git f382050248b5b7ed1881b086d89be2d9dd8fe385)

351.	[func]		fdupont
	Alpha version of DHCP benchmarking tool added.  "perfdhcp" is able to
	test both IPv4 and IPv6 servers: it can time the four-packet exchange
	(DORA and SARR) as well as time the initial two-packet exchange (DO
	and SA).  More information can be obtained by invoking the utility
	(in tests/tools/perfdhcp) with the "-h" flag.
	(Trac #1450, git 85083a76107ba2236732b45524ce7018eefbaf90)

350.	[func]*		vorner
	The target parameter of ZoneFinder::find is no longer present, as the
	interface was awkward. To get all the RRsets of a single domain, use
	the new findAll method (the same applies to python version, the method
	is named find_all).
	(Trac #1483, #1484, git 0020456f8d118c9f3fd6fc585757c822b79a96f6)

349.	[bug]		dvv
	resolver: If an upstream server responds with FORMERR to an EDNS
	query, try querying it without EDNS.
	(Trac #1386, git 99ad0292af284a246fff20b3702fbd7902c45418)

348.	[bug]		stephen
	By default the logging output stream is now flushed after each write.
	This fixes a problem seen on some systems where the log output from
	different processes was jumbled up.  Flushing can be disabled by
	setting the appropriate option in the logging configuration.
	(Trac #1405, git 2f0aa20b44604b671e6bde78815db39381e563bf)

347.	[bug]		jelte
	Fixed a bug where adding Zonemgr/secondary_zones without explicitly
	setting the class value of the added zone resulted in a cryptic
	error in bindctl ("Error: class"). It will now correctly default to
	IN if not set. This also adds better checks on the name and class
	values, and better errors if they are bad.
	(Trac #1414, git 7b122af8489acf0f28f935a19eca2c5509a3677f)

346.	[build]*		jreed
	Renamed libdhcp to libdhcp++.
	(Trac #1446, git d394e64f4c44f16027b1e62b4ac34e054b49221d)

345.	[func]		tomek
	dhcp4: Dummy DHCPv4 component implemented. Currently it does
	nothing useful, except providing skeleton implementation that can
	be expanded in the future.
	(Trac #992, git d6e33479365c8f8f62ef2b9aa5548efe6b194601)

344.	[func]		y-aharen
	src/lib/statistics: Added statistics counter library for entire server
	items and per zone items. Also, modified b10-auth to use it. It is
	also intended to use in the other modules such as b10-resolver.
	(Trac #510, git afddaf4c5718c2a0cc31f2eee79c4e0cc625499f)

343.	[func]		jelte
	Added IXFR-out system tests, based on the first two test sets of
	http://bind10.isc.org/wiki/IxfrSystemTests.
	(Trac #1314, git 1655bed624866a766311a01214597db01b4c7cec)

342.	[bug]		stephen
	In the resolver, a FORMERR received from an upstream nameserver
	now results in a SERVFAIL being returned as a response to the original
	query.  Additional debug messages added to distinguish between
	different errors in packets received from upstream nameservers.
	(Trac #1383, git 9b2b249d23576c999a65d8c338e008cabe45f0c9)

341.	[func]		tomek
	libdhcp++: Support for handling both IPv4 and IPv6 added.
	Also added support for binding IPv4 sockets.
	(Trac #1238, git 86a4ce45115dab4d3978c36dd2dbe07edcac02ac)

340.	[build]		jelte
	Fixed several linker issues related to recent gcc versions, botan
	and gtest.
	(Trac #1442, git 91fb141bfb3aadfdf96f13e157a26636f6e9f9e3)

339.	[bug]		jinmei
	libxfr, used by b10-auth to share TCP sockets with b10-xfrout,
	incorrectly propagated ASIO specific exceptions to the application
	if the given file name was too long.  This could lead to
	unexpected shut down of b10-auth.
	(Trac #1387, git a5e9d9176e9c60ef20c0f5ef59eeb6838ed47ab2)

338.	[bug]		jinmei
	b10-xfrin didn't check SOA serials of SOA and IXFR responses,
	which resulted in unnecessary transfer or unexpected IXFR
	timeouts (these issues were not overlooked but deferred to be
	fixed until #1278 was completed).  Validation on responses to SOA
	queries were tightened, too.
	(Trac #1299, git 6ff03bb9d631023175df99248e8cc0cda586c30a)

337.	[func]		tomek
	libdhcp++: Support for DHCPv4 option that can store a single
	address or a list of IPv4 addresses added. Support for END option
	added.
	(Trac #1350, git cc20ff993da1ddb1c6e8a98370438b45a2be9e0a)

336.	[func]		jelte
	libdns++ (and its python wrapper) now includes a class Serial, for
	SOA SERIAL comparison and addition. Operations on instances of this
	class follow the specification from RFC 1982.
	Rdata::SOA::getSerial() now returns values of this type (and not
	uint32_t).
	(Trac #1278, git 2ae72d76c74f61a67590722c73ebbf631388acbd)

335.	[bug]*		jelte
	The DataSourceClientContainer class that dynamically loads
	datasource backend libraries no longer provides just a .so file name
	to its call to dlopen(), but passes it an absolute path. This means
	that it is no longer an system implementation detail that depends on
	[DY]LD_LIBRARY_PATH which file is chosen, should there be multiple
	options (for instance, when test-running a new build while a
	different version is installed).
	These loadable libraries are also no longer installed in the default
	library path, but in a subdirectory of the libexec directory of the
	target ($prefix/libexec/[version]/backends).
	This also removes the need to handle b10-xfin and b10-xfrout as
	'special' hardcoded components, and they are now started as regular
	components as dictated by the configuration of the boss process.
	(Trac #1292, git 83ce13c2d85068a1bec015361e4ef8c35590a5d0)

334.	[bug]		jinmei
	b10-xfrout could potentially create an overflow response message
	(exceeding the 64KB max) or could create unnecessarily small
	messages.  The former was actually unlikely to happen due to the
	effect of name compression, and the latter was marginal and at least
	shouldn't cause an interoperability problem, but these were still
	potential problems and were fixed.
	(Trac #1389, git 3fdce88046bdad392bd89ea656ec4ac3c858ca2f)

333.	[bug]		dvv
	Solaris needs "-z now" to force non-lazy binding and prevent
	g++ static initialization code from deadlocking.
	(Trac #1439, git c789138250b33b6b08262425a08a2a0469d90433)

332.	[bug]		vorner
	C++ exceptions in the isc.dns.Rdata wrapper are now converted
	to python ones instead of just aborting the interpreter.
	(Trac #1407, git 5b64e839be2906b8950f5b1e42a3fadd72fca033)

bind10-devel-20111128 released on November 28, 2011

331.	[bug]		shane
	Fixed a bug in data source library where a zone with more labels
	than an out-of-bailiwick name server would cause an exception to
	be raised.
	(Trac #1430, git 81f62344db074bc5eea3aaf3682122fdec6451ad)

330.	[bug]		jelte
	Fixed a bug in b10-auth where it would sometimes fail because it
	tried to check for queued msgq messages before the session was
	fully running.
	(git c35d0dde3e835fc5f0a78fcfcc8b76c74bc727ca)

329.	[doc]		vorner, jreed
	Document the bind10 run control configuration in guide and
	manual page.
	(Trac #1341, git c1171699a2b501321ab54207ad26e5da2b092d63)

328.	[func]		jelte
	b10-auth now passes IXFR requests on to b10-xfrout, and no longer
	responds to them with NOTIMPL.
	(Trac #1390, git ab3f90da16d31fc6833d869686e07729d9b8c135)

327.	[func]		jinmei
	b10-xfrout now supports IXFR.  (Right now there is no user
	configurable parameter about this feature; b10-xfrout will
	always respond to IXFR requests according to RFC1995).
	(Trac #1371 and #1372, git 80c131f5b0763753d199b0fb9b51f10990bcd92b)

326.	[build]*		jinmei
	Added a check script for the SQLite3 schema version.  It will be
	run at the beginning of 'make install', and if it detects an old
	version of schema, installation will stop.  You'll then need to
	upgrade the database file by following the error message.
	(Trac #1404, git a435f3ac50667bcb76dca44b7b5d152f45432b57)

325.	[func]		jinmei
	Python isc.datasrc: added interfaces for difference management:
	DataSourceClient.get_updater() now has the 'journaling' parameter
	to enable storing diffs to the data source, and a new class
	ZoneJournalReader was introduced to retrieve them, which can be
	created by the new DataSourceClient.get_journal_reader() method.
	(Trac #1333, git 3e19362bc1ba7dc67a87768e2b172c48b32417f5,
	git 39def1d39c9543fc485eceaa5d390062edb97676)

324.	[bug]		jinmei
	Fixed reference leak in the isc.log Python module.  Most of all
	BIND 10 Python programs had memory leak (even though the pace of
	leak may be slow) due to this bug.
	(Trac #1359, git 164d651a0e4c1059c71f56b52ea87ac72b7f6c77)

323.	[bug]		jinmei
	b10-xfrout incorrectly skipped adding TSIG RRs to some
	intermediate responses (when TSIG is to be used for the
	responses).  While RFC2845 optionally allows to skip intermediate
	TSIGs (as long as the digest for the skipped part was included
	in a later TSIG), the underlying TSIG API doesn't support this
	mode of signing.
	(Trac #1370, git 76fb414ea5257b639ba58ee336fae9a68998b30d)

322.	[func]		jinmei
	datasrc: Added C++ API for retrieving difference of two versions
	of a zone.  A new ZoneJournalReader class was introduced for this
	purpose, and a corresponding factory method was added to
	DataSourceClient.
	(Trac #1332, git c1138d13b2692fa3a4f2ae1454052c866d24e654)

321.	[func]*		jinmei
	b10-xfrin now installs IXFR differences into the underlying data
	source (if it supports journaling) so that the stored differences
	can be used for subsequent IXFR-out transactions.
	Note: this is a backward incompatibility change for older sqlite3
	database files.  They need to be upgraded to have a "diffs" table.
	(Trac #1376, git 1219d81b49e51adece77dc57b5902fa1c6be1407)

320.	[func]*		vorner
	The --brittle switch was removed from the bind10 executable.
	It didn't work after change #316 (Trac #213) and the same
	effect can be accomplished by declaring all components as core.
	(Trac #1340, git f9224368908dd7ba16875b0d36329cf1161193f0)

319.	[func]		naokikambe
	b10-stats-httpd was updated. In addition of the access to all
	statistics items of all modules, the specified item or the items
	of the specified module name can be accessed.  For example, the
	URI requested by using the feature is showed as
	"/bind10/statistics/xml/Auth" or
	"/bind10/statistics/xml/Auth/queries.tcp". The list of all possible
	module names and all possible item names can be showed in the
	root document, whose URI is "/bind10/statistics/xml".  This change
	is not only for the XML documents but also is for the XSD and
	XSL documents.
	(Trac #917, git b34bf286c064d44746ec0b79e38a6177d01e6956)

318.	[func]		stephen
	Add C++ API for accessing zone difference information in
	database-based data sources.
	(Trac #1330, git 78770f52c7f1e7268d99e8bfa8c61e889813bb33)

317.	[func]		vorner
	datasrc: the getUpdater method of DataSourceClient supports an
	optional 'journaling' parameter to indicate the generated updater
	to store diffs.  The database based derived class implements this
	extension.
	(Trac #1331, git 713160c9bed3d991a00b2ea5e7e3e7714d79625d)

316.	[func]*		vorner
	The configuration of what parts of the system run is more
	flexible now.  Everything that should run must have an
	entry in Boss/components.
	(Trac #213, git 08e1873a3593b4fa06754654d22d99771aa388a6)

315.	[func]		tomek
	libdhcp: Support for DHCPv4 packet manipulation is now implemented.
	All fixed fields are now supported. Generic support for DHCPv4
	options is available (both parsing and assembly). There is no code
	that uses this new functionality yet, so it is not usable directly
	at this time. This code will be used by upcoming b10-dhcp4 daemon.
	(Trac #1228, git 31d5a4f66b18cca838ca1182b9f13034066427a7)

314.	[bug]		jelte
	b10-xfrin would previously initiate incoming transfers upon
	receiving NOTIFY messages from any address (if the zone was
	known to b10-xfrin, and using the configured address). It now
	only starts a transfer if the source address from the NOTIFY
	packet matches the configured master address and port. This was
	really already fixed in release bind10-devel-20111014, but there
	were some deferred cleanups to add.
	(Trac #1298, git 1177bfe30e17a76bea6b6447e14ae9be9e1ca8c2)

313.	[func]		jinmei
	datasrc: Added C++ API for adding zone differences to database
	based data sources.  It's intended to be used for the support for
	IXFR-in and dynamic update (so they can subsequently be retrieved
	for IXFR-out).  The addRecordDiff method of the DatabaseAccessor
	defines the interface, and a concrete implementation for SQLite3
	was provided.
	(Trac #1329, git 1aa233fab1d74dc776899df61181806679d14013)

312.	[func]		jelte
	Added an initial framework for doing system tests using the
	cucumber-based BDD tool Lettuce. A number of general steps are
	included,  for instance running bind10 with specific
	configurations, sending queries, and inspecting query answers. A
	few very basic tests are included as well.
	(Trac #1290, git 6b75c128bcdcefd85c18ccb6def59e9acedd4437)

311.	[bug]		jelte
	Fixed a bug in bindctl where tab-completion for names that
	contain a hyphen resulted in unexpected behaviour, such as
	appending the already-typed part again.
	(Trac #1345, git f80ab7879cc29f875c40dde6b44e3796ac98d6da)

310.	[bug]		jelte
	Fixed a bug where bindctl could not set a value that is optional
	and has no default, resulting in the error that the setting
	itself was unknown. bindctl now correctly sees the setting and
	is able to set it.
	(Trac #1344, git 0e776c32330aee466073771600390ce74b959b38)

309.	[bug]		jelte
	Fixed a bug in bindctl where the removal of elements from a set
	with default values was not stored, unless the set had been
	modified in another way already.
	(Trac #1343, git 25c802dd1c30580b94345e83eeb6a168ab329a33)

308.	[build]		jelte
	The configure script will now use pkg-config for finding
	information about the Botan library. If pkg-config is unavailable,
	or unaware of Botan, it will fall back to botan-config. It will
	also use botan-config when a specific botan library directory is
	given using the '--with-botan=' flag
	(Trac #1194, git dc491833cf75ac1481ba1475795b0f266545013d)

307.	[func]		vorner
	When zone transfer in fails with IXFR, it is retried with AXFR
	automatically.
	(Trac #1279, git cd3588c9020d0310f949bfd053c4d3a4bd84ef88)

306.	[bug]		stephen
	Boss process now waits for the configuration manager to initialize
	itself before continuing with startup.  This fixes a race condition
	whereby the Boss could start the configuration manager and then
	immediately start components that depended on that component being
	fully initialized.
	(Trac #1271, git 607cbae949553adac7e2a684fa25bda804658f61)

305.	[bug]		jinmei
	Python isc.dns, isc.datasrc, xfrin, xfrout: fixed reference leak
	in Message.get_question(), Message.get_section(),
	RRset.get_rdata(), and DataSourceClient.get_updater().
	The leak caused severe memory leak in b10-xfrin, and (although no
	one reported it) should have caused less visible leak in
	b10-xfrout.  b10-xfrin had its own leak, which was also fixed.
	(Trac #1028, git a72886e643864bb6f86ab47b115a55e0c7f7fcad)

304.	[bug]		jelte
	The run_bind10.sh test script now no longer runs processes from
	an installed version of BIND 10, but will correctly use the
	build tree paths.
	(Trac #1246, git 1d43b46ab58077daaaf5cae3c6aa3e0eb76eb5d8)

303.	[bug]		jinmei
	Changed the installation path for the UNIX domain file used
	for the communication between b10-auth and b10-xfrout to a
	"@PACKAGE@" subdirectory (e.g. from /usr/local/var to
	/usr/local/var/bind10-devel).  This should be transparent change
	because this file is automatically created and cleaned up, but
	if the old file somehow remains, it can now be safely removed.
	(Trac #869, git 96e22f4284307b1d5f15e03837559711bb4f580c)

302.	[bug]		jelte
	msgq no longer crashes if the remote end is closed while msgq
	tries to send data. It will now simply drop the message and close
	the connection itself.
	(Trac #1180, git 6e68b97b050e40e073f736d84b62b3e193dd870a)

301.	[func]		stephen
	Add system test for IXFR over TCP.
	(Trac #1213, git 68ee3818bcbecebf3e6789e81ea79d551a4ff3e8)

300.	[func]*		tomek
	libdhcp: DHCP packet library was implemented. Currently it handles
	packet reception, option parsing, option generation and output
	packet building. Generic and specialized classes for several
	DHCPv6 options (IA_NA, IAADDR, address-list) are available. A
	simple code was added that leverages libdhcp. It is a skeleton
	DHCPv6 server. It receives incoming SOLICIT and REQUEST messages
	and responds with proper ADVERTISE and REPLY. Note that since
	LeaseManager is not implemented, server assigns the same
	hardcoded lease for every client. This change removes existing
	DHCPv6 echo server as it was only a proof of concept code.
	(Trac #1186, git 67ea6de047d4dbd63c25fe7f03f5d5cc2452ad7d)

299.	[build]		jreed
	Do not install the libfake_session, libtestutils, or libbench
	libraries. They are used by tests within the source tree.
	Convert all test-related makefiles to build test code at
	regular make time to better work with test-driven development.
	This reverts some of #1901. (The tests are ran using "make
	check".)
	(Trac #1286, git cee641fd3d12341d6bfce5a6fbd913e3aebc1e8e)

bind10-devel-20111014 released on October 14, 2011

298.	[doc]		jreed
	Shorten README. Include plain text format of the Guide.
	(git d1897d3, git 337198f)

297.	[func]		dvv
	Implement the SPF rrtype according to RFC4408.
	(Trac #1140, git 146934075349f94ee27f23bf9ff01711b94e369e)

296.	[build]		jreed
	Do not install the unittest libraries. At this time, they
	are not useful without source tree (and they may or may
	not have googletest support). Also, convert several makefiles
	to build tests at "check" time and not build time.
	(Trac #1091, git 2adf4a90ad79754d52126e7988769580d20501c3)

295.	[bug]		jinmei
	__init__.py for isc.dns was installed in the wrong directory,
	which would now make xfrin fail to start.  It was also bad
	in that it replaced any existing __init__.py in th public
	site-packages directory.  After applying this fix You may want to
	check if the wrong init file is in the wrong place, in which
	case it should be removed.
	(Trac #1285, git af3b17472694f58b3d6a56d0baf64601b0f6a6a1)

294.	[func]		jelte, jinmei, vorner
	b10-xfrin now supports incoming IXFR.  See BIND 10 Guide for
	how to configure it and operational notes.
	(Trac #1212, multiple git merges)

293.	[func]*		tomek
	b10-dhcp6: Implemented DHCPv6 echo server. It joins DHCPv6
	multicast groups and listens to incoming DHCPv6 client messages.
	Received messages are then echoed back to clients. This
	functionality is limited, but it can be used to test out client
	resiliency to unexpected messages. Note that network interface
	detection routines are not implemented yet, so interface name
	and its address must be specified in interfaces.txt.
	(Trac #878, git 3b1a604abf5709bfda7271fa94213f7d823de69d)

292.	[func]		dvv
	Implement the DLV rrtype according to RFC4431.
	(Trac #1144, git d267c0511a07c41cd92e3b0b9ee9bf693743a7cf)

291.	[func]		naokikambe
	Statistics items are specified by each module's spec file.
	Stats module can read these through the config manager. Stats
	module and stats httpd report statistics data and statistics
	schema by each module via both bindctl and HTTP/XML.
	(Trac #928, #929, #930, #1175,
	git 054699635affd9c9ecbe7a108d880829f3ba229e)

290.	[func]		jinmei
	libdns++/pydnspp: added an option parameter to the "from wire"
	methods of the Message class.  One option is defined,
	PRESERVE_ORDER, which specifies the parser to handle each RR
	separately, preserving the order, and constructs RRsets in the
	message sections so that each RRset contains only one RR.
	(Trac #1258, git c874cb056e2a5e656165f3c160e1b34ccfe8b302)

289.	[func]*		jinmei
	b10-xfrout: ACLs for xfrout can now be configured per zone basis.
	A per zone ACL is part of a more general zone configuration.  A
	quick example for configuring an ACL for zone "example.com" that
	rejects any transfer request for that zone is as follows:
	> config add Xfrout/zone_config
	> config set Xfrout/zone_config[0]/origin "example.com"
	> config add Xfrout/zone_config[0]/transfer_acl
	> config set Xfrout/zone_config[0]/transfer_acl[0] {"action": "REJECT"}
	The previous global ACL (query_acl) was renamed to transfer_acl,
	which now works as the default ACL.  Note: backward compatibility
	is not provided, so an existing configuration using query_acl
	needs to be updated by hand.
	Note: the per zone configuration framework is a temporary
	workaround.  It will eventually be redesigned as a system wide
	configuration.
	(Trac #1165, git 698176eccd5d55759fe9448b2c249717c932ac31)

288.	[bug]		stephen
	Fixed problem whereby the order in which component files appeared in
	rdataclass.cc was system dependent, leading to problems on some
	systems where data types were used before the header file in which
	they were declared was included.
	(Trac #1202, git 4a605525cda67bea8c43ca8b3eae6e6749797450)

287.	[bug]*		jinmei
	Python script files for log messages (xxx_messages.py) should have
	been installed under the "isc" package.  This fix itself should
	be a transparent change without affecting existing configurations
	or other operational practices, but you may want to clean up the
	python files from the common directly (such as "site-packages").
	(Trac #1101, git 0eb576518f81c3758c7dbaa2522bd8302b1836b3)

286.	[func]		ocean
	libdns++: Implement the HINFO rrtype support according to RFC1034,
	and RFC1035.
	(Trac #1112, git 12d62d54d33fbb1572a1aa3089b0d547d02924aa)

285.	[bug]		jelte
	sqlite3 data source: fixed a race condition on initial startup,
	when the database has not been initialized yet, and multiple
	processes are trying to do so, resulting in one of them failing.
	(Trac #326, git 5de6f9658f745e05361242042afd518b444d7466)

284.	[bug]		jerry
	b10-zonemgr: zonemgr will not terminate on empty zones, it will
	log a warning and try to do zone transfer for them.
	(Trac #1153, git 0a39659638fc68f60b95b102968d7d0ad75443ea)

283.	[bug]		zhanglikun
	Make stats and boss processes wait for answer messages from each
	other in block mode to avoid orphan answer messages, add an internal
	command "getstats" to boss process for getting statistics data from
	boss.
	(Trac #519, git 67d8e93028e014f644868fede3570abb28e5fb43)

282.	[func]		ocean
	libdns++: Implement the NAPTR rrtype according to RFC2915,
	RFC2168 and RFC3403.
	(Trac #1130, git 01d8d0f13289ecdf9996d6d5d26ac0d43e30549c)

bind10-devel-20110819 released on August 19, 2011

281.	[func]		jelte
	Added a new type for configuration data: "named set". This allows for
	similar configuration as the current "list" type, but with strings
	instead of indices as identifiers. The intended use is for instance
	/foo/zones/example.org/bar instead of /foo/zones[2]/bar. Currently
	this new type is not in use yet.
	(Trac #926, git 06aeefc4787c82db7f5443651f099c5af47bd4d6)

280.	[func]		jerry
	libdns++: Implement the MINFO rrtype according to RFC1035.
	(Trac #1113, git 7a9a19d6431df02d48a7bc9de44f08d9450d3a37)

279.	[func]		jerry
	libdns++: Implement the AFSDB rrtype according to RFC1183.
	(Trac #1114, git ce052cd92cd128ea3db5a8f154bd151956c2920c)

278.	[doc]		jelte
	Add logging configuration documentation to the guide.
	(Trac #1011, git 2cc500af0929c1f268aeb6f8480bc428af70f4c4)

277.	[func]		jerry
	libdns++: Implement the SRV rrtype according to RFC2782.
	(Trac #1128, git 5fd94aa027828c50e63ae1073d9d6708e0a9c223)

276.	[func]		stephen
	Although the top-level loggers are named after the program (e.g.
	b10-auth, b10-resolver), allow the logger configuration to omit the
	"b10-" prefix and use just the module name.
	(Trac #1003, git a01cd4ac5a68a1749593600c0f338620511cae2d)

275.	[func]		jinmei
	Added support for TSIG key matching in ACLs.  The xfrout ACL can
	now refer to TSIG key names using the "key" attribute.  For
	example, the following specifies an ACL that allows zone transfer
	if and only if the request is signed with a TSIG of a key name
	"key.example":
	> config set Xfrout/query_acl[0] {"action": "ACCEPT", \
	                                  "key": "key.example"}
	(Trac #1104, git 9b2e89cabb6191db86f88ee717f7abc4171fa979)

274.	[bug]		naokikambe
	add unittests for functions xml_handler, xsd_handler and xsl_handler
	respectively to make sure their behaviors are correct, regardless of
	whether type which xml.etree.ElementTree.tostring() after Python3.2
	returns is str or byte.
	(Trac #1021, git 486bf91e0ecc5fbecfe637e1e75ebe373d42509b)

273.	[func]		vorner
	It is possible to specify ACL for the xfrout module. It is in the ACL
	configuration key and has the usual ACL syntax. It currently supports
	only the source address. Default ACL accepts everything.
	(Trac #772, git 50070c824270d5da1db0b716db73b726d458e9f7)

272.	[func]		jinmei
	libdns++/pydnspp: TSIG signing now handles truncated DNS messages
	(i.e. with TC bit on) with TSIG correctly.
	(Trac #910, 8e00f359e81c3cb03c5075710ead0f87f87e3220)

271.	[func]		stephen
	Default logging for unit tests changed to severity DEBUG (level 99)
	with the output routed to /dev/null.  This can be altered by setting
	the B10_LOGGER_XXX environment variables.
	(Trac #1024, git 72a0beb8dfe85b303f546d09986461886fe7a3d8)

270.	[func]		jinmei
	Added python bindings for ACLs using the DNS request as the
	context.  They are accessible via the isc.acl.dns module.
	(Trac #983, git c24553e21fe01121a42e2136d0a1230d75812b27)

269.	[bug]		y-aharen
	Modified IntervalTimerTest not to rely on the accuracy of the timer.
	This fix addresses occasional failure of build tests.
	(Trac #1016, git 090c4c5abac33b2b28d7bdcf3039005a014f9c5b)

268.	[func]		stephen
	Add environment variable to allow redirection of logging output during
	unit tests.
	(Trac #1071, git 05164f9d61006869233b498d248486b4307ea8b6)

bind10-devel-20110705 released on July 05, 2011

267.	[func]		tomek
	Added a dummy module for DHCP6. This module does not actually
	do anything at this point, and BIND 10 has no option for
	starting it yet. It is included as a base for further
	development.
	(Trac #990, git 4a590df96a1b1d373e87f1f56edaceccb95f267d)

266.	[func]		Multiple developers
        Convert various error messages, debugging and other output
        to the new logging interface, including for b10-resolver,
        the resolver library, the CC library, b10-auth, b10-cfgmgr,
        b10-xfrin, and b10-xfrout. This includes a lot of new
        documentation describing the new log messages.
        (Trac #738, #739, #742, #746, #759, #761, #762)

265.	[func]*		jinmei
	b10-resolver: Introduced ACL on incoming queries.  By default the
	resolver accepts queries from ::1 and 127.0.0.1 and rejects all
	others.  The ACL can be configured with bindctl via the
	"Resolver/query_acl" parameter.  For example, to accept queries
	from 192.0.2.0/24 (in addition to the default list), do this:
	> config add Resolver/query_acl
	> config set Resolver/query_acl[2]/action "ACCEPT"
	> config set Resolver/query_acl[2]/from "192.0.2.0/24"
	> config commit
	(Trac #999, git e0744372924442ec75809d3964e917680c57a2ce,
	also based on other ACL related work done by stephen and vorner)

264.	[bug]		jerry
	b10-xfrout: fixed a busy loop in its notify-out subthread.  Due to
	the loop, the thread previously woke up every 0.5 seconds throughout
	most of the lifetime of b10-xfrout, wasting the corresponding CPU
	time.
	(Trac #1001, git fb993ba8c52dca4a3a261e319ed095e5af8db15a)

263.	[func]		jelte
	Logging configuration can now also accept a * as a first-level
	name (e.g. '*', or '*.cache'), indicating that every module
	should use that configuration, unless overridden by an explicit
	logging configuration for that module
	(Trac #1004, git 0fad7d4a8557741f953eda9fed1d351a3d9dc5ef)

262.	[func]		stephen
	Add some initial documentation about the logging framework.
	Provide BIND 10 Messages Manual in HTML and DocBook? XML formats.
	This provides all the log message descriptions in a single document.
	A developer tool, tools/system_messages.py (available in git repo),
	was written to generate this.
	(Trac #1012, git 502100d7b9cd9d2300e78826a3bddd024ef38a74)

261.	[func]		stephen
	Add new-style logging messages to b10-auth.
	(Trac #738, git c021505a1a0d6ecb15a8fd1592b94baff6d115f4)

260.	[func]		stephen
	Remove comma between message identification and the message
	text in the new-style logging messages.
	(Trac #1031, git 1c7930a7ba19706d388e4f8dcf2a55a886b74cd2)

259.	[bug]		stephen
	Logging now correctly initialized in b10-auth.  Also, fixed
	bug whereby querying for "version.bind txt ch" would cause
	b10-auth to crash if BIND 10 was started with the "-v" switch.
	(Trac #1022, #1023, git 926a65fa08617be677a93e9e388df0f229b01067)

258.	[build]		jelte
	Now builds and runs with Python 3.2
	(Trac #710, git dae1d2e24f993e1eef9ab429326652f40a006dfb)

257.	[bug]		y-aharen
	Fixed a bug an instance of IntervalTimerImpl may be destructed
	while deadline_timer is holding the handler. This fix addresses
	occasional failure of IntervalTimerTest.destructIntervalTimer.
	(Trac #957, git e59c215e14b5718f62699ec32514453b983ff603)

256.	[bug]		jerry
	src/bin/xfrin: update xfrin to check TSIG before other part of
	incoming message.
	(Trac #955, git 261450e93af0b0406178e9ef121f81e721e0855c)

255.	[func]		zhang likun
	src/lib/cache:  remove empty code in lib/cache and the corresponding
	suppression rule in	src/cppcheck-suppress.lst.
	(Trac #639, git 4f714bac4547d0a025afd314c309ca5cb603e212)

254.	[bug]		jinmei
	b10-xfrout: failed to send notifies over IPv6 correctly.
	(Trac #964, git 3255c92714737bb461fb67012376788530f16e40)

253.	[func]		jelte
	Add configuration options for logging through the virtual module
	Logging.
	(Trac #736, git 9fa2a95177265905408c51d13c96e752b14a0824)

252.	[func]		stephen
	Add syslog as destination for logging.
	(Trac #976, git 31a30f5485859fd3df2839fc309d836e3206546e)

251.	[bug]*		jinmei
	Make sure bindctl private files are non readable to anyone except
	the owner or users in the same group.  Note that if BIND 10 is run
	with changing the user, this change means that the file owner or
	group will have to be adjusted.  Also note that this change is
	only effective for a fresh install; if these files already exist,
	their permissions must be adjusted by hand (if necessary).
	(Trac #870, git 461fc3cb6ebabc9f3fa5213749956467a14ebfd4)

250.	[bug]		ocean
	src/lib/util/encode, in some conditions, the DecodeNormalizer's
	iterator may reach the end() and when later being dereferenced
	it will cause crash on some platform.
	(Trac #838, git 83e33ec80c0c6485d8b116b13045b3488071770f)

249.	[func]		jerry
	xfrout: add support for TSIG verification.
	(Trac #816, git 3b2040e2af2f8139c1c319a2cbc429035d93f217)

248.	[func]		stephen
	Add file and stderr as destinations for logging.
	(Trac #555, git 38b3546867425bd64dbc5920111a843a3330646b)

247.	[func]		jelte
	Upstream queries from the resolver now set EDNS0 buffer size.
	(Trac #834, git 48e10c2530fe52c9bde6197db07674a851aa0f5d)

246.	[func]		stephen
	Implement logging using log4cplus (http://log4cplus.sourceforge.net)
	(Trac #899, git 31d3f525dc01638aecae460cb4bc2040c9e4df10)

245.	[func]		vorner
	Authoritative server can now sign the answers using TSIG
	(configured in tsig_keys/keys, list of strings like
	"name:<base64-secret>:sha1-hmac"). It doesn't use them for
	ACL yet, only verifies them and signs if the request is signed.
	(Trac #875, git fe5e7003544e4e8f18efa7b466a65f336d8c8e4d)

244.	[func]		stephen
	In unit tests, allow the choice of whether unhandled exceptions are
	caught in the unit test program (and details printed) or allowed to
	propagate to the default exception handler.  See the bind10-dev thread
	https://lists.isc.org/pipermail/bind10-dev/2011-January/001867.html
	for more details.
	(Trac #542, git 1aa773d84cd6431aa1483eb34a7f4204949a610f)

243.	[func]*		feng
	Add optional hmac algorithm SHA224/384/512.
	(Trac #782, git 77d792c9d7c1a3f95d3e6a8b721ac79002cd7db1)

bind10-devel-20110519 released on May 19, 2011

242.	[func]		jinmei
	xfrin: added support for TSIG verify.  This change completes TSIG
	support in b10-xfrin.
	(Trac #914, git 78502c021478d97672232015b7df06a7d52e531b)

241.	[func]		jinmei
	pydnspp: added python extension for the TSIG API introduced in
	change 235.
	(Trac #905, git 081891b38f05f9a186814ab7d1cd5c572b8f777f)
	(Trac #915, git 0555ab65d0e43d03b2d40c95d833dd050eea6c23)

240.	[func]*		jelte
	Updated configuration options to Xfrin, so that you can specify
	a master address, port, and TSIG key per zone. Still only one per
	zone at this point, and TSIG keys are (currently) only specified
	by their full string representation. This replaces the
	Xfrin/master_addr, Xfrin/master_port, and short-lived
	Xfrin/tsig_key configurations with a Xfrin/zones list.
	(Trac #811, git 88504d121c5e08fff947b92e698a54d24d14c375)

239.	[bug]		jerry
	src/bin/xfrout: If a zone doesn't have notify slaves (only has
	one apex ns record - the primary master name server) will cause
	b10-xfrout uses 100% of CPU.
	(Trac #684, git d11b5e89203a5340d4e5ca51c4c02db17c33dc1f)

238.	[func]		zhang likun
	Implement the simplest forwarder, which pass everything through
	except QID, port number. The response will not be cached.
	(Trac #598_new, git 8e28187a582820857ef2dae9b13637a3881f13ba)

237.	[bug]		naokikambe
	Resolved that the stats module wasn't configurable in bindctl in
	spite of its having configuration items. The configuration part
	was removed from the original spec file "stats.spec" and was
	placed in a new spec file "stats-schema.spec". Because it means
	definitions of statistics items. The command part is still
	there. Thus stats module currently has no its own configuration,
	and the items in "stats-schema.spec" are neither visible nor
	configurable through bindctl. "stats-schema.spec" is shared with
	stats module and stats-httpd module, and maybe with other
	statistical modules in future. "stats.spec" has own configuration
	and commands of stats module, if it requires.
	(Trac #719, git a234b20dc6617392deb8a1e00eb0eed0ff353c0a)

236.	[func]		jelte
	C++ client side of configuration now uses BIND 10 logging system.
	It also has improved error handling when communicating with the
	rest of the system.
	(Trac #743, git 86632c12308c3ed099d75eb828f740c526dd7ec0)

235.	[func]		jinmei
	libdns++: added support for TSIG signing and verification.  It can
	be done using a newly introduced TSIGContext class.
	Note: we temporarily disabled support for truncated signature
	and modified some part of the code introduced in #226 accordingly.
	We plan to fix this pretty soon.
	(Trac #812, git ebe0c4b1e66d359227bdd1bd47395fee7b957f14)
	(Trac #871, git 7c54055c0e47c7a0e36fcfab4b47ff180c0ca8c8)
	(Trac #813, git ffa2f0672084c1f16e5784cdcdd55822f119feaa)
	(Trac #893, git 5aaa6c0f628ed7c2093ecdbac93a2c8cf6c94349)

234.	[func]		jerry
	src/bin/xfrin: update xfrin to use TSIG. Currently it only supports
	sending a signed TSIG request or SOA request.
	(Trac #815, git a892818fb13a1839c82104523cb6cb359c970e88)

233.	[func]		stephen
	Added new-style logging statements to the NSAS code.
	(Trac #745, git ceef68cd1223ae14d8412adbe18af2812ade8c2d)

232.	[func]		stephen
	To facilitate the writing of extended descriptions in
	message files, altered the message file format.  The message
	is now flagged with a "%" as the first non-blank character
	in the line and the lines in the extended description are
	no longer preceded by a "+".
	(Trac #900, git b395258c708b49a5da8d0cffcb48d83294354ba3)

231.	[func]*		vorner
	The logging interface changed slightly. We use
	logger.foo(MESSAGE_ID).arg(bar); instead of logger.foo(MESSAGE_ID,
	bar); internally. The message definitions use '%1,%2,...'
	instead of '%s,%d', which allows us to cope better with
	mismatched placeholders and allows reordering of them in
	case of translation.
	(Trac #901, git 4903410e45670b30d7283f5d69dc28c2069237d6)

230.	[bug]		naokikambe
	Removed too repeated verbose messages in two cases of:
	 - when auth sends statistics data to stats
	 - when stats receives statistics data from other modules
	(Trac #620, git 0ecb807011196eac01f281d40bc7c9d44565b364)

229.	[doc]		jreed
	Add manual page for b10-host.
	(git a437d4e26b81bb07181ff35a625c540703eee845)

228.	[func]*		jreed
	The host tool is renamed to b10-host. While the utility is
	a work in progress, it is expected to now be shipped with
	tarballs. Its initial goal was to be a host(1) clone,
	rewritten in C++ from scratch and using BIND 10's libdns++.
	It now supports the -a (any), -c class, -d (verbose) switches
	and has improved output.
	(Trac #872, git d846851699d5c76937533adf9ff9d948dfd593ca)

227.	[build]		jreed
	Add missing libdns++ rdata files for the distribution (this
	fixes distcheck error). Change three generated libdns++
	headers to "nodist" so they aren't included in the distribution
	(they were mistakenly included in last tarball).

226.	[func]*		jelte
	Introduced an API for cryptographic operations. Currently it only
	supports HMAC, intended for use with TSIG. The current
	implementation uses Botan as the backend library.
	This introduces a new dependency, on Botan.  Currently only Botan
	1.8.x works; older or newer versions don't.
	(Trac #781, git 9df42279a47eb617f586144dce8cce680598558a)

225.	[func]		naokikambe
	Added the HTTP/XML interface (b10-stats-httpd) to the
	statistics feature in BIND 10. b10-stats-httpd is a standalone
	HTTP server and it requests statistics data to the stats
	daemon (b10-stats) and sends it to HTTP clients in XML
	format. Items of the data collected via b10-stats-httpd
	are almost equivalent to ones which are collected via
	bindctl. Since it also can send XSL (Extensible Stylesheet
	Language) document and XSD (XML Schema definition) document,
	XML document is human-friendly to view through web browsers
	and its data types are strictly defined.
	(Trac #547, git 1cbd51919237a6e65983be46e4f5a63d1877b1d3)

224.	[bug]		jinmei
	b10-auth, src/lib/datasrc: inconsistency between the hot spot
	cache and actual data source could cause a crash while query
	processing.  The crash could happen, e.g., when an sqlite3 DB file
	is being updated after a zone transfer while b10-auth handles a
	query using the corresponding sqlite3 data source.
	(Trac #851, git 2463b96680bb3e9a76e50c38a4d7f1d38d810643)

223.	[bug]		feng
	If ip address or port isn't usable for name server, name
	server process won't exist and give end user chance to
	reconfigure them.
	(Trac #775, git 572ac2cf62e18f7eb69d670b890e2a3443bfd6e7)

222.	[bug]*		jerry
	src/lib/zonemgr: Fix a bug that xfrin not checking for new
	copy of zone on startup.  Imposes some random jitters to
	avoid many zones need to do refresh at the same time. This
	removed the Zonemgr/jitter_scope setting and introduced
	Zonemgr/refresh_jitter and Zonemgr/reload_jitter.
	(Trac #387, git 1241ddcffa16285d0a7bb01d6a8526e19fbb70cb)

221.	[func]*		jerry
	src/lib/util: Create C++ utility library.
	(Trac #749, git 084d1285d038d31067f8cdbb058d626acf03566d)

220.	[func]		stephen
	Added the 'badpacket' program for testing; it sends a set of
	(potentially) bad packets to a nameserver and prints the responses.
	(Trac #703, git 1b666838b6c0fe265522b30971e878d9f0d21fde)

219.	[func]		ocean
	src/lib: move some dns related code out of asiolink library to
	asiodns library
	(Trac #751, git 262ac6c6fc61224d54705ed4c700dadb606fcb1c)

218.	[func]		jinmei
	src/lib/dns: added support for RP RDATA.
	(Trac #806, git 4e47d5f6b692c63c907af6681a75024450884a88)

217.	[bug]		jerry
	src/lib/dns/python: Use a signed version of larger size of
	integer and perform more strict range checks with
	PyArg_ParseTuple() in case of overflows.
	(Trac #363, git ce281e646be9f0f273229d94ccd75bf7e08d17cf)

216.	[func]		vorner
	The BIND10_XFROUT_SOCKET_FILE environment variable can be
	used to specify which socket should be used for communication
	between b10-auth and b10-xfrout. Mostly for testing reasons.
	(Trac #615, git 28b01ad5bf72472c824a7b8fc4a8dc394e22e462)

215.	[func]		vorner
	A new process, b10-sockcreator, is added, which will create
	sockets for the rest of the system.  It is the only part
	which will need to keep the root privileges. However, only
	the process exists, nothing can talk to it yet.
	(Trac #366, git b509cbb77d31e388df68dfe52709d6edef93df3f)

214.	[func]*		vorner
	Zone manager no longer thinks it is secondary master for
	all zones in the database. They are listed in
	Zonemgr/secondary_zones configuration variable (in the form
	[{"name": "example.com", "class": "IN"}]).
	(Trac #670, git 7c1e4d5e1e28e556b1d10a8df8d9486971a3f052)

213.	[bug]		naokikambe
	Solved incorrect datetime of "bind10.boot_time" and also
	added a new command "sendstats" for Bob. This command is
	to send statistics data to the stats daemon immediately.
	The solved problem is that statistics data doesn't surely
	reach to the daemon because Bob sent statistics data to
	the daemon while it is starting. So the daemon invokes the
	command for Bob after it starts up. This command is also
	useful for resending statistics data via bindctl manually.
	(Trac #521, git 1c269cbdc76f5dc2baeb43387c4d7ccc6dc863d2)

212.	[bug]		naokikambe
	Fixed that the ModuleCCSession object may group_unsubscribe in the
	closed CC session in being deleted.
	(Trac #698, git 0355bddc92f6df66ef50b920edd6ec3b27920d61)

211.	[func]		shane
	Implement "--brittle" option, which causes the server to exit
	if any of BIND 10's processes dies.
	(Trac #788, git 88c0d241fe05e5ea91b10f046f307177cc2f5bc5)

210.	[bug]		jerry
	src/bin/auth: fixed a bug where type ANY queries don't provide
	additional glue records for ANSWER section.
	(Trac #699, git 510924ebc57def8085cc0e5413deda990b2abeee)

bind10-devel-20110322 released on March 22, 2011

209.	[func]		jelte
	Resolver now uses the NSAS when looking for a nameserver to
	query for any specific zone. This also includes keeping track of
	the RTT for that nameserver.
	(Trac #495, git 76022a7e9f3ff339f0f9f10049aa85e5784d72c5)

208.	[bug]*		jelte
	Resolver now answers REFUSED on queries that are not for class IN.
	This includes the various CH TXT queries, which will be added
	later.
	(git 012f9e78dc611c72ea213f9bd6743172e1a2ca20)

207.	[func]		jelte
	Resolver now starts listening on localhost:53 if no configuration
	is set.
	(Trac #471, git 1960b5becbba05570b9c7adf5129e64338659f07)

206.	[func]		shane
	Add the ability to list the running BIND 10 processes using the
	command channel. To try this, use "Boss show_processes".
	(Trac #648, git 451bbb67c2b5d544db2f7deca4315165245d2b3b)

205.	[bug]		jinmei
	b10-auth, src/lib/datasrc: fixed a bug where b10-auth could return
	an empty additional section for delegation even if some glue is
	crucial when it fails to find some other glue records in its data
	source.
	(Trac #646, git 6070acd1c5b2f7a61574eda4035b93b40aab3e2b)

204.	[bug]		jinmei
	b10-auth, src/lib/datasrc: class ANY queries were not handled
	correctly in the generic data source (mainly for sqlite3).  It
	could crash b10-auth in the worst case, and could result in
	incorrect responses in some other cases.
	(Trac #80, git c65637dd41c8d94399bd3e3cee965b694b633339)

203.	[bug]		zhang likun
	Fix resolver cache memory leak: when cache is destructed, rrset
	and message entries in it are not destructed properly.
	(Trac #643, git aba4c4067da0dc63c97c6356dc3137651755ffce)

202.	[func]		vorner
	It is possible to specify a different directory where we look for
	configuration files (by -p) and different configuration file to
	use (-c).  Also, it is possible to specify the port on which
	cmdctl should listen (--cmdctl-port).
	(Trac #615, git 5514dd78f2d61a222f3069fc94723ca33fb3200b)

201.	[bug]		jerry
	src/bin/bindctl: bindctl doesn't show traceback on shutdown.
	(Trac #588, git 662e99ef050d98e86614c4443326568a0b5be437)

200.	[bug]		Jelte
	Fixed a bug where incoming TCP connections were not closed.
	(Trac #589, git 1d88daaa24e8b1ab27f28be876f40a144241e93b)

199.	[func]		ocean
	Cache negative responses (NXDOMAIN/NODATA) from authoritative
	server for recursive resolver.
	(Trac #493, git f8fb852bc6aef292555063590c361f01cf29e5ca)

198.	[bug]		jinmei
	b10-auth, src/lib/datasrc: fixed a bug where hot spot cache failed
	to reuse cached SOA for negative responses.  Due to this bug
	b10-auth returned SERVFAIL when it was expected to return a
	negative response immediately after a specific SOA query for
	the zone.
	(Trac #626, git 721a53160c15e8218f6798309befe940b9597ba0)

197.	[bug]		zhang likun
	Remove expired message and rrset entries when looking up them
	in cache, touch or remove the rrset entry in cache properly
	when doing lookup or update.
	(Trac #661, git 9efbe64fe3ff22bb5fba46de409ae058f199c8a7)

196.	[bug]		jinmei
	b10-auth, src/lib/datasrc: the backend of the in-memory data
	source could not handle the root name.  As a result b10-auth could
	not work as a root server when using the in-memory data source.
	(Trac #683, git 420ec42bd913fb83da37b26b75faae49c7957c46)

195.	[func]		stephen
	Resolver will now re-try a query over TCP if a response to a UDP
	query has the TC bit set.
	(Trac #499, git 4c05048ba059b79efeab53498737abe94d37ee07)

194.	[bug]		vorner
	Solved a 100% CPU usage problem after switching addresses in b10-auth
	(and possibly, but unconfirmed, in b10-resolver). It was caused by
	repeated reads/accepts on closed socket (the bug was in the code for a
	long time, recent changes made it show).
	(Trac #657, git e0863720a874d75923ea66adcfbf5b2948efb10a)

193.	[func]*		jreed
	Listen on the IPv6 (::) and IPv4 (0.0.0.0) wildcard addresses
	for b10-auth. This returns to previous behavior prior to
	change #184. Document the listen_on configuration in manual.
	(Trac #649, git 65a77d8fde64d464c75917a1ab9b6b3f02640ca6)

192.	[func]*		jreed
	Listen on standard domain port 53 for b10-auth and
	b10-resolver.
	(Trac #617, #618, git 137a6934a14cf0c5b5c065e910b8b364beb0973f)

191.	[func]		jinmei
	Imported system test framework of BIND 9.  It can be run by
	'make systest' at the top source directory.  Notes: currently it
	doesn't work when built in a separate tree.  It also requires
	perl, an inherited dependency from the original framework.
	Also, mainly for the purpose of tests, a new option "--pid-file"
	was added to BoB, with which the boss process will dump its PID
	to the specified file.
	(Trac #606, git 6ac000df85625f5921e8895a1aafff5e4be3ba9c)

190.	[func]		jelte
	Resolver now sets random qids on outgoing queries using
	the boost::mt19937 prng.
	(Trac #583, git 5222b51a047d8f2352bc9f92fd022baf1681ed81)

189.	[bug]		jreed
	Do not install the log message compiler.
	(Trac #634, git eb6441aca464980d00e3ff827cbf4195c5a7afc5)

188.	[bug]		zhang likun
	Make the rrset trust level ranking algorithm used by
	isc::cache::MessageEntry::getRRsetTrustLevel() follow RFC2181
	section 5.4.1.
	(Trac #595 git 19197b5bc9f2955bd6a8ca48a2d04472ed696e81)

187.	[bug]		zhang likun
	Fix the assert error in class isc::cache::RRsetCache by adding the
	check for empty pointer and test case for it.
	(Trac #638, git 54e61304131965c4a1d88c9151f8697dcbb3ce12)

186.	[bug]		jelte
	b10-resolver could stop with an assertion failure on certain kinds
	of messages (there was a problem in error message creation). This
	fixes that.
	(Trac #607, git 25a5f4ec755bc09b54410fcdff22691283147f32)

185.	[bug]		vorner
	Tests use port from private range (53210), lowering chance of
	a conflict with something else (eg. running bind 10).
	(Trac #523, git 301da7d26d41e64d87c0cf72727f3347aa61fb40)

184.	[func]*		vorner
	Listening address and port configuration of b10-auth is the same as
	for b10-resolver now. That means, it is configured through bindctl
	at runtime, in the Auth/listen_on list, not through command line
	arguments.
	(Trac #575, #576, git f06ce638877acf6f8e1994962bf2dbfbab029edf)

183.	[bug]		jerry
	src/bin/xfrout: Enable parallel sessions between xfrout server and
	multi-Auth. The session needs to be created only on the first time
	or if an error occur.
	(Trac #419, git 1d60afb59e9606f312caef352ecb2fe488c4e751)

182.	[func]		jinmei
	Support cppcheck for static code check on C++ code.  If cppcheck
	is available, 'make cppcheck' on the top source directory will run
	the checker and should cleanly complete with an exit code of 0
	(at least with cppcheck 1.47).
	Note: the suppression list isn't included in the final
	distributions.  It should be created by hand or retrieved from
	the git repository.
	(Trac #613, git b973f67520682b63ef38b1451d309be9f4f4b218)

181.	[func]		feng
	Add stop interface into dns server, so we can stop each running
	server individually. With it, user can reconfigure her running server
	with different ip address or port.
	(Trac #388, git 6df94e2db856c1adc020f658cc77da5edc967555)

180.	[build]		jreed
	Fix custom DESTDIR for make install. Patch from Jan Engelhardt.
	(Trac #629, git 5ac67ede03892a5eacf42ce3ace1e4e376164c9f)

bind10-devel-20110224 released on February 24, 2011

179.	[func]		vorner
	It is possible to start and stop resolver and authoritative
	server without restart of the whole system. Change of the
	configuration (Boss/start_auth and Boss/start_resolver) is
	enough.
	(Trac #565, git 0ac0b4602fa30852b0d86cc3c0b4730deb1a58fe)

178.	[func]		jelte
	Resolver now makes (limited) use of the cache
	(Trac #491, git 8b41f77f0099ddc7ca7d34d39ad8c39bb1a8363c)

177.	[func]		stephen
	The upstream fetch code in asiolink is now protocol agnostic to
	allow for the addition of fallback to TCP if a fetch response
	indicates truncation.
	(Trac #554, git 9739cbce2eaffc7e80640db58a8513295cf684de)

176.	[func]		likun
	src/lib/cache: Rename one interface: from lookupClosestRRset()
	to lookupDeepestNS(), and remove one parameter of it.
	(Trac #492, git ecbfb7cf929d62a018dd4cdc7a841add3d5a35ae)

175.	[bug]		jerry
	src/bin/xfrout: Xfrout use the case-sensitive mode to compress
	names in an AXFR massage.
	(Trac #253, git 004e382616150f8a2362e94d3458b59bb2710182)

174.	[bug]*		jinmei
	src/lib/dns: revised dnssectime functions so that they don't rely
	on the time_t type (whose size varies on different systems, which
	can lead to subtle bugs like some form of "year 2038 problem").
	Also handled 32-bit wrap around issues more explicitly, with more
	detailed tests.  The function API has been changed, but the effect
	should be minimal because these functions are mostly private.
	(Trac #61, git 09ece8cdd41c0f025e8b897b4883885d88d4ba5d)

173.	[bug]		jerry
	python/isc/notify: A notify_out test fails without network
	connectivity, encapsulate the socket behavior using a mock
	socket class to fix it.
	(Trac #346, git 319debfb957641f311102739a15059f8453c54ce)

172.	[func]		jelte
	Improved the bindctl cli in various ways, mainly concerning
	list and map item addressing, the correct display of actual values,
	and internal help.
	(Trac #384, git e5fb3bc1ed5f3c0aec6eb40a16c63f3d0fc6a7b2)

171.	[func]		vorner
	b10-auth, src/lib/datasrc: in memory data source now works as a
	complete data source for authoritative DNS servers and b10-auth
	uses it.  It still misses major features, however, including
	DNSSEC support and zone transfer.
	(Last Trac #553, but many more,
	git 6f031a09a248e7684723c000f3e8cc981dcdb349)

170.	[bug]		jinmei
	Tightened validity checks in the NSEC3 constructors, both "from
	"text" and "from wire".  Specifically, wire data containing
	invalid type bitmaps or invalid lengths of salt or hash is now
	correctly rejected.
	(Trac #117, git 9c690982f24fef19c747a72f43c4298333a58f48)

169.	[func]		jelte
	Added a basic implementation for a resolver cache (though not
	used yet).
	(Trac #449, git 8aa3b2246ae095bbe7f855fd11656ae3bdb98986)

168.	[bug]		vorner
	Boss no longer has the -f argument, which was undocumented and
	stayed as a relict of previous versions, currently causing only
	strange behaviour.
	(Trac #572, git 17f237478961005707d649a661cc72a4a0d612d4)

167.	[bug]		naokikambe
	Fixed failure of termination of msgq_test.py with python3
	coverage (3.3.1).
	(Trac #573, git 0e6a18e12f61cc482e07078776234f32605312e5)

166.	[func]		jelte
	The resolver now sends back a SERVFAIL when there is a client
	timeout (timeout_client config setting), but it will not stop
	resolving (until there is a lookup timeout or a result).
	(Trac #497 and #489, git af0e5cd93bebb27cb5c4457f7759d12c8bf953a6)

165.	[func]		jelte
	The resolver now handles CNAMEs, it will follow them, and include
	them in the answer. The maximum length of CNAME chains that is
	supported is 16.
	(Trac #497, git af0e5cd93bebb27cb5c4457f7759d12c8bf953a6)

164.	[bug]		y-aharen
	IntervalTimer: Modified the interface to accept interval in
	milliseconds. It shortens the time of the tests of IntervalTimer.
	(Trac #452, git c9f6acc81e24c4b8f0eb351123dc7b43f64e0914)

163.	[func]		vorner
	The pimpl design pattern is used in UDPServer, with a shared
	pointer. This makes it smaller to copy (which is done a lot as a
	side effect of being coroutine) and speeds applications of this
	class (notably b10-auth) up by around 10%.
	(Trac #537, git 94cb95b1d508541201fc064302ba836164d3cbe6)

162.	[func]		stephen
	Added C++ logging, allowing logging at different severities.
	Code specifies the message to be logged via a symbol, and the
	logging code picks up the message from an in-built dictionary.
	The contents of the dictionary can be replaced at run-time by
	locale-specific messages.  A message compiler program is provided
	to create message header files and supply the default messages.
	(Trac #438, git 7b1606cea7af15dc71f5ec1d70d958b00aa98af7)

161.	[func]		stephen
	Added ResponseScrubber class to examine response from
	a server and to remove out-of-bailiwick RRsets.  Also
	does cross-section checks to ensure consistency.
	(Trac #496, git b9296ca023cc9e76cda48a7eeebb0119166592c5)

160.	[func]		jelte
	Updated the resolver to take 3 different timeout values;
	timeout_query for outstanding queries we sent while resolving
	timeout_client for sending an answer back to the client
	timeout_lookup for stopping the resolving
	(currently 2 and 3 have the same final effect)
	(Trac #489, git 578ea7f4ba94dc0d8a3d39231dad2be118e125a2)

159.	[func]		smann
	The resolver now has a configurable set of root servers to start
	resolving at (called root_addresses). By default these are not
	(yet) filled in. If empty, a hardcoded address for f-root will be
	used right now.
	(Trac #483, git a07e078b4feeb01949133fc88c9939254c38aa7c)

158.	[func]		jelte
	The Resolver module will now do (very limited) resolving, if not
	set to forwarding mode (i.e. if the configuration option
	forward_addresses is left empty). It only supports referrals that
	contain glue addresses at this point, and does no other processing
	of authoritative answers.
	(Trac #484, git 7b84de4c0e11f4a070e038ca4f093486e55622af)

157.	[bug]		vorner
	One frozen process no longer freezes the whole b10-msgq. It caused the
	whole system to stop working.
	(Trac #420, git 93697f58e4d912fa87bc7f9a591c1febc9e0d139)

156.	[func]		stephen
	Added ResponseClassifier class to examine response from
	a server and classify it into one of several categories.
	(Trac #487, git 18491370576e7438c7893f8551bbb8647001be9c)

bind10-devel-20110120 released on January 20, 2011

155.	[doc]		jreed
	Miscellaneous documentation improvements for man pages and
	the guide, including auth, resolver, stats, xfrout, and
	zonemgr.  (git c14c4741b754a1eb226d3bdc3a7abbc4c5d727c0)

154.	[bug]		jinmei
	b10-xfrin/b10-zonemgr: Fixed a bug where these programs didn't
	receive command responses from CC sessions.  Eventually the
	receive buffer became full, and many other components that rely
	on CC channels would stall (as noted in #420 and #513).  This is
	an urgent care fix due to the severity of the problem; we'll need
	to revisit it for cleaner fix later.
	(Trac #516, git 62c72fcdf4617e4841e901408f1e7961255b8194)

153.	[bug]		jelte
	b10-cfgmgr: Fixed a bug where configuration updates sometimes
	lost previous settings in the configuration manager.
	(Trac #427, git 2df894155657754151e0860e2ca9cdbed7317c70)

152.	[func]*		jinmei
	b10-auth: Added new configuration variable "statistics-interval"
	to allow the user to change the timer interval for periodic
	statistics updates.  The update can also be disabled by setting
	the value to 0.  Disabling statistics updates will also work as
	a temporary workaround of a known issue that b10-auth can block in
	sending statistics and stop responding to queries as a result.
	(Trac #513, git 285c5ee3d5582ed6df02d1aa00387f92a74e3695)

151.	[bug]		smann
	lib/log/dummylog.h:
	lib/log/dummylog.cc: Modify dlog so that it takes an optional
	2nd argument of type bool (true or false). This flag, if
	set, will cause the message to be printed whether or not
	-v is chosen.
        (Trac #432, git 880220478c3e8702d56d761b1e0b21b77d08ee5a)

150.	[bug]		jelte
	b10-cfgmgr: No longer save the configuration on exit. Configuration
	is already saved if it is changed successfully, so writing it on
	exit (and hence, when nothing has changed too) is unnecessary and
	may even cause problems.
	(Trac #435, git fd7baa38c08d54d5b5f84930c1684c436d2776dc)

149.	[bug]		jelte
	bindctl: Check if the user session has disappeared (either by a
	timeout or by a server restart), and reauthenticate if so. This
	fixes the 'cmdctl not running' problem.
        (Trac #431, git b929be82fec5f92e115d8985552f84b4fdd385b9)

148.	[func]		jelte
	bindctl: Command results are now pretty-printed (i.e. printed in
	a more readable form). Empty results are no longer printed at all
	(used to print '{}'), and the message
	'send the command to cmd-ctrl' has also been removed.
	(git 3954c628c13ec90722a2d8816f52a380e0065bae)

147.	[bug]		jinmei
	python/isc/config: Fixed a bug that importing custom configuration
	(in b10-config.db) of a remote module didn't work.
	(Trac #478, git ea4a481003d80caf2bff8d0187790efd526d72ca)

146.	[func]		jelte
	Command arguments were not validated internally against their
	specifications. This change fixes that (on the C++ side, Python
	side depends on an as yet planned addition). Note: this is only
	an added internal check, the cli already checks format.
	(Trac #473, git 5474eba181cb2fdd80e2b2200e072cd0a13a4e52)

145.	[func]*		jinmei
	b10-auth: added a new command 'loadzone' for (re)loading a
	specific zone.  The command syntax is generic but it is currently
	only feasible for class IN in memory data source.  To reload a
	zone "example.com" via bindctl, execute the command as follows:
	> Auth loadzone origin = example.com
	(Trac #467 git 4f7e1f46da1046de527ab129a88f6aad3dba7562
	from 1d7d3918661ba1c6a8b1e40d8fcbc5640a84df12)

144.	[build]		jinmei
	Introduced a workaround for clang++ build on FreeBSD (and probably
	some other OSes).  If building BIND 10 fails with clang++ due to
	a link error about "__dso_handle", try again from the configure
	script with CXX_LIBTOOL_LDFLAGS=-L/usr/lib (the path actually
	doesn't matter; the important part is the -L flag).  This
	workaround is not automatically enabled as it's difficult to
	detect the need for it dynamically, and must be enabled via the
	variable by hand.
	(Trac #474, git cfde436fbd7ddf3f49cbbd153999656e8ca2a298)

143.	[build]		jinmei
	Fixed build problems with clang++ in unit tests due to recent
	changes.  No behavior change. (Trac #448, svn r4133)

142.	[func]		jinmei
	b10-auth: updated query benchmark so that it can test in memory
	data source.  Also fixed a bug that the output buffer isn't
	cleared after query processing, resulting in misleading results
	or program crash.  This is a regression due to change #135.
	(Trac #465, svn r4103)

141.	[bug]		jinmei
	b10-auth: Fixed a bug that the authoritative server includes
	trailing garbage data in responses.  This is a regression due to
	change #135. (Trac #462, svn r4081)

140.	[func]		y-aharen
	src/bin/auth: Added a feature to count queries and send counter
	values to statistics periodically. To support it, added wrapping
	class of asio::deadline_timer to use as interval timer.
	The counters can be seen using the "Stats show" command from
	bindctl.  The result would look like:
	  ... "auth.queries.tcp": 1, "auth.queries.udp": 1 ...
	Using the "Auth sendstats" command you can make b10-auth send the
	counters to b10-stats immediately.
	(Trac #347, svn r4026)

139.	[build]		jreed
	Introduced configure option and make targets for generating
	Python code coverage report. This adds new make targets:
	report-python-coverage and clean-python-coverage. The C++
	code coverage targets were renamed to clean-cpp-coverage
	and report-cpp-coverage. (Trac #362, svn r4023)

138.	[func]*		jinmei
	b10-auth: added a configuration interface to support in memory
	data sources.  For example, the following command to bindctl
	will configure a memory data source containing the "example.com"
	zone with the zone file named "example.com.zone":
	> config set Auth/datasources/ [{"type": "memory", "zones": \
	 [{"origin": "example.com", "file": "example.com.zone"}]}]
	By default, the memory data source is disabled; it must be
	configured explicitly.  To disable it again, specify a null list
	for Auth/datasources:
	> config set Auth/datasources/ []
	Notes: it's currently for class IN only.  The zone files are not
	actually loaded into memory yet (which will soon be implemented).
	This is an experimental feature and the syntax may change in
	future versions.
	(Trac #446, svn r3998)

137.	[bug]		jreed
	Fix run_*.sh scripts that are used for development testing
	so they use a msgq socket file in the build tree.
	(Trac #226, svn r3989)

136.	[bug]		jelte
	bindctl (and the configuration manager in general) now no longer
	accepts 'unknown' data; i.e. data for modules that it does not know
	about, or configuration items that are not specified in the .spec
	files.
	(Trac #202, svn r3967)

135.	[func]		each
	Add b10-resolver. This is an example recursive server that
	currently does forwarding only and no caching.
	(Trac #327, svn r3903)

134.	[func]		vorner
	b10-resolver supports timeouts and retries in forwarder mode.
	(Trac #401, svn r3660)

133.	[func]		vorner
	New temporary logging function available in isc::log. It is used by
	b10-resolver.
	(Trac #393, r3602)

132.	[func]		vorner
	The b10-resolver is configured through config manager.
	It has "listen_on" and "forward_addresses" options.
	(Trac #389, r3448)

131.	[func]		jerry
	src/lib/datasrc: Introduced two template classes RBTree and RBNode
	to provide the generic map with domain name as key and anything as
	the value. Because of some unresolved design issue, the new classes
	are only intended to be used by memory zone and zone table.
	(Trac #397, svn r3890)

130.	[func]		jerry
	src/lib/datasrc: Introduced a new class MemoryDataSrc to provide
	the general interface for memory data source.  For the initial
	implementation, we don't make it a derived class of AbstractDataSrc
	because the interface is so different (we'll eventually
	consider this as part of the generalization work).
	(Trac #422, svn r3866)

129.	[func]		jinmei
	src/lib/dns: Added new functions masterLoad() for loading master
	zone files.  The initial implementation can only parse a limited
	form of master files, but BIND 9's named-compilezone can convert
	any valid zone file into the acceptable form.
	(Trac #423, svn r3857)

128.	[build]		vorner
	Test for query name = '.', type = DS to authoritative nameserver
	for root zone was added.
	(Trac #85, svn r3836)

127.	[bug]		stephen
	During normal operation process termination and resurrection messages
	are now output regardless of the state of the verbose flag.
	(Trac #229, svn r3828)

126.	[func]		ocean
	The Nameserver Address Store (NSAS) component has been added. It takes
	care of choosing an IP address of a nameserver when a zone needs to be
	contacted.
	(Trac #356, Trac #408, svn r3823)

bind10-devel-20101201 released on December 01, 2010

125.	[func]		jelte
	Added support for addressing individual list items in bindctl
	configuration commands; If you have an element that is a list, you
	can use foo[X]		integer
	(starting at 0)
	(Trac #405, svn r3739)

124.	[bug]		jreed
	Fix some wrong version reporting. Now also show the version
	for the component and BIND 10 suite. (Trac #302, svn r3696)

123.	[bug]		jelte
	src/bin/bindctl printed values had the form of python literals
	(e.g. 'True'), while the input requires valid JSON (e.g. 'true').
	Output changed to JSON format for consistency. (svn r3694)

122.	[func]		stephen
	src/bin/bind10: Added configuration options to Boss to determine
	whether to start the authoritative server, recursive server (or
	both). A dummy program has been provided for test purposes.
	(Trac #412, svn r3676)

121.	[func]		jinmei
	src/lib/dns: Added support for TSIG RDATA.  At this moment this is
	not much of real use, however, because no protocol support was
	added yet.  It will soon be added. (Trac #372, svn r3649)

120.	[func]		jinmei
	src/lib/dns: introduced two new classes, TSIGKey and TSIGKeyRing,
	to manage TSIG keys. (Trac #381, svn r3622)

119.	[bug]		jinmei
	The master file parser of the python datasrc module incorrectly
	regarded a domain name beginning with a decimal number as a TTL
	specification.  This confused b10-loadzone and had it reject to
	load a zone file that contains such a name.
	Note: this fix is incomplete and the loadzone would still be
	confused if the owner name is a syntactically indistinguishable
	from a TTL specification.  This is part of a more general issue
	and will be addressed in Trac #413. (Trac #411, svn r3599)

118.	[func]		jinmei
	src/lib/dns: changed the interface of
	AbstractRRset::getRdataIterator() so that the internal
	cursor would point to the first RDATA automatically.  This
	will be a more intuitive and less error prone behavior.
	This is a backward compatible change. (Trac #410, r3595)

117.	[func]		jinmei
	src/lib/datasrc: added new zone and zone table classes for the
	support of in memory data source.  This is an intermediate step to
	the bigger feature, and is not yet actually usable in practice.
	(Trac #399, svn r3590)

116.	[bug]		jerry
	src/bin/xfrout: Xfrout and Auth will communicate by long tcp
	connection, Auth needs to make a new connection only on the first
	time or if an error occurred.
	(Trac #299, svn r3482)

115.	[func]*		jinmei
	src/lib/dns: Changed DNS message flags and section names from
	separate classes to simpler enums, considering the balance between
	type safety and usability.  API has been changed accordingly.
	More documentation and tests were provided with these changes.
	(Trac #358, r3439)

114.	[build]		jinmei
	Supported clang++.  Note: Boost >= 1.44 is required.
	(Trac #365, svn r3383)

113.	[func]*		zhanglikun
	Folder name 'utils'(the folder in /src/lib/python/isc/) has been
	renamed	to 'util'. Programs that used 'import isc.utils.process'
	now need to use 'import isc.util.process'. The folder
	/src/lib/python/isc/Util is removed since it isn't used by any
	program. (Trac #364, r3382)

112.	[func]		zhang likun
	Add one mixin class to override the naive serve_forever() provided
	in python library socketserver. Instead of polling for shutdown
	every poll_interval seconds, one socketpair is used to wake up
	the waiting server. (Trac #352, svn r3366)

111.	[bug]*		Vaner
	Make sure process xfrin/xfrout/zonemgr/cmdctl can be stopped
	properly when user enter "ctrl+c" or 'Boss shutdown' command
	through bindctl.  The ZonemgrRefresh.run_timer and
	NotifyOut.dispatcher spawn a thread themselves.
	(Trac #335, svn r3273)

110.	[func]		Vaner
	Added isc.net.check module to check ip addresses and ports for
	correctness and isc.net.addr to hold IP address. The bind10, xfrin
	and cmdctl programs are modified to use it.
	(Trac #353, svn r3240)

109.	[func]		naokikambe
	Added the initial version of the stats module for the statistics
	feature of BIND 10, which supports the restricted features and
	items and reports via bindctl command. (Trac #191, r3218)
	Added the document of the stats module, which is about how stats
	module collects the data (Trac #170, [wiki:StatsModule])

108.	[func]		jerry
	src/bin/zonemgr: Provide customizable configurations for
	lowerbound_refresh, lowerbound_retry, max_transfer_timeout and
	jitter_scope. (Trac #340, r3205)

107.	[func]		likun
	Remove the parameter 'db_file' for command 'retransfer' of
	xfrin module. xfrin.spec will not be generated by script.
	(Trac #329, r3171)

106.	[bug]		likun
	When xfrin can't connect with one zone's master, it should tell
	the bad news to zonemgr, so that zonemgr can reset the timer for
	that zone. (Trac #329, r3170)

105.	[bug]		Vaner
	Python processes: they no longer take 100% CPU while idle
	due to a busy loop in reading command session in a nonblocking way.
	(Trac #349, svn r3153), (Trac #382, svn r3294)

104.	[bug]		jerry
	bin/zonemgr: zonemgr should be attempting to refresh expired zones.
	(Trac #336, r3139)

103.	[bug]		jerry
	lib/python/isc/log: Fixed an issue with python logging,
	python log shouldn't die with OSError. (Trac #267, r3137)

102.	[build]		jinmei
	Disable threads in ASIO to minimize build time dependency.
	(Trac #345, r3100)

101.	[func]		jinmei
	src/lib/dns: Completed Opcode and Rcode implementation with more
	tests and documentation.  API is mostly the same but the
	validation was a bit tightened. (Trac #351, svn r3056)

100.	[func]		Vaner
	Python processes: support naming of python processes so
	they're not all called python3.
	(Trac #322, svn r3052)

99.	[func]*		jinmei
	Introduced a separate EDNS class to encapsulate EDNS related
	information more cleanly.  The related APIs are changed a bit,
	although it won't affect most of higher level applications.
	(Trac #311, svn r3020)

98.	[build]		jinmei
	The ./configure script now tries to search some common include
	paths for boost header files to minimize the need for explicit
	configuration with --with-boost-include. (Trac #323, svn r3006)

97.	[func]		jinmei
	Added a micro benchmark test for query processing of b10-auth.
	(Trac #308, svn r2982)

96.	[bug]		jinmei
	Fixed two small issues with configure: Do not set CXXFLAGS so that
	it can be customized; Make sure --disable-static works.
	(Trac #325, r2976)

bind10-devel-20100917 released on September 17, 2010

95.	[doc, bug]	jreed
	Add b10-zonemgr manual page. Update other docs to introduce
	this secondary manager.
	bin/xfrout and bin/zonemgr: Fixed some stderr output.
	(Trac #341, svn r2951)
	(Trac #342, svn r2949)

94.	[bug]		jelte
	bin/xfrout:  Fixed a problem in xfrout where only 2 or 3 RRs
	were used per DNS message in the xfrout stream.
	(Trac #334, r2931)

93.	[bug]		jinmei
	lib/datasrc: A DS query could crash the library (and therefore,
	e.g. the authoritative server) if some RR of the same apex name
	is stored in the hot spot cache. (Trac #307, svn r2923)

92.	[func]*		jelte
	libdns_python (the python wrappers for libdns++) has been renamed
	to pydnspp (Python DNS++). Programs and libraries that used
	'import libdns_python' now need to use 'import pydnspp'.
	(Trac #314, r2902)

91.	[func]*		jinmei
	lib/cc: Use const pointers and const member functions for the API
	as much as possible for safer operations.  Basically this does not
	change the observable behavior, but some of the API were changed
	in a backward incompatible manner.  This change also involves more
	copies, but at this moment the overhead is deemed acceptable.
	(Trac #310, r2803)

90.	[build]		jinmei
	(Darwin/Mac OS X specific) Specify DYLD_LIBRARY_PATH for tests and
	experimental run under the source tree.  Without this loadable
	python modules refer to installation paths, which may confuse the
	operation due to version mismatch or even trigger run time errors
	due to missing libraries. (Trac #313, r2782)

89.	[build]		jinmei
	Generate b10-config.db for tests at build time so that the source
	tree does not have to be writable. (Trac #315, r2776)

88.	[func]		jelte
	Blocking reads on the msgq command channel now have a timeout
	(defaults to 4 seconds, modifiable as needed by modules).
	Because of this, modules will no longer block indefinitely
	if they are waiting for a message that is not sent for whatever
	reason. (Trac #296, r2761)

87.	[func]		zhanglikun
	lib/python/isc/notifyout: Add the feature of notify-out, when
	zone axfr/ixfr finishing, the server will notify its slaves.
	(Trac #289, svn r2737)

86.	[func]		jerry
	bin/zonemgr: Added zone manager module. The zone manager is one
	of the co-operating processes of BIND 10, which keeps track of
	timers and other information necessary for BIND 10 to act as a
	slave. (Trac #215, svn r2737)

85.	[build]*		jinmei
	Build programs using dynamic link by default.  A new configure
	option --enable-static-link is provided to force static link for
	executable programs.  Statically linked programs can be run on a
	debugger more easily and would be convenient for developers.
	(Trac #309, svn r2723)

bind10-devel-20100812 released on August 12, 2010

84.	[bug]		jinmei, jerry
	This is a quick fix patch for the issue: AXFR fails half the
	time because of connection problems. xfrout client will make
	a new connection every time. (Trac #299, svn r2697)

83.	[build]*		jreed
	The configure --with-boost-lib option is removed. It was not
	used since the build included ASIO. (svn r2684)

82.	[func]		jinmei
	bin/auth: Added -u option to change the effective process user
	of the authoritative server after invocation.  The same option to
	the boss process will be propagated to b10-auth, too.
	(Trac #268, svn r2675)

81.	[func]		jinmei
	Added a C++ framework for micro benchmark tests.  A supplemental
	library functions to build query data for the tests were also
	provided. (Trac #241, svn r2664)

80.	[bug]		jelte
	bindctl no longer accepts configuration changes for unknown or
	non-running modules (for the latter, this is until we have a
	way to verify those options, at which point it'll be allowed
	again).
	(Trac #99, r2657)

79.	[func]		feng, jinmei
	Refactored the ASIO link interfaces to move incoming XFR and
	NOTIFY processing to the auth server class.  Wrapper classes for
	ASIO specific concepts were also provided, so that other BIND 10
	modules can (eventually) use the interface without including the
	ASIO header file directly.  On top of these changes, AXFR and
	NOTIFY processing was massively improved in terms of message
	validation and protocol conformance.  Detailed tests were provided
	to confirm the behavior.
	Note: Right now, NOTIFY doesn't actually trigger subsequent zone
	transfer due to security reasons. (Trac #221, r2565)

78.	[bug]		jinmei
	lib/dns: Fixed miscellaneous bugs in the base32 (hex) and hex
	(base16) implementation, including incorrect padding handling,
	parser failure in decoding with a SunStudio build, missing
	validation on the length of encoded hex string.  Test cases were
	more detailed to identify these bugs and confirm the fix.  Also
	renamed the incorrect term of "base32" to "base32hex".  This
	changed the API, but they are not intended to be used outside
	libdns++, so we don't consider it a backward incompatible change.
	(Trac #256, r2549)

77.	[func]		zhanglikun
	Make error message be more friendly when running cmdctl and it's
	already running (listening on same port)(Trac #277, r2540)

76.	[bug]		jelte
	Fixed a bug in the handling of 'remote' config modules (i.e.
	modules that peek at the configuration of other modules), where
	they answered 'unknown command' to commands for those other
	modules. (Trac #278, r2506)

75.	[bug]		jinmei
	Fixed a bug in the sqlite3 data source where temporary strings
	could be referenced after destruction.  It caused various lookup
	failures with SunStudio build. (Trac #288, r2494)

74.	[func]*		jinmei
	Refactored the cc::Session class by introducing an abstract base
	class.  Test code can use their own derived mock class so that
	tests can be done without establishing a real CC session.  This
	change also modified some public APIs, mainly in the config
	module. (Trac #275, r2459)

73.	[bug]		jelte
	Fixed a bug where in bindctl, locally changed settings were
	reset when the list of running modules is updated. (Trac #285,
	r2452)

72.	[build]		jinmei
	Added -R when linking python wrapper modules to libpython when
	possible.  This helps build BIND 10 on platforms that install
	libpython whose path is unknown to run-time loader.  NetBSD is a
	known such platform. (Trac #148, r2427)

71.	[func]		each
	Add "-a" (address) option to bind10 to specify an address for
	the auth server to listen on.

70.	[func]		each
	Added a hot-spot cache to libdatasrc to speed up access to
	repeatedly-queried data and reduce the number of queries to
	the underlying database; this should substantially improve
	performance.  Also added a "-n" ("no cache") option to
	bind10 and b10-auth to disable the cache if needed.
	(Trac #192, svn r2383)

bind10-devel-20100701 released on July 1, 2010

69.	[func]*		jelte
	Added python wrappers for libdns++ (isc::dns), and libxfr. This
	removes the dependency on Boost.Python. The wrappers don't
	completely implement all functionality, but the high-level API
	is wrapped, and current modules use it now.
	(Trac #181, svn r2361)

68.	[func]		zhanglikun
	Add options -c (--certificate-chain) to bindctl. Override class
	HTTPSConnection to support server certificate validation.
	Add support to cmdctl.spec file, now there are three configurable
	items for cmdctl: 'key_file', 'cert_file' and 'accounts_file',
	all of them can be changed in runtime.
	(Trac #127, svn r2357)

67.	[func]		zhanglikun
	Make bindctl's command parser only do minimal check.
	Parameter value can be a sequence of non-space characters,
	or a string surrounded by quotation marks (these marks can
	be a part of the value string in escaped form). Make error
	message be more friendly. (If there is some error in
	parameter's value, the parameter name will be provided).
	Refactor function login_to_cmdctl() in class BindCmdInterpreter:
	avoid using Exception to catch all exceptions.
	(Trac #220, svn r2356)

66.	[bug]		each
	Check for duplicate RRsets before inserting data into a message
	section; this, among other things, will prevent multiple copies
	of the same CNAME from showing up when there's a loop. (Trac #69,
	svn r2350)

65.	[func]		shentingting
	Various loadzone improvements: allow optional comment for
	$TTL, allow optional origin and comment for $INCLUDE, allow
	optional comment for $ORIGIN, support BIND9 extension of
	time units for TTLs, and fix bug to not use class as part
	of label name when records don't have a label but do have
	a class.  Added verbose options to exactly what is happening
	with loadzone.  Added loadzone test suite of different file
	formats to load.
	(Trac #197, #199, #244, #161, #198, #174, #175, svn r2340)

64.	[func]		jerry
	Added python logging framework. It is for testing and
	experimenting with logging ideas. Currently, it supports
	three channels (file, syslog and stderr) and five levels
	(debug, info, warning, error and critical).
	(Trac #176, svn r2338)

63.	[func]		shane
	Added initial support for setuid(), using the "-u" flag. This will
	be replaced in the future, but for now provides a reasonable
	starting point.
	(Trac #180, svn r2330)

62.	[func]		jelte
	bin/xfrin: Use the database_file as configured in Auth to transfers
	bin/xfrout: Use the database_file as configured in Auth to transfers

61.	[bug]		jelte
	bin/auth: Enable b10-auth to be launched in source tree
	(i.e. use a zone database file relative to that)

60.	[build]		jinmei
	Supported SunStudio C++ compiler.  Note: gtest still doesn't work.
	(Trac #251, svn r2310)

59.	[bug]		jinmei
	lib/datasrc, bin/auth: The authoritative server could return a
	SERVFAIL with a partial answer if it finds a data source broken
	while looking for an answer.  This can happen, for example, if a
	zone that doesn't have an NS RR is configured and loaded as a
	sqlite3 data source. (Trac #249, r2286)

58.	[bug]		jinmei
	Worked around an interaction issue between ASIO and standard C++
	library headers.  Without this ASIO didn't work: sometimes the
	application crashes, sometimes it blocked in the ASIO module.
	(Trac #248, svn r2187, r2190)

57.	[func]		jinmei
	lib/datasrc: used a simpler version of Name::split (change 31) for
	better readability.  No behavior change. (Trac #200, svn r2159)

56.	[func]*		jinmei
	lib/dns: renamed the library name to libdns++ to avoid confusion
	with the same name of library of BIND 9.
	(Trac #190, svn r2153)

55.	[bug]		shane
	bin/xfrout: xfrout exception on Ctrl-C now no longer generates
	exception for 'Interrupted system call'
	(Trac #136, svn r2147)

54.	[bug]		zhanglikun
	bin/xfrout: Enable b10-xfrout can be launched in source
	code tree.
	(Trac #224, svn r2103)

53.	[bug]		zhanglikun
	bin/bindctl: Generate a unique session ID by using
	socket.gethostname() instead of socket.gethostbyname(),
	since the latter one could make bindctl	stall if its own
	host name can't be resolved.
	(Trac #228, svn r2096)

52.	[func]		zhanglikun
	bin/xfrout: When xfrout is launched, check whether the
	socket file is being used by one running xfrout process,
	if it is, exit from python.	If the file isn't a socket file
	or nobody is listening, it will be removed. If it can't
	be removed, exit from python.
	(Trac #151, svn r2091)

bind10-devel-20100602 released on June 2, 2010

51.	[build]		jelte
	lib/python: Add bind10_config.py module for paths and
	possibly other configure-time variables. Allow some components
	to find spec files in build tree when ran from source.
	(Trac #223)

50.	[bug]		zhanglikun
	bin/xfrin: a regression in xfrin: it can't communicate with
	a remote server. (Trac #218, svn r2038)

49.	[func]*		jelte
	Use unix domain sockets for msgq. For b10-msgq, the command
	line options --msgq-port and -m were removed. For bind10,
	the -msgq-port option was removed, and the -m command line
	option was changed to be a filename (instead of port number).
	(Trac #183, svn r2009)

48.	[func]		jelte
	bin/auth: Use asio's io_service for the msgq handling.
	(svn r2007)

47.	[func]		zhanglikun
	bin/cmdctl: Add value/type check for commands sent to
	cmdctl. (Trac #201, svn r1959)

46.	[func]		zhanglikun
	lib/cc: Fix real type data encoding/decoding. (Trac #193,
	svn r1959)

45.	[func]		zhanglikun
	bin/bind10: Pass verbose option to more modules. (Trac
	#205, svn r1957)

44.	[build]		jreed
	Install headers for libdns and libexception. (Trac #68,
	svn r1941)

43.	[func]		jelte
	lib/cc: Message queuing on cc channel. (Trac #58, svn r1870)

42.	[func]		jelte
	lib/python/isc/config:      Make temporary file with python
	tempfile module instead of manual with fixed name. (Trac
	#184, svn r1859)

41.	[func]		jelte
	Module descriptions in spec files. (Trac #90, svn r1856)

40.	[build]		jreed
	Report detected features and configure settings at end of
	configure output. (svn r1836)

39.	[func]*		each
	Renamed libauth to libdatasrc.

38.	[bug]		zhanglikun
	Send command 'shutdown' to Xfrin and Xfrout when boss receive SIGINT.
	Remove unused socket file when Xfrout process exits. Make sure Xfrout
	exit by itself when it receives SIGINT, instead of being killed by the
	signal SIGTERM or SIGKILL sent from boss.
	(Trac #135, #151, #134, svn r1797)

37.	[build]		jinmei
	Check for the availability of python-config. (Trac #159,
	svn r1794)

36.	[func]		shane
	bin/bind10:	Miscellaneous code cleanups and improvements.
	(Trac #40, svn r2012)

35.	[bug]		jinmei
	bin/bindctl: fixed a bug that it didn't accept IPv6 addresses as
	command arguments. (Trac #219, svn r2022)

34.	[bug]		jinmei
	bin/xfrin: fixed several small bugs with many additional unit
	tests.  Fixes include: IPv6 transport support, resource leak,
	and non IN class support. (Trac #185, svn r2000)

33.	[bug]		each
	bin/auth: output now prepended with "[b10-auth]" (Trac
	#109, svn r1985)

32.	[func]*		each
	bin/auth: removed custom query-processing code, changed
        boost::asio code to use plain asio instead, and added asio
        headers to the source tree.  This allows building without
        using an external boost library. (Trac #163, svn r1983)

31.	[func]		jinmei
	lib/dns: added a separate signature for Name::split() as a
	convenient wrapper for common usage. (Trac #49, svn r1903)

30.	[bug]		jinmei
	lib/dns: parameter validation of Name::split() was not sufficient,
	and invalid parameters could cause integer overflow and make the
	library crash. (Trac #177, svn r1806)

bind10-devel-20100421 released on April 21, 2010

29.	[build]		jreed
	Enable Python unit tests for "make check". (svn r1762)

28.	[bug]		jreed
	Fix msgq CC test so it can find its module. (svn r1751)

27.	[build]		jelte
	Add missing copyright license statements to various source
	files. (svn r1750)

26.	[func]		jelte
	Use PACKAGE_STRING (name + version) from config.h instead
	of hard-coded value in CH TXT version.bind replies (Trac
	#114, svn r1749)

25.	[func]*		jreed
	Renamed msgq to b10-msgq. (Trac #25, svn r1747, r1748)

24.	[func]		jinmei
	Support case-sensitive name compression in MessageRenderer.
	(Trac #142, svn r1704)

23.	[func]		jinmei
	Support a simple name with possible compression. (svn r1701)

22.	[func]		zhanglikun
	b10-xfrout for AXFR-out support added. (svn r1629, r1630)

21.	[bug]		zhanglikun
	Make log message more readable when xfrin failed. (svn
	r1697)

20.	[bug]		jinmei
	Keep stderr for child processes if -v is specified. (svn
	r1690, r1698)

19.	[bug]		jinmei
	Allow bind10 boss to pass environment variables from parent.
	(svn r1689)

18.	[bug]		jinmei
	Xfrin warn if bind10_dns load failed. (svn r1688)

17.	[bug]		jinmei
	Use sqlite3_ds.load() in xfrin module and catch Sqlite3DSError
	explicitly. (svn r1684)

16.	[func]*		zhanglikun
	Removed print_message and print_settings configuration
	commands from Xfrin. (Trac #136, svn r1682)

15.	[func]*		jinmei
	Changed zone loader/updater so trailing dot is not required.
	(svn r1681)

14.	[bug]		shane
	Change shutdown to actually SIGKILL properly. (svn r1675)

13.	[bug]		jinmei
	Don't ignore other RRs than SOA even if the second SOA is
	found. (svn r1674)

12.	[build]		jreed
	Fix tests and testdata so can be used from a read-only
	source directory.

11.	[build]		jreed
	Make sure python tests scripts are included in tarball.
	(svn r1648)

10.	[build]		jinmei
	Improve python detection for configure. (svn r1622)

9.	[build]		jinmei
	Automake the python binding of libdns. (svn r1617)

8.	[bug]		zhanglikun
	Fix log errors which may cause xfrin module to crash. (svn
	r1613)

7.	[func]		zhanglikun
	New API for inserting zone data to sqlite3 database for
	AXFR-in. (svn r1612, r1613)

6.	[bug]		jreed
	More code review, miscellaneous cleanups, style guidelines,
	and new and improved unit tests added.

5.	[doc]		jreed
	Manual page cleanups and improvements.

4.	[bug]		jinmei
	NSEC RDATA fixes for buffer overrun lookups, incorrect
	boundary checks, spec-non-conformant behaviors. (svn r1611)

3.	[bug]		jelte
	Remove a re-raise of an exception that should only have
	been included in an error answer on the cc channel. (svn
	r1601)

2.	[bug]		mgraff
	Removed unnecessary sleep() from ccsession.cc. (svn r1528)

1.	[build]*		jreed
	The configure --with-boostlib option changed to --with-boost-lib.

bind10-devel-20100319 released on March 19, 2010

For complete code revision history, see
	http://git.bind10.isc.org/cgi-bin/cgit.cgi/bind10
Specific git changesets can be accessed at:
	http://git.bind10.isc.org/cgi-bin/cgit.cgi/bind10/commit/?id=rrr
or after cloning the original git repository by executing:
	% git diff rrrr^ rrrr
Subversion changesets are not accessible any more.  The subversion
revision numbers will be replaced with corresponding git revisions.
Trac tickets can be accessed at: https://bind10.isc.org/ticket/nnn

LEGEND
[bug] general bug fix.  This is generally a backward compatible change,
	unless it's deemed to be impossible or very hard to keep
	compatibility to fix the bug.
[build] compilation and installation infrastructure change.
[doc] update to documentation. This shouldn't change run time behavior.
[func] new feature.  In some cases this may be a backward incompatible
	change, which would require a bump of major version.
[security] security hole fix. This is no different than a general bug
	fix except that it will be handled as confidential and will cause
	security patch releases.
*: Backward incompatible or operational change.<|MERGE_RESOLUTION|>--- conflicted
+++ resolved
@@ -1,16 +1,14 @@
-<<<<<<< HEAD
-1213.	[func]		tomek
+1214.	[func]		tomek
 	Bison parser implemented for Control-agent. The code is able
 	to syntactically parse input configuration, but the output
 	is not used yet.
 	(Trac #5076, git d99048aa5b90efa7812a75cdae98a0913470f5a6)
-=======
+
 1213.	[bug]		fdupont
 	Option string values containing comma can now be specified
 	correctly by preceding comma with double backslashes (e.g.
 	"foo\\,bar").
 	(Trac #5105, git fa79ac2396aa94d7bac91bd12d3593ebaaa9386d)
->>>>>>> 15048866
 
 1212.	[doc]		andreipavelQ
 	Many spelling corrections.
