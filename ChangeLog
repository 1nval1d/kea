<<<<<<< HEAD
672.	[func]	tmark
	Added b10-dhcp-ddnsupdate transaction base class, NameChangeTransaction.
	This class provides the common structure and methods to implement the state 
	models described in the DHCP_DDNS design, plus integration with DNSClient 
	and its callback mechanism for asynchronous IO with the DNS servers.
	(Trac #3086, git 079b862c9eb21056fdf957e560b8fe7b218441b6)

671.	[func]		dclink,tomek
	memfile backend now supports getLease4(hwaddr) and getLease4(client-id)
	methods. Thanks to David Carlier for contributing a patch.
	(Trac #2592, git a11683be53db2f9f8f9b71c1d1c163511e0319b3)
=======
6XX.	[func]		tomek
	libdhcp: Added support for IA_PD and IAPREFIX options.
	(Trac #3145, git ABCD)
>>>>>>> 3a844e85

670.	[func]		marcin
	libdhcpsrv: Added support to MySQL lease database backend to
	store FQDN data for the lease.
	(Trac #3084, git 79b7d8ee017b57a81cec5099bc028e1494d7e2e9)

669.	[func]		tmark
	Added main process event loop to D2Process which is the primary
	application object in b10-dhcp-ddns. This allows DHCP-DDNS
	to queue requests received from clients for processing while
	listening for command control events.
	(Trac #3075 git e2f9d2e4c1b36f01eb5bfa2c4f8d55cf139c7e02)

668.	[func]		marcin
	libdhcpsrv: Implemented changes to lease allocation engine to
	propagate information about client's FQDN.
	(Trac #3083, git 37af28303d1cd61f675faea969cd1159df65bf9d)

667.	[func]		tomek
	Additional hooks (buffer4_receive, lease4_renew,
	lease4_release, buffer4_send) added to the DHCPv4 server.
	(Trac #2983, git fd47f18f898695b98623a63a0a1c68d2e4b37568)

666.	[func]		vorner
	The CmdCtl's command "print_settings" was removed. It served no real
	purpose and was just experimental leftover from early development.
	(Trac #3028, git 0d22246092ad4822d48f5a52af5f644f5ae2f5e2)

665.	[doc]		stephen
	Added the "Hook's Maintenance Guide" to the BIND 10 developer
	documentation.
	(Trac #3063, git 5d1ee7b7470fc644b798ac47db1811c829f5ac24)

664.	[bug]		tmark
	Corrects a bug in Hooks processing that was improperly
	creating a new callout handle on every call, rather
	than maintaining it throughout the context of the
	packet being processed.
	(Trac #3062, git 28684bcfe5e54ad0421d75d4445a04b75358ce77)

663.	[func]		marcin
	b10-dhcp6: Server processes the DHCPv6 Client FQDN Option
	sent by a client and generates the response. The DHCPv6 Client
	FQDN Option is represented by the new class in the libdhcp++.
	As a result of FQDN Option processing, the server generates
	NameChangeRequests which represent changes to DNS mappings for
	a particular lease (addition or removal of DNS mappings).
	Currently all generated NameChangeRequests are dropped. Sending
	them to b10-dhcp-ddns will be implemented with the future tickets.
	(Trac #3036, git 209f3964b9f12afbf36f3fa6b62964e03049ec6e)

662.	[func]		marcin
	libdhcp++: Implemented an Option4ClientFqdn class which represents
	DHCPv4 Client FQDN Option (code 81) defined in RFC4702. This class
	supports the domain name encoding in canonical FQDN format as well
	as in deprecated ASCII format.
	(Trac# 3082, git 1b434debfbf4a43070eb480fa0975a6eff6429d4)

661.    [func]		stephen
	Copy additional header files to the BIND 10 installation directory
	to allow the building of DHCP hooks libraries against an installed
	version of BIND 10.
	(Trac #3092, git e9beef0b435ba108af9e5979476bd2928808b342)

660.	[func]		fujiwara
	src/lib/cc: Integer size of C++ CC library is changed to int64_t.
	b10-auth: The size of statistics counters is changed to uint64_t.
	b10-auth sends lower 63 bit of counter values to b10-stats.
	(Trac #3015,  git e5b3471d579937f19e446f8a380464e0fc059567
	 and Trac #3016, git ffbcf9833ebd2f1952664cc0498608b988628d53)

659.	[func]		stephen
	Added capability to configure the hooks libraries for the
	b10-dhcp4 and b10-dhcp6 servers through the BIND 10
	configuration mechanism.
	(Trac #2981, git aff6b06b2490fe4fa6568e7575a9a9105cfd7fae)

658.	[func]*		vorner
	The resolver, being experimental, is no longer installed by default.
	If you really want to use it, even when it is known to be buggy, use
	the ./configure --enable-experimental-resolver option.
	(Trac #3064, git f5f07c976d2d42bdf80fea4433202ecf1f260648)

657.	[bug]		vorner
	Due to various problems with older versions of boost and
	shared memory, the server rejects to compile with combination
	of boost < 1.48 and shared memory enabled. Most users don't
	need shared memory, admins of large servers are asked to
	upgrade boost.
	(Trac #3025, git 598e458c7af7d5bb81131112396e4c5845060ecd)

656.	[func]		tomek
	Additional hooks (buffer6_receive, lease6_renew,
	lease6_release, buffer6_send) added to the DHCPv6 server.
	(Trac #2984, git 540dd0449121094a56f294c500c2ed811f6016b6)

655.	[func]		tmark
	Added D2UpdateMgr class to b10-dhcp-ddns. This class is
	the b10-dhcp-ddns task master, instantiating and supervising
	transactions that carry out the DNS updates needed to
	fulfill the requests (NameChangeRequests) received from
	b10-dhcp-ddns clients (e.g. DHCP servers).
	(Trac #3059 git d72675617d6b60e3eb6160305738771f015849ba)

654.	[bug]		stephen
	Always clear "skip" flag before calling any callouts on a hook.
	(Trac# 3050, git ff0b9b45869b1d9a4b99e785fbce421e184c2e93)

653.	[func]		tmark
	Added initial implementation of D2QueueMgr to
	b10-dhcp-ddns.  This class manages the receipt and
	queueing of requests received by b10-dhcp-ddns from
	its clients (e.g. DHCP servers)
	(Trac# 3052, git a970f6c5255e000c053a2dc47926cea7cec2761c)

652.	[doc]		stephen
	Added the "Hook Developer's Guide" to the BIND 10 developer
	documentation.
	(Trac# 2982, git 26a805c7e49a9ec85ee825f179cda41a2358f4c6)

651.	[bug]		muks
	A race condition when creating cmdctl certificates caused corruption
	of these certificates in rare cases. This has now been fixed.
	(Trac# 2962, git 09f557d871faef090ed444ebeee7f13e142184a0)

650.	[func]		muks
	The DomainTree rebalancing code has been updated to be more
	understandable. This ChangeLog entry is made just to make a note
	of this change. The change should not cause any observable
	difference whatsoever.
	(Trac# 2811, git 7c0bad1643af13dedf9356e9fb3a51264b7481de)

649.	[func]		muks
	The default b10-xfrout also_notify port has been changed from
	0 to 53.
	(Trac# 2925, git 8acbf043daf590a9f2ad003e715cd4ffb0b3f979)

648.	[func]		tmark
	Moved classes pertaining to sending and receiving
	NameChangeRequests from src/bin/d2 into their own library,
	libdhcp_ddns, in src/lib/dhcp_ddns.  This allows the
	classes to be shared between DHDCP-DDNS and its clients,
	such as the DHCP servers.
	(Trac# 3065, git 3d39bccaf3f0565152ef73ec3e2cd03e77572c56)

647.	[func]		tmark
	Added initial implementation of classes for sending
	and receiving NameChangeRequests between DHCP-DDNS
	and its clients such as DHCP. This includes both
	abstract classes and a derivation which traffics
	requests across UDP sockets.
	(Trac #3008, git b54530b4539cec4476986442e72c047dddba7b48)

646.	[func]		stephen
	Extended the hooks framework to add a "validate libraries" function.
	This will be used to check libraries specified during BIND 10
	configuration.
	(Trac #3054, git 0f845ed94f462dee85b67f056656b2a197878b04)

645.	[func]		tomek
	Added initial set of hooks (pkt4_receive, subnet4_select,
	lease4_select, pkt4_send) to the DHCPv6 server.
	(Trac #2994, git be65cfba939a6a7abd3c93931ce35c33d3e8247b)

644.	[func]		marcin
	b10-dhcp4, b10-dhcp6: Implemented selection of the interfaces
	that server listens on, using Configuration Manager. It is
	possible to specify interface names explicitly or use asterisk
	to specify that server should listen on all available interfaces.
	Sockets are reopened according to the new configuration as
	soon as it is committed.
	(Trac #1555, git f48a3bff3fbbd15584d788a264d5966154394f04)

643.	[bug]		muks
	When running some unittests as root that depended on insufficient
	file permissions, the tests used to fail because the root user
	could still access such files. Such tests are now skipped when
	they are run as the root user.
	(Trac #3056, git 92ebabdbcf6168666b03d7f7fbb31f899be39322)

642.	[func]		tomek
	Added initial set of hooks (pkt6_receive, subnet6_select,
	lease6_select, pkt6_send) to the DHCPv6 server.
	(Trac #2995, git d6de376f97313ba40fef989e4a437d184fdf70cc)

641.	[func]		stephen
	Added the hooks framework. This allows shared libraries of
	user-written functions to be loaded at run-time and the
	functions called during packet processing.
	(Trac #2980, git 82c997a72890a12af135ace5b9ee100e41c5534e)

640.	[func]		marcin
	b10-dhcp-ddns: Implemented DNSClient class which implements
	asynchronous DNS updates using UDP. The TCP and TSIG support
	will be	implemented at later time. Nevertheless, class API
	accommodates the use of TCP and TSIG.
	(Trac #2977, git 5a67a8982baa1fd6b796c063eeb13850c633702c)

639.	[bug]		muks
	Added workaround for build failure on Fedora 19 between GCC 4.8.x
	and boost versions less than 1.54. Fedora 19 currently ships
	boost-1.53.
	(Trac #3039, git 4ef6830ed357ceb859ebb3e5e821a064bd8797bb)

638.	[bug]*		naokikambe
	Per-zone statistics counters are distinguished by zone class,
	e.g. IN, CH, and HS. A class name is added onto a zone name in
	structure of per-zone statistics.
	(Trac #2884, git c0153581c3533ef045a92e68e0464aab00947cbb)

637.	[func]		tmark
	Added initial implementation of NameChangeRequest,
	which embodies DNS update requests sent to DHCP-DDNS
	by its clients.
	(trac3007 git f33bdd59c6a8c8ea883f11578b463277d01c2b70)

636.	[func]		tmark
	Added the initial implementation of configuration parsing for
	DHCP-DDNS.
	(Trac #2957, git c04fb71fa44c2a458aac57ae54eeb1711c017a49)

635.	[func]		marcin
	b10-dhcp-ddns: Implemented DNS Update message construction.
	(Trac #2796, git eac5e751473e238dee1ebf16491634a1fbea25e2)

634.	[bug]		muks
	When processing DDNS updates, we now check the zone more
	thoroughly with the received zone data updates to check if it is
	valid.  If the zone fails validation, we reply with SERVFAIL
	rcode. So, while previously we may have allowed more zone data
	cases without checking which resulted in invalid zones, such
	update requests are now rejected.
	(Trac #2759, git d8991bf8ed720a316f7506c1dd9db7de5c57ad4d)

633.	[func]		jinmei
	b10-memmgr: a new BIND 10 module that manages shared memory
	segments for DNS zone data.  At this point it's runnable but does
	nothing really meaningful for end users; it was added to the
	master branch for further development.
	(Trac #2854, git d05d7aa36d0f8f87b94dba114134b50ca37eabff)

632.	[bug]		marcin
	perfdhcp: Fixed a bug in whereby the application was sporadically
	crashing when timed out packets were garbage collected.
	(Trac #2979, git 6d42b333f446eccc9d0204bcc04df38fed0c31db)

631.	[bug]		muks
	Applied a patch by Tomas Hozza to fix a couple of compile errors
	on Fedora 19 development release.
	(Trac #3001, git 6e42b90971b377261c72d51c38bf4a8dc336664a)

630.	[bug]		muks
	If there is a problem loading the backend module for a type of
	data source, b10-auth would not serve any zones. This behaviour
	has been changed now so that it serves zones from all other usable
	data sources that were configured.
	(Trac #2947, git 9a3ddf1e2bfa2546bfcc7df6d9b11bfbdb5cf35f)

629.	[func]		stephen
	Added first part of the hooks framework.
	(Trac #2794, git d2b107586db7c2deaecba212c891d231d7e54a07)

628.	[func]		y-aharen
	b10-auth: A new statistics item 'qryrecursion' has been introduced.
	The counter is for the number of queries (OpCode=Query) with Recursion
	Desired (RD) bit on.
	(Trac #2796, git 3d291f42cdb186682983aa833a1a67cb9e6a8434)

627.	[func]		tmark
	Logger name for DHCP-DDNS has been changed from "d2_logger" to
	"dhcpddns".  In addition, its log messages now use two suffixes,
	DCTL_ for logs the emanate from the underlying base classes, and
	DHCP_DDNS_ for logs which emanate from DHCP-DDNS specific code
	(Trac #2978, git 5aec5fb20b0486574226f89bd877267cb9116921)

626.	[func]		tmark
	Created the initial implementation of DHCP-DDNS service
	controller class, D2Controller, and the abstract class from
	which it derives,DControllerBase. D2Controller manages the
	lifecycle and BIND10 integration of the DHCP-DDNS application
	process, D2Process. Also note, module name is now
	b10-dhcp-ddns.
	(Trac #2956, git a41cac582e46213c120b19928e4162535ba5fe76)

625.	[bug]*		jinmei
	b10-xfrin/b10-loadzone: b10-xfrin now refers to the unified
	"data_sources" module configuration instead of almost-deprecated
	the Auth/database_file configuration (Note: zonemgr still uses the
	latter, so a secondary server would still need it for the moment).
	Due to this change, b10-xfrin does not auto-generate an initial
	zone for the very first transfer anymore; b10-loadzone has been
	extended with a new -e option for the initial setup.
	(Trac #2946, git 8191aec04c5279c199909f00f0a0b2b8f7bede94)

624.	[bug]		jinmei
	logging: prevented multiple BIND 10 processes from generating
	multiple small log files when they dumped logs to files and try
	to roll over them simultaneously.  This fix relies on a feature of
	underling logging library (log4cplus) version 1.1.0 or higher,
	so the problem can still happen if BIND 10 is built with an older
	version of log4cplus. (But this is expected to happen rarely in
	any case unless a verbose debug level is specified).
	(Trac #1622, git 5da8f8131b1224c99603852e1574b2a1adace236)

623.	[func]		tmark
	Created the initial, bare-bones implementation of DHCP-DDNS
	service process class, D2Process, and the abstract class
	from which it derives, DProcessBase. D2Process will provide
	the DHCP-DDNS specific event loop and business logic.
	(Trac #2955, git dbe4772246039a1257b6492936fda2a8600cd245)

622.	[func]*		jinmei
	b10-xfrin now has tighter control on the choice of IXFR or AXFR
	through zones/request_ixfr configuration item.  It includes
	the new "IXFR only" behavior for some special cases.  b10-xfrin
	now also uses AXFR whenever necessary, so it is now safe to try
	IXFR by default and it's made the default.  The previous
	use_ixfr configuration item was deprecated and triggers startup
	failure if specified; configuration using use_ixfr should be
	updated.
	(Trac #2911, git 8118f8e4e9c0ad3e7b690bbce265a163e4f8767a)

621.	[func]		team
	libdns++: All Rdata classes now use the generic lexer in
	constructors from text. This means that the name fields in such
	RRs in a zone file can now be non-absolute (the origin name in that
	context will be used), e.g., when loaded by b10-loadzone. Note
	that the existing string constructors for these Rdata classes also
	use the generic lexer, and they now expect an absolute name (with
	the trailing '.') in the name fields.
	(Trac #2522, git ea97070cf6b41299351fc29af66fa39c6465d56a)
	(Trac #2521, git c6603decaadcd33ccf9aee4a7b22447acec4b7f6)
	(See also ChangeLog 594, 564, 545)

620.	[bug]		jinmei
	b10-auth now returns SERVFAIL to queries for a zone that is
	configured to be loaded in-memory but isn't due to load time
	errors (missing zone file or errors in the zone file, etc).
	Such zones were previously treated as non existent and would
	result in REFUSED or unintentional match against less specific
	zones.  The revised behavior is also compatible with BIND 9.
	(Trac #2905, git 56ee9810fdfb5f86bd6948e6bf26545ac714edd8)

619.	[bug]		jinmei
	b10-xfrout now uses blocking send for xfr response messages
	to prevent abrupt termination of the stream due to a slower
	client or narrower network bandwidth.
	(Trac #2934, git bde0e94518469557c8b455ccbecc079a38382afd)

618.	[func]*		marcin
	b10-dhcp4: Added the ability for the server to respond to a
	directly connected client which does not yet have an IP address.
	On Linux, the server will unicast the response to the client's
	hardware address and the 'yiaddr' (the client's new IP
	address). Sending a response to the unicast address prevents other
	(not interested) hosts from receiving the server response. This
	capability is not yet implemented on non-Linux Operating Systems
	where, in all cases, the server responds to the broadcast
	address. The logic conforms to section 4.1 of RFC 2131.
	(Trac #2902, git c2d40e3d425f1e51647be6a717c4a97d7ca3c29c)

617.	[bug]		marcin
	b10-dhcp4: Fixed a bug whereby the domain-name option was encoded
	as FQDN (using technique described in RFC1035) instead of a string.
	Also, created new class which represents an option carrying a single
	string value. This class is now used for all standard options of
	this kind.
	(Trac #2786, git 96b1a7eb31b16bf9b270ad3d82873c0bd86a3530)

616.	[doc]		stephen
	Added description to the DHCP "Database Back-Ends" section of the
	BIND 10 Developer's Guide about how to set up a MySQL database for
	testing the DHCP MySQL backend.
	(Trac #2653, git da3579feea036aa2b7d094b1c260a80a69d2f9aa)

615.	[bug]		jinmei
	b10-auth: Avoid referencing to a freed object when authoritative
	server addresses are reconfigured.  It caused a crash on a busy
	server during initial startup time, and the same crash could also
	happen if listen_on parameters are reconfigured at run time.
	(Trac #2946, git d5f2a0d0954acd8bc33aabb220fab31652394fcd)

614.	[func]		tmark
	b10-d2: Initial DHCP-DDNS (a.k.a. D2) module implemented.
	Currently it does nothing useful, except for providing the
	skeleton implementation to be expanded in the future.
	(Trac #2954, git 392c5ec5d15cd8c809bc9c6096b9f2bfe7b8c66a)

613.	[func]		jinmei
	datasrc: Error handling in loading zones into memory is now more
	consistent and convenient: data source configuration does not fail
	due to zones configured to be loaded into memory but not available
	in the data source, just like the case of missing zone file for
	the MasterFiles type of data source.  Also, zones that aren't
	loaded into memory due to errors can now be reloaded for b10-auth
	using the bindctl Auth loadzone command after fixing the error,
	without reconfiguring the entire data source.
	(Trac #2851, git a3d4fe8a32003534150ed076ea0bbf80e1fcc43c)

612.	[func]		tomek
	b10-dhcp6: Support for relayed DHCPv6 traffic has been added.
	(Trac #2898, git c3f6b67fa16a07f7f7ede24dd85feaa7c157e1cb)

611.	[func]		naokikambe
	Added Xfrin statistics items such as the number of successful
	transfers.  These are per-zone type counters.  Their values can be
	obtained with zone names by invoking "Stats show Xfrin" via bindctl
	while Xfrin is running.
	(Trac #2252, git e1a0ea8ef5c51b9b25afa111fbfe9347afbe5413)

bind10-1.1.0beta2 released on May 10, 2013

610.	[bug]		muks
	When the sqlite3 program is not available on the system (in
	PATH), we no longer attempt to run some tests which depend
	on it.
	(Trac #1909, git f85b274b85b57a094d33ca06dfbe12ae67bb47df)

609.	[bug]		jinmei
	Handled some rare error cases in DNS server classes correctly.
	This fix specifically solves occasional crash of b10-auth due to
	errors caused by TCP DNS clients.  Also, as a result of cleanups
	with the fix, b10-auth should now be a little bit faster in
	handling UDP queries: in some local experiments it ran about 5%
	faster.
	(Trac #2903, git 6d3e0f4b36a754248f8a03a29e2c36aef644cdcc)

608.	[bug]		jinmei
	b10-cmdctl: fixed a hangup problem on receiving the shutdown
	command from bindctl.  Note, however, that cmdctl is defined as
	a "needed" module by default, so shutting down cmdctl would cause
	shutdown of the entire BIND 10 system anyway, and is therefore
	still not very useful in practice.
	(Trac #2712, git fa392e8eb391a17d30550d4b290c975710651d98)

607.	[bug]		jinmei
	Worked around some unit test regressions on FreeBSD 9.1 due to
	a binary compatibility issue between standard and system
	libraries (http://www.freebsd.org/cgi/query-pr.cgi?pr=175453).
	While not all tests still pass, main BIND 10 programs should
	generally work correctly.  Still, there can be odd run time
	behavior such as abrupt crash instead of graceful shutdown
	when some fatal event happens, so it's generally discouraged to
	use BIND 10 on FreeBSD 9.1 RELEASE.  According to the above
	bug report for FreeBSD, it seems upgrading or downgrading the
	FreeBSD version will solve this problem.
	(Trac #2887, git 69dfb4544d9ded3c10cffbbfd573ae05fdeb771f)

606.	[bug]		jinmei
	b10-xfrout now correctly stops sending notify requests once it
	receives a valid response.  It previously handled it as if the
	requests are timed out and resent it a few times in a short
	period.
	(Trac #2879, git 4c45f29f28ae766a9f7dc3142859f1d0000284e1)

605.	[bug]		tmark
	Modified perfdhcp to calculate the times displayed for packet sent
	and received as time elapsed since perfdhcp process start time.
	Previously these were times since the start of the epoch.
	However the large numbers involved caused loss of precision
	in the calculation of the test statistics.
	(Trac #2785, git e9556924dcd1cf285dc358c47d65ed7c413e02cf)

604.	[func]		marcin
	libdhcp++: abstracted methods which open sockets and send/receive
	DHCP4 packets to a separate class. Other classes will be derived
	from it to implement OS-specific methods of DHCPv4 packets filtering.
	The primary purpose for this change is to add support for Direct
	DHCPv4 response to a client which doesn't have an address yet on
	different OSes.
	(Trac #991, git 33ffc9a750cd3fb34158ef676aab6b05df0302e2)

603.	[func]		tmark
	The directory in which the b10-dhcp4 and b10-dhcp6 server id files has
	been changed from the local state directory (set by the "configure"
	--localstatedir switch) to the "bind10" subdirectory of it. After an
	upgrade, server id files in the former location will be orphaned and
	should be manually removed.
	(Trac #2770, git a622140d411b3f07a68a1451e19df36118a80650)

602.	[bug]		tmark
	Perfdhcp will now exit gracefully if the command line argument for
	IP version (-4 or -6) does not match the command line argument
	given for the server. Prior to this perfdhcp would core when given
	an IP version of -6 but a valid IPv4 address for server.
	(Trac #2784, git 96b66c0c79dccf9a0206a45916b9b23fe9b94f74)

601.	[bug]*		jinmei, vorner
	The "delete record" interface of the database based data source
	was extended so that the parameter includes reversed name in
	addition to the actual name.  This may help the underlying
	accessor implementation if reversed names are more convenient
	for the delete operation.  This was the case for the SQLite3
	accessor implementation, and it now performs delete operations
	much faster.  At a higher level, this means IXFR and DDNS Updates
	to the sqlite3 database are no longer so slow on large zones as
	they were before.
	(Trac #2877, git 33bd949ac7288c61ed0a664b7329b50b36d180e5)

600.	[bug]		tmark
	Changed mysql_lease_mgr to set the SQL mode option to STRICT. This
	causes mysql it to treat invalid input data as an error. Rather than
	"successfully" inserting a too large value by truncating it, the
	insert will fail, and the lease manager will throw an exception.
	Also, attempts to create a HWAddr (hardware address) object with
	too long an array of data now throw an exception.
	(Trac #2387, git cac02e9290600407bd6f3071c6654c1216278616)

599.	[func]		tomek
	libdhcp++: Pkt6 class is now able to parse and build relayed DHCPv6
	messages.
	(Trac #2827, git 29c3f7f4e82d7e85f0f5fb692345fd55092796b4)

bind10-1.1.0beta1 released on April 4, 2013

598.	[func]*		jinmei
	The separate "static" data source is now deprecated as it can be
	served in the more generic "MasterFiles" type of data source.
	This means existing configuration may not work after an update.
	If "config show data_sources/classes/CH[0]" on bindctl contains a
	"static" type of data source, you'll need to update it as follows:
	> config set data_sources/classes/CH[0]/type MasterFiles
	> config set data_sources/classes/CH[0]/params {"BIND": =>
	  "<the value of current data_sources/classes/CH[0]/params>"}
	> config set data_sources/classes/CH[0]/cache-enable true
	> config commit
	(Same for CH[1], CH[2], IN[0], etc, if applicable, although it
	should be very unlikely in practice.  Also note: '=>' above
	indicates the next line is actually part of the command.  Do
	not type in this "arrow").
	(Part of Trac #2833, git 0363b4187fe3c1a148ad424af39e12846610d2d7)

597.	[func]		tmark
	b10-dhcp6: Added unit tests for handling requests when no
	IPv6 subnets are configured/defined. Testing these conditions
	was overlooked during implementation of Trac #2719.
	(Trac #2721, git ce7f53b2de60e2411483b4aa31c714763a36da64)

596.	[bug]		jinmei
	Added special handling for the case where b10-auth receives a
	NOTIFY message, but zonemgr isn't running. Previously this was
	logged as a communications problem at the ERROR level, resulting
	in increasing noise when zonemgr is intentionally stopped. Other
	than the log level there is no change in externally visible
	behavior.
	(Trac #2562, git 119eed9938b17cbad3a74c823aa9eddb7cd337c2)

595.	[bug]		tomek
	All DHCP components now gracefully refuse to handle too short
	DUIDs and client-id.
	(Trac #2723, git a043d8ecda6aff57922fe98a33c7c3f6155d5d64)

594.	[func]		muks, pselkirk
	libdns++: the NSEC, DS, DLV, and AFSDB Rdata classes now use the
	generic lexer in constructors from text.  This means that the name
	fields in such RRs in a zone file can now be non-absolute (the
	origin name in that context will be used), e.g., when loaded by
	b10-loadzone.
	(Trac #2386, git dc0f34afb1eccc574421a802557198e6cd2363fa)
	(Trac #2391, git 1450d8d486cba3bee8be46e8001d66898edd370c)

593.	[func]		jelte
	Address + port output and logs is now consistent according to our
	coding guidelines, e.g. <address>:<port> in the case of IPv4, and
	[<address>]:<port> in the case of IPv6, instead of <address>#<port>
	(Trac #1086, git bcefe1e95cdd61ee4a09b20522c3c56b315a1acc)

592.	[bug]		jinmei
	b10-auth and zonemgr now handle some uncommon NOTIFY messages more
	gracefully: auth immediately returns a NOTAUTH response if the
	server does not have authority for the zone (the behavior
	compatible with BIND 9) without bothering zonemgr; zonemgr now
	simply skips retransfer if the specified zone is not in its
	secondary zone list, instead of producing noisy error logs.
	(Trac #1938, git 89d7de8e2f809aef2184b450e7dee1bfec98ad14)

591.	[func]		vorner
	Ported the remaining tests from the old shell/perl based system to
	lettuce. Make target `systest' is now gone. Currently, the lettuce
	tests are in git only, not part of the release tarball.
	(Trac #2624, git df1c5d5232a2ab551cd98b77ae388ad568a683ad)

590.	[bug]		tmark
	Modified "include" statements in DHCP MySQL lease manager code to
	fix build problems if MySQL is installed in a non-standard location.
	(Trac #2825, git 4813e06cf4e0a9d9f453890557b639715e081eca)

589.	[bug]		jelte
	b10-cmdctl now automatically re-reads the user accounts file when
	it is updated.
	(Trac #2710, git 16e8be506f32de668699e6954f5de60ca9d14ddf)

588.	[bug]*		jreed
	b10-xfrout: Log message id XFROUT_QUERY_QUOTA_EXCCEEDED
	changed to XFROUT_QUERY_QUOTA_EXCEEDED.
	(git be41be890f1349ae4c870a887f7acd99ba1eaac5)

587.	[bug]		jelte
	When used from python, the dynamic datasource factory now
	explicitly loads the logging messages dictionary, so that correct
	logging messages does not depend on incidental earlier import
	statements. Also, the sqlite3-specific log messages have been moved
	from the general datasource library to the sqlite3 datasource
	(which also explicitly loads its messages).
	(Trac #2746, git 1c004d95a8b715500af448683e4a07e9b66ea926)

586.	[func]		marcin
	libdhcp++: Removed unnecessary calls to the function which
	validates option definitions used to create instances of options
	being decoded in the received packets. Eliminating these calls
	lowered the CPU utilization by the server by approximately 10%.
	Also, added the composite search indexes on the container used to
	store DHCP leases by Memfile backend. This resulted in the
	significant performance rise when using this backend to store
	leases.
	(Trac #2701, git b96a30b26a045cfaa8ad579b0a8bf84f5ed4e73f)

585.	[func]		jinmei, muks
	The zone data loader now accepts RRs in any order during load.
	Before it used to reject adding non-consecutive RRsets. It
	expected records for a single owner name and its type to be
	grouped together. These restrictions are now removed.  It now also
	suppresses any duplicate RRs in the zone file when loading them
	into memory.
	(Trac #2440, git 232307060189c47285121f696d4efb206f632432)
	(Trac #2441, git 0860ae366d73314446d4886a093f4e86e94863d4)

584.	[bug]		jinmei
	Fixed build failure with Boost 1.53 (and probably higher) in the
	internal utility library.  Note that with -Werror it may still
	fail, but it's due to a Boost bug that is reportedly fixed in their
	development trunk.  See https://svn.boost.org/trac/boost/ticket/8080
	Until the fix is available in a released Boost version you may need
	to specify the --without-werror configure option to build BIND 10.
	(Trac #2764, git ca1da8aa5de24358d7d4e7e9a4625347457118cf)

583.	[func]*		jelte
	b10-cmdctl-usermgr has been updated and its options and arguments
	have changed; it now defaults to the same accounts file as
	b10-cmdctl defaults to. It can now be used to remove users from the
	accounts file as well, and it now accepts command-line arguments to
	specify the username and password to add or remove, in which case
	it will not prompt for them.
	Note that using a password on the command line is not recommended,
	as this can be viewed by other users.
	(Trac #2713, git 9925af3b3f4daa47ba8c2eb66f556b01ed6f0502)

582.	[func]		naokikambe
	New statistics items related unixdomain sockets added into Xfrout :
	open, openfail, close, bindfail, acceptfail, accept, senderr, and
	recverr.  Their values can be obtained by invoking "Stats show Xfrout"
	via bindctl while Xfrout is running.
	(Trac #2225, git 6df60554683165adacc2d1c3d29aa42a0c9141a1)

581.	[func]*		y-aharen
	Added statistics items in b10-auth based on
	http://bind10.isc.org/wiki/StatisticsItems. Qtype counters are
	dropped as it requires further spec design discussion.
	(Trac #2154, Trac #2155,
	             git 61d7c3959eb991b22bc1c0ef8f4ecb96b65d9325)
	(Trac #2157, git e653adac032f871cbd66cd500c37407a56d14589)

bind10-1.0.0-rc released on February 14, 2013

580.	[func]*		muks
	There is no longer a default user account. The old default account
	with username 'root' has been removed. In a fresh installation of
	BIND 10, the administrator has to configure a user account using
	the b10-cmdctl-usermgr program.
	(Trac #2641, git 54e8f4061f92c2f9e5b8564240937515efa6d934)

579.	[bug]		jinmei
	libdatasrc/b10-auth: corrected some corner cases in query handling
	of in-memory data source that led to the following invalid/odd
	responses from b10-auth:
	- duplicate RRs in answer and additional for type ANY query
	- incorrect NSEC for no error, no data (NXRRSET) response that
	  matches a wildcard
	(Trac #2585, git abe78fae4ba3aca5eb01806dd4e05607b1241745)

578.	[bug]		jinmei
	b10-auth now returns closest encloser NSEC3 proof to queries for
	an empty non terminal derived from an Opt-Out NSEC3 RR, as clarified
	in errata 3441 for RFC5155.  Previously it regarded such case as
	broken zone and returned SERVFAIL.
	(Trac #2659, git 24c235cb1b379c6472772d340e21577c3460b742)

577.	[func]		muks
	Added an SQLite3 index on records(rname, rdtype). This decreases
	insert performance by ~28% and adds about ~20% to the file size,
	but increases zone iteration performance. As it introduces a new
	index, a database upgrade would be required.
	(Trac #1756, git 9b3c959af13111af1fa248c5010aa33ee7e307ee)

576.	[bug]		tmark, tomek
	b10-dhcp6: Fixed bug when the server aborts operation when
	receiving renew and there are no IPv6 subnets configured.
	(Trac #2719, git 3132b8b19495470bbfd0f2ba0fe7da443926034b)

575.	[bug]		marcin
	b10-dhcp6: Fixed the bug whereby the subnet for the incoming
	packet was selected using only its source address. The subnet
	is now selected using either source address or the name of the
	server's interface on which the packet has been received.
	(Trac #2704, git 1cbacf19a28bdae50bb9bd3767bca0147fde37ed)

574.	[func]		tmark
	b10-dhcp4, b10-dhcp6: Composite key indexes were added to the lease
	tables to reduce lease search time. The lease4 table now has two
	additional indexes: a) hwaddr/subnet_id and b) client_id/subnet_id.
	The lease6 now has the one additional index: iaid/subnet_id/duid.
	Adding these indexes significantly improves lease acquisition
	performance.
	(Trac #2699,#2703, git 54bbed5fcbe237c5a49b515ae4c55148723406ce)

573.	[bug]		stephen
	Fixed problem whereby the DHCP server crashed if it ran out of
	addresses.  Such a condition now causes a packet to be returned
	to the client refusing the allocation of an address.
	(Trac #2681, git 87ce14cdb121b37afb5b1931af51bed7f6323dd6)

572.	[bug]		marcin
	perfdhcp: Fixed bug where the command line switches used to
	run the perfdhcp where printed as ASCII codes.
	(Trac #2700, git b8d6b949eb7f4705e32fbdfd7694ca2e6a6a5cdc)

571.	[build]		jinmei
	The ./configure script can now handle output from python-config
	--ldflags that contains a space after -L switches.  This fixes
	failure reported on some Solaris environments.
	(Trac #2661, git e6f86f2f5eec8e6003c13d36804a767a840d96d6)

570.	[bug]		tmark, marcin, tomek
	b10-dhcp4: Address renewal now works properly for DHCPv4 clients
	that do not send client ID.
	(Trac #2702, git daf2abe68ce9c111334a15c14e440730f3a085e2)

569.	[bug]		tomek
	b10-dhcp4: Fix bug whereby a DHCP packet without a client ID
	could crash the MySQL lease database backend.
	(Trac #2697, git b5e2be95d21ed750ad7cf5e15de2058aa8bc45f4)

568.	[func]		muks
	Various message IDs have been renamed to remove the word 'ERROR'
	from them when they are not logged at ERROR severity level.
	(Trac #2672, git 660a0d164feaf055677f375977f7ed327ead893e)

567.	[doc]		marcin, stephen, tomek
	Update DHCP sections of the BIND 10 guide.
	(Trac #2657, git 1d0c2004865d1bf322bf78d13630d992e39179fd)

566.	[func]*		jinmei
	libdns++/Python isc.dns: In Python isc.dns, function style
	constants for RRType, RRClass, Rcode and Opcode were deprecated
	and replaced with straightforward object constants, e.g., from
	RRType.AAAA() to RRType.AAAA.  This is a backward incompatible
	change (see the Trac ticket for a conversion script if needed).
	Also, these constants are now more consistent between C++
	and Python, and RRType constants for all currently standardized
	types are now supported (even if Rdata for these are not yet
	available).
	(Trac #1866 and #2409, git e5005185351cf73d4a611407c2cfcd163f80e428)

565.	[func]*		jelte
	The main initializer script (formerly known as either 'bind10',
	'boss', or 'bob'), has been renamed to b10-init (and Init in
	configuration). Configuring which components are run is henceforth
	done through '/Init/components', and the sbin/bind10 script is now
	simply a shellscript that runs b10-init. Existing configuration is
	automatically updated. NOTE: once configuration with this update
	has been saved (by committing any new change with bindctl), you
	cannot run older versions of BIND 10 anymore with this configuration.
	(Trac #1901, git bae3798603affdb276f370c1ac6b33b011a5ed4f)

564.	[func]		muks
	libdns++: the CNAME, DNAME, MX, NS, PTR and SRV Rdata classes now
	use the generic lexer in constructors from text.  This means that
	the name fields in such RRs in a zone file can now be non-absolute
	(the origin name in that context will be used), e.g., when loaded
	by b10-loadzone. One additional change to the libdns++ API is that
	the existing string constructors for these Rdata classes also use
	the generic lexer, and they now expect an absolute name (with the
	trailing '.') in the name fields.
	(Trac #2390, git a01569277cda3f78b1171bbf79f15ecf502e81e2)
	(Trac #2656, git 5a0d055137287f81e23fbeedd35236fee274596d)

563.	[build]		jinmei
	Added --disable-rpath configure option to avoid embedding library
	paths to binaries.  Patch from Adam Tkac.
	(Trac #2667, git 1c50c5a6ee7e9675e3ab154f2c7f975ef519fca2)

562.	[func]*		vorner
	The b10-xfrin now performs basic sanity check on just received
	zone. It'll reject severely broken zones (such as missing NS
	records).
	(Trac #2439, git 44699b4b18162581cd1dd39be5fb76ca536012e6)

561.	[bug]		kambe, jelte
	b10-stats-httpd no longer dumps request information to the console,
	but uses the bind10 logging system. Additionally, the logging
	identifiers have been changed from STATHTTPD_* to STATSHTTPD_*
	(Trac #1897, git 93716b025a4755a8a2cbf250a9e4187741dbc9bb)

560.	[bug]		jinmei
	b10-auth now sets the TTL of SOA RR for negative responses to
	the minimum of the RR TTL and the minimum TTL of the SOA RDATA
	as specified in RFC2308; previously the RR TTL was always used.
	The ZoneFinder class was extended partly for implementing this
	and partly for allowing further optimization.
	(Trac #2309 and #2635, git ee17e979fcde48b59d91c74ac368244169065f3b)

559.	[bug]		jelte
	b10-cmdctl no longer aborts on basic file issues with its https
	certificate or private key file. It performs additional checks, and
	provides better error logs if these fail. Additionally, bindctl
	provides a better error report if it is unable to connect over
	https connection. This issue could occur if BIND 10 was installed
	with root privileges but then started as a normal user.
	(Trac #2595, git 09b1a2f927483b407d70e98f5982f424cc872149)

558.	[func]		marcin
	b10-dhcp4: server now adds configured options to its
	responses to a client when client requests them.
	A few basic options: Routers, Domain Name, Domain
	Name Servers and Subnet Mask are added regardless
	if client requested them or not.
	(Trac #2591, git aeec2dc1b9c511d17971ac63138576c37e7c5164)

557.	[doc]		stephen
	Update DHCP sections of the BIND 10 guide.
	(Trac #2642, git e5faeb5fa84b7218fde486347359504cf692510e)

556.	[bug]		marcin
	Fixed DHCP servers configuration whereby the servers did not
	receive a configuration stored in the database on their startup.
	Also, the configuration handler function now uses full configuration
	instead of partial to configure the server. This guarantees that
	dependencies between various configuration parameters are
	fulfilled.
	(Trac #2637, git 91aa998226f1f91a232f2be59a53c9568c4ece77)

555.	[func]		marcin
	The encapsulated option space name can be specified for
	a DHCP option. It comprises sub-options being sent within
	an option that encapsulates this option space.
	(Trac #2314, git 27e6119093723a1e46a239ec245a8b4b10677635)

554.	[func]		jinmei
	b10-loadzone: improved completion log message and intermediate
	reports: It now logs the precise number of loaded RRs on
	completion, and intermediate reports show additional information
	such as the estimated progress in percentage and estimated time
	to complete.
	(Trac #2574, git 5b8a824054313bdecb8988b46e55cb2e94cb2d6c)

553.	[func]		stephen
	Values of the parameters to access the DHCP server lease database
	can now be set through the BIND 10 configuration mechanism.
	(Trac #2559, git 6c6f405188cc02d2358e114c33daff58edabd52a)

552.	[bug]		shane
	Build on Raspberry PI.
	The main issue was use of char for reading from input streams,
	which is incorrect, as EOF is returned as an int -1, which would
	then get cast into a char -1.
	A number of other minor issues were also fixed.
	(Trac #2571, git 525333e187cc4bbbbde288105c9582c1024caa4a)

551.	[bug]		shane
	Kill msgq if we cannot connect to it on startup.
	When the boss process was unable to connect to the msgq, it would
	exit. However, it would leave the msgq process running. This has
	been fixed, and the msgq is now stopped in this case.
	(Trac #2608, git 016925ef2437e0396127e135c937d3a55539d224)

550.	[func]		tomek
	b10-dhcp4: The DHCPv4 server now generates a server identifier
	the first time it is run. The identifier is preserved in a file
	across server restarts.
	b10-dhcp6: The server identifier is now preserved in a file across
	server restarts.
	(Trac #2597, git fa342a994de5dbefe32996be7eebe58f6304cff7)

549.	[func]		tomek
	b10-dhcp6: It is now possible to specify that a configured subnet
	is reachable locally over specified interface (see "interface"
	parameter in Subnet6 configuration).
	(Trac #2596, git a70f6172194a976b514cd7d67ce097bbca3c2798)

548.	[func]		vorner
	The message queue daemon now appears on the bus. This has two
	effects, one is it obeys logging configuration and logs to the
	correct place like the rest of the modules. The other is it
	appears in bindctl as module (but it doesn't have any commands or
	configuration yet).
	(Trac #2582, git ced31d8c5a0f2ca930b976d3caecfc24fc04634e)

547.	[func]*		vorner
	The b10-loadzone now performs more thorough sanity check on the
	loaded data.  Some of the checks are now fatal and zone failing
	them will be rejected.
	(Trac #2436, git 48d999f1cb59f308f9f30ba2639521d2a5a85baa)

546.	[func]		marcin
	DHCP option definitions can be now created using the
	Configuration Manager. The option definition specifies
	the option code, name and the types of the data being
	carried by the option.  The Configuration Manager
	reports an error on attempt to override standard DHCP
	option definition.
	(Trac #2317, git 71e25eb81e58a695cf3bad465c4254b13a50696e)

545.	[func]		jinmei
	libdns++: the SOA Rdata class now uses the generic lexer in
	constructors from text.  This means that the MNAME and RNAME of an
	SOA RR in a zone file can now be non absolute (the origin name
	in that context will be used), e.g., when loaded by b10-loadzone.
	(Trac #2500, git 019ca218027a218921519f205139b96025df2bb5)

544.	[func]		tomek
	b10-dhcp4: Allocation engine support for IPv4 added. Currently
	supported operations are server selection (Discover/Offer),
	address assignment (Request/Ack), address renewal (Request/Ack),
	and address release (Release). Expired leases can be reused.
	Some options (e.g. Router Option) are still hardcoded, so the
	DHCPv4 server is not yet usable, although its address allocation
	is operational.
	(Trac #2320, git 60606cabb1c9584700b1f642bf2af21a35c64573)

543.	[func]*		jelte
	When calling getFullConfig() as a module, , the configuration is now
	returned as properly-structured JSON.  Previously, the structure had
	been flattened, with all data being labelled by fully-qualified
	element names.
	(Trac #2619, git bed3c88c25ea8f7e951317775e99ebce3340ca22)

542.	[func]		marcin
	Created OptionSpace and OptionSpace6 classes to represent DHCP
	option spaces. The option spaces are used to group instances
	and definitions of options having uniqe codes. A special type
	of option space is the so-called "vendor specific option space"
	which groups sub-options sent within Vendor Encapsulated Options.
	The new classes are not used yet but they will be used once
	the creation of option spaces by configuration manager is
	implemented.
	(Trac #2313, git 37a27e19be874725ea3d560065e5591a845daa89)

541.	[func]		marcin
	Added routines to search for configured DHCP options and their
	definitions using name of the option space they belong to.
	New routines are called internally from the DHCPv4 and DHCPv6
	servers code.
	(Trac #2315, git 741fe7bc96c70df35d9a79016b0aa1488e9b3ac8)

540.	[func]		marcin
	DHCP Option values can be now specified using a string of
	tokens separated with comma sign. Subsequent tokens are used
	to set values for corresponding data fields in a particular
	DHCP option. The format of the token matches the data type
	of the corresponding option field: e.g. "192.168.2.1" for IPv4
	address, "5" for integer value etc.
	(Trac #2545, git 792c129a0785c73dd28fd96a8f1439fe6534a3f1)

539.	[func]		stephen
	Add logging to the DHCP server library.
	(Trac #2524, git b55b8b6686cc80eed41793c53d1779f4de3e9e3c)

538.	[bug]		muks
	Added escaping of special characters (double-quotes, semicolon,
	backslash, etc.) in text-like RRType's toText() implementation.
	Without this change, some TXT and SPF RDATA were incorrectly
	stored in SQLite3 datasource as they were not escaped.
	(Trac #2535, git f516fc484544b7e08475947d6945bc87636d4115)

537.	[func]		tomek
	b10-dhcp6: Support for RELEASE message has been added. Clients
	are now able to release their non-temporary IPv6 addresses.
	(Trac #2326, git 0974318566abe08d0702ddd185156842c6642424)

536.	[build]		jinmei
	Detect a build issue on FreeBSD with g++ 4.2 and Boost installed via
	FreeBSD ports at ./configure time.  This seems to be a bug of
	FreeBSD	ports setup and has been reported to the maintainer:
	http://www.freebsd.org/cgi/query-pr.cgi?pr=174753
	Until it's fixed, you need to build BIND 10 for FreeBSD that has
	this problem with specifying --without-werror, with clang++
	(development version), or with manually extracted Boost header
	files (no compiled Boost library is necessary).
	(Trac #1991, git 6b045bcd1f9613e3835551cdebd2616ea8319a36)

535.	[bug]		jelte
	The log4cplus internal logging mechanism has been disabled, and no
	output from the log4cplus library itself should be printed to
	stderr anymore. This output can be enabled by using the
	compile-time option --enable-debug.
	(Trac #1081, git db55f102b30e76b72b134cbd77bd183cd01f95c0)

534.	[func]*		vorner
	The b10-msgq now uses the same logging format as the rest
	of the system. However, it still doesn't obey the common
	configuration, as due to technical issues it is not able
	to read it yet.
	(git 9e6e821c0a33aab0cd0e70e51059d9a2761f76bb)

bind10-1.0.0-beta released on December 20, 2012

533.	[build]*		jreed
	Changed the package name in configure.ac from bind10-devel
	to bind10. This means the default sub-directories for
	etc, include, libexec, share, share/doc, and var are changed.
	If upgrading from a previous version, you may need to move
	and update your configurations or change references for the
	old locations.
	(git bf53fbd4e92ae835280d49fbfdeeebd33e0ce3f2)

532.	[func]		marcin
	Implemented configuration of DHCPv4 option values using
	the configuration manager. In order to set values for the
	data fields carried by a particular option, the user
	specifies a string of hexadecimal digits that is converted
	to binary data and stored in the option buffer. A more
	user-friendly way of specifying option content is planned.
	(Trac #2544, git fed1aab5a0f813c41637807f8c0c5f8830d71942)

531.	[func]		tomek
	b10-dhcp6: Added support for expired leases. Leases for IPv6
	addresses that are past their valid lifetime may be recycled, i.e.
	relocated to other clients if needed.
	(Trac #2327, git 62a23854f619349d319d02c3a385d9bc55442d5e)

530.	[func]*		team
	b10-loadzone was fully overhauled.  It now uses C++-based zone
	parser and loader library, performing stricter checks, having
	more complete support for master file formats, producing more
	helpful logs, is more extendable for various types of data
	sources, and yet much faster than the old version.  In
	functionality the new version should be generally backwards
	compatible to the old version, but there are some
	incompatibilities: name fields of RDATA (in NS, SOA, etc) must
	be absolute for now; due to the stricter checks some input that was
	(incorrectly) accepted by the old version may now be rejected;
	command line options and arguments are not compatible.
	(Trac #2380, git 689b015753a9e219bc90af0a0b818ada26cc5968)

529.	[func]*		team
	The in-memory data source now uses a more complete master
	file parser to load textual zone files.  As of this change
	it supports multi-line RR representation and more complete
	support for escaped and quoted strings.  It also produces
	more helpful log messages when there is an error in the zone
	file.  It will be enhanced as more specific tasks in the
	#2368 meta ticket are completed.  The new parser is generally
	backward compatible to the previous one, but due to the
	tighter checks some input that has been accepted so far
	could now be rejected, so it's advisable to check if you
	use textual zone files directly loaded to memory.
	(Trac #2470, git c4cf36691115c15440b65cac16f1c7fcccc69521)

528.	[func]		marcin
	Implemented definitions for DHCPv4 option definitions identified
	by option codes: 1 to 63, 77, 81-82, 90-92, 118-119, 124-125.
	These definitions are now used by the DHCPv4 server to parse
	options received from a client.
	(Trac #2526, git 50a73567e8067fdbe4405b7ece5b08948ef87f98)

527.	[bug]		jelte
	Fixed a bug in the synchronous UDP server code where unexpected
	errors from ASIO or the system libraries could cause b10-auth to
	stop. In asynchronous mode these errors would be ignored
	completely. Both types have been updated to report the problem with
	an ERROR log message, drop the packet, and continue service.
	(Trac #2494, git db92f30af10e6688a7dc117b254cb821e54a6d95)

526.	[bug]		stephen
	Miscellaneous fixes to DHCP code including rationalisation of
	some methods in LeaseMgr and resolving some Doxygen/cppcheck
	issues.
	(Trac #2546, git 0140368ed066c722e5d11d7f9cf1c01462cf7e13)

525.	[func]		tomek
	b10-dhcp4: DHCPv4 server is now able to parse configuration. It
	is possible to specify IPv4 subnets with dynamic pools within
	them. Although configuration is accepted, it is not used yet. This
	will be implemented shortly.
	(Trac #2270, git de29c07129d41c96ee0d5eebdd30a1ea7fb9ac8a)

524.	[func]		tomek
	b10-dhcp6 is now able to handle RENEW messages. Leases are
	renewed and REPLY responses are sent back to clients.
	(Trac #2325, git 7f6c9d057cc0a7a10f41ce7da9c8565b9ee85246)

523.	[bug]		muks
	Fixed a problem in inmem NSEC3 lookup (for, instance when using a
	zone with no non-apex names) which caused exceptions when the zone
	origin was not added as an explicit NSEC3 record.
	(Trac #2503, git 6fe86386be0e7598633fe35999112c1a6e3b0370)

522.	[func]*		jelte
	Configuration of TSIG keys for b10-xfrin has changed; instead of
	specifying the full TSIG key (<name>:<base64>:<algo>) it now expects
	just the name, and uses the global TSIG Key Ring like all the other
	components (configuration list /tsig_keys/keys).
	Note: this is not automatically updated, so if you use TSIG in
	xfrin, you need to update your configuration.
	(Trac #1351, git e65b7b36f60f14b7abe083da411e6934cdfbae7a)

521.	[func]		marcin
	Implemented definitions for DHCPv6 standard options identified
	by codes up to 48. These definitions are now used by the DHCPv6
	server to create instances of options being sent to a client.
	(Trac #2491, git 0a4faa07777189ed9c25211987a1a9b574015a95)

520.	[func]		jelte
	The system no longer prints initial log messages to stdout
	regardless of what logging configuration is present, but it
	temporarily stores any log messages until the configuration is
	processed. If there is no specific configuration, or if the
	configuration cannot be accessed, it will still fall back to stdout.
	Note that there are still a few instances where output is printed,
	these shall be addressed separately.
	Note also that, currently, in case it falls back to stdout (such as
	when it cannot connect to b10-cfgmgr), all log messages are always
	printed (including debug messages), regardless of whether -v was
	used. This shall also be addressed in a future change.
	(Trac #2445, git 74a0abe5a6d10b28e4a3e360e87b129c232dea68)

519.	[bug]		muks
	Fixed a problem in inmem NSEC lookup which caused returning an
	incorrect NSEC record or (in rare cases) assert failures
	when a non-existent domain was queried, which was a sub-domain of
	a domain that existed.
	(Trac #2504, git 835553eb309d100b062051f7ef18422d2e8e3ae4)

518.	[func]		stephen
	Extend DHCP MySQL backend to handle IPv4 addresses.
	(Trac #2404, git ce7db48d3ff5d5aad12b1da5e67ae60073cb2607)

517.	[func]		stephen
	Added IOAddress::toBytes() to get byte representation of address.
	Also added convenience methods for V4/V6 address determination.
	(Trac #2396, git c23f87e8ac3ea781b38d688f8f7b58539f85e35a)

516.	[bug]		marcin
	Fixed 'make distcheck' failure when running perfdhcp unit tests.
	The unit tests used to read files from the folder specified
	with the path relative to current folder, thus when the test was
	run from a different folder the files could not be found.
	(Trac #2479, git 4e8325e1b309f1d388a3055ec1e1df98c377f383)

515.	[bug]		jinmei
	The in-memory data source now accepts an RRSIG provided without
	a covered RRset in loading.  A subsequent query for its owner name
	of the covered type would generally result in NXRRSET; if the
	covered RRset is of type NSEC3, the corresponding NSEC3 processing
	would result in SERVFAIL.
	(Trac #2420, git 6744c100953f6def5500bcb4bfc330b9ffba0f5f)

514.	[bug]		jelte
	b10-msgq now handles socket errors more gracefully when sending data
	to clients. It no longer exits with 'broken pipe' errors, and is
	also better at resending data on temporary error codes from send().
	(Trac #2398, git 9f6b45ee210a253dca608848a58c824ff5e0d234)

513.	[func]		marcin
	Implemented the OptionCustom class for DHCPv4 and DHCPv6.
	This class represents an option which has a defined
	structure: a set of data fields of specific types and order.
	It is used to represent those options that can't be
	represented by any other specialized class.
	(Trac #2312, git 28d885b457dda970d9aecc5de018ec1120143a10)

512.	[func]		jelte
	Added a new tool b10-certgen, to check and update the self-signed
	SSL certificate used by b10-cmdctl. The original certificate
	provided has been removed, and a fresh one is generated upon first
	build. See the b10-certgen manpage for information on how to update
	existing installed certificates.
	(Trac #1044, git 510773dd9057ccf6caa8241e74a7a0b34ca971ab)

511.	[bug]		stephen
	Fixed a race condition in the DHCP tests whereby the test program
	spawned a subprocess and attempted to read (without waiting) from
	the interconnecting pipe before the subprocess had written
	anything.  The lack of output was being interpreted as a test
	failure.
	(Trac #2410, git f53e65cdceeb8e6da4723730e4ed0a17e4646579)

510.	[func]		marcin
	DHCP option instances can be created using a collection of strings.
	Each string represents a value of a particular data field within
	an option. The data field values, given as strings, are validated
	against the actual types of option fields specified in the options
	definitions.
	(Trac #2490, git 56cfd6612fcaeae9acec4a94e1e5f1a88142c44d)

509.	[func]		muks
	Log messages now include the pid of the process that logged the
	message.
	(Trac #1745, git fc8bbf3d438e8154e7c2bdd322145a7f7854dc6a)

508.	[bug]		stephen
	Split the DHCP library into two directories, each with its own
	Makefile.  This properly solves the problem whereby a "make"
	operation with multiple threads could fail because of the
	dependencies between two libraries in the same directory.
	(Trac #2475, git 834fa9e8f5097c6fd06845620f68547a97da8ff8)

bind10-devel-20121115 released on November 15, 2012

507.	[doc]		jelte
	Added a chapter about the use of the bindctl command tool to
	to the BIND 10 guide.
	(Trac #2305, git c4b0294b5bf4a9d32fb18ab62ca572f492788d72)

506.	[security]		jinmei
	Fixed a use-after-free case in handling DNAME record with the
	in-memory data source.  This could lead to a crash of b10-auth
	if it serves a zone containing a DNAME RR from the in-memory
	data source.  This bug was introduced at bind10-devel-20120927.
	(Trac #2471, git 2b1793ac78f972ddb1ae2fd092a7f539902223ff)

505.	[bug]		jelte
	Fixed a bug in b10-xfrin where a wrong call was made during the
	final check of a TSIG-signed transfer, incorrectly rejecting the
	transfer.
	(Trac #2464, git eac81c0cbebee72f6478bdb5cda915f5470d08e1)

504.	[bug]*		naokikambe
	Fixed an XML format viewed from b10-stats-httpd. Regarding
	per-zone counters as zones of Xfrout, a part of the item
	values wasn't an exact XML format. A zone name can be
	specified in URI as
	/bind10/statistics/xml/Xfrout/zones/example.org/xfrreqdone.
	XSD and XSL formats are also changed to constant ones due
	to these changes.
	(Trac #2298, git 512d2d46f3cb431bcdbf8d90af27bff8874ba075)

503.	[func]		Stephen
	Add initial version of a MySQL backend for the DHCP code.  This
	implements the basic IPv6 lease access functions - add lease, delete
	lease and update lease.  The backend is enabled by specifying
	--with-dhcp-mysql on the "configure" command line: without this
	switch, the MySQL code is not compiled, so leaving BIND 10 able to
	be built on systems without MySQL installed.
	(Trac #2342, git c7defffb89bd0f3fdd7ad2437c78950bcb86ad37)

502.	[func]		vorner
	TTLs can be specified with units as well as number of seconds now.
	This allows specifications like "1D3H".
	(Trac #2384, git 44c321c37e17347f33ced9d0868af0c891ff422b)

501.	[func]		tomek
	Added DHCPv6 allocation engine, now used in the processing of DHCPv6
	messages.
	(Trac #2414, git b3526430f02aa3dc3273612524d23137b8f1fe87)

500.	[bug]		jinmei
	Corrected the autoconf example in the examples directory so it can
	use the configured path to Boost to check availability of the BIND 10
	library.  Previously the sample configure script could fail if
	Boost is installed in an uncommon place.  Also, it now provides a
	helper m4 function and example usage for embedding the library
	path to executable (using linker options like -Wl,-R) to help
	minimize post-build hassles.
	(Trac #2356, git 36514ddc884c02a063e166d44319467ce6fb1d8f)

499.	[func]		team
	The b10-auth 'loadzone' command now uses the internal thread
	introduced in 495 to (re)load a zone in the background, so that
	query processing isn't blocked while loading a zone.
	(Trac #2213, git 686594e391c645279cc4a95e0e0020d1c01fba7e)

498.	[func]		marcin
	Implemented DHCPv6 option values configuration using configuration
	manager. In order to set values for data fields carried by the
	particular option, user specifies the string of hexadecimal digits
	that is in turn converted to binary data and stored into option
	buffer. More user friendly way of option content specification is
	planned.
	(Trac #2318, git e75c686cd9c14f4d6c2a242a0a0853314704fee9)

497.	[bug]		jinmei
	Fixed several issues in isc-sysinfo:
	- make sure it doesn't report a negative value for free memory
	  size (this happened on FreeBSD, but can possibly occur on other
	  BSD variants)
	- correctly identifies the SMP support in kernel on FreeBSD
	- print more human readable uptime as well as the time in seconds
	(Trac #2297, git 59a449f506948e2371ffa87dcd19059388bd1657)

496.	[func]		tomek
	DHCPv6 Allocation Engine implemented. It allows address allocation
	from the configured subnets/pools. It currently features a single
	allocator: IterativeAllocator, which assigns addresses iteratively.
	Other allocators (hashed, random) are planned.
	(Trac #2324, git 8aa188a10298e3a55b725db36502a99d2a8d638a)

495.	[func]		team
	b10-auth now handles reconfiguration of data sources in
	background using a separate thread.  This means even if the new
	configuration includes a large amount of data to be loaded into
	memory (very large zones and/or a very large number of zones),
	the reconfiguration doesn't block query handling.
	(Multiple Trac tickets up to #2211)

494.	[bug]		jinmei
	Fixed a problem that shutting down BIND 10 kept some of the
	processes alive.  It was two-fold: when the main bind10 process
	started as a root, started b10-sockcreator with the privilege, and
	then dropped the privilege, the bind10 process cannot kill the
	sockcreator via signal any more (when it has to), but it kept
	sending the signal and didn't stop.  Also, when running on Python
	3.1 (or older), the sockcreator had some additional file
	descriptor open, which prevented it from exiting even after the
	bind10 process terminated.  Now the bind10 process simply gives up
	killing a subprocess if it fails due to lack of permission, and it
	makes sure the socket creator is spawned without any unnecessary
	FDs open.
	(Trac #1858, git 405d85c8a0042ba807a3a123611ff383c4081ee1)

493.	[build]		jinmei
	Fixed build failure with newer versions of clang++.  These
	versions are stricter regarding "unused variable" and "unused
	(driver) arguments" warnings, and cause fatal build error
	with -Werror.  The affected versions of clang++ include Apple's
	customized version 4.1 included in Xcode 4.5.1.  So this fix
	will solve build errors for Mac OS X that uses newer versions of
	Xcode.
	(Trac #2340, git 55be177fc4f7537143ab6ef5a728bd44bdf9d783,
	3e2a372012e633d017a97029d13894e743199741 and commits before it
	with [2340] in the commit log)

492.	[func]		tomek
	libdhcpsrv: The DHCP Configuration Manager is now able to store
	information about IPv4 subnets and pools. It is still not possible
	to configure that information. Such capability will be implemented
	in a near future.
	(Trac #2237, git a78e560343b41f0f692c7903c938b2b2b24bf56b)

491.	[func]		tomek
	b10-dhcp6: Configuration for DHCPv6 has been implemented.
	Currently it is possible to configure IPv6 subnets and pools
	within those subnets, global and per subnet values of renew,
	rebind, preferred and valid lifetimes. Configured parameters
	are accepted, but are not used yet by the allocation engine yet.
	(Trac #2269, git 028bed9014b15facf1a29d3d4a822c9d14fc6411)

490.	[func]		tomek
	libdhcpsrv: An abstract API for lease database has been
	implemented. It offers a common interface to all concrete
	database backends.
	(Trac #2140, git df196f7609757253c4f2f918cd91012bb3af1163)

489.	[func]		muks
	The isc::dns::RRsetList class has been removed. It was now unused
	inside the BIND 10 codebase, and the interface was considered
	prone to misuse.
	(Trac #2266, git 532ac3d0054f6a11b91ee369964f3a84dabc6040)

488.	[build]		jinmei
	On configure, changed the search order for Python executable.
	It first tries more specific file names such as "python3.2" before
	more generic "python3".  This will prevent configure failure on
	Mac OS X that installs Python3 via recent versions of Homebrew.
	(Trac #2339, git 88db890d8d1c64de49be87f03c24a2021bcf63da)

487.	[bug]		jinmei
	The bind10 process now terminates a component (subprocess) by the
	"config remove Boss/components" bindctl command even if the
	process crashes immediately before the command is sent to bind10.
	Previously this led to an inconsistent state between the
	configuration and an internal component list of bind10, and bind10
	kept trying to restart the component.  A known specific case of
	this problem is that b10-ddns could keep failing (due to lack of
	dependency modules) and the administrator couldn't stop the
	restart via bindctl.
	(Trac #2244, git 7565788d06f216ab254008ffdfae16678bcd00e5)

486.	[bug]*		jinmei
	All public header files for libb10-dns++ are now installed.
	Template configure.ac and utility AC macros for external projects
	using the library are provided under the "examples" directory.
	The src/bin/host was moved as part of the examples (and not
	installed with other BIND 10 programs any more).
	(Trac #1870, git 4973e638d354d8b56dcadf71123ef23c15662021)

485.	[bug]		jelte
	Several bugs have been fixed in bindctl; tab-completion now works
	within configuration lists, the problem where sometimes the
	completion added a part twice has been solved, and it no longer
	suggests the confusing value 'argument' as a completion-hint for
	configuration items. Additionally, bindctl no longer crashes upon
	input like 'config remove Boss'.
	(Trac #2254, git 9047de5e8f973e12e536f7180738e6b515439448)

484.	[func]		tomek
	A new library (libb10-dhcpsrv) has been created. At present, it
	only holds the code for the DHCP Configuration Manager. Currently
	this object only supports basic configuration storage for the DHCPv6
	server,	but that capability will be expanded.
	(Trac #2238, git 6f29861b92742da34be9ae76968e82222b5bfd7d)

bind10-devel-20120927 released on September 27, 2012

483.	[func]		marcin
	libdhcp++: Added new parameter to define sub-second timeout
	for DHCP packet reception. The total timeout is now specified
	by two parameters:  first specifies integral number of
	seconds, second (which defaults to 0) specifies fractional
	seconds with microsecond resolution.
	(Trac #2231, git 15560cac16e4c52129322e3cb1787e0f47cf7850)

482.	[func]		team
	Memory footprint of the in-memory data source has been
	substantially improved.  For example, b10-auth now requires much
	less memory than BIND 9 named for loading and serving the same
	zone in-memory.  This is a transparent change in terms of user
	operation; there's no need to update or change the configuration
	to enable this feature.
	Notes: multiple instances of b10-auth still make separate copies
	of the memory image.  Also, loading zones in memory still suspends
	query processing, so manual reloading or reloading after incoming
	transfer may cause service disruption for huge zones.
	(Multiple Trac tickets, Summarized in Trac #2101)

481.	[bug]		vorner
	The abbreviated form of IP addresses in ACLs is accepted
	(eg. "from": ["127.0.0.1", "::1"] now works).
	(Trac #2191, git 48b6e91386b46eed383126ad98dddfafc9f7e75e)

480.	[doc]		vorner
	Added documentation about global TSIG key ring to the Guide.
	(Trac #2189, git 52177bb31f5fb8e134aecb9fd039c368684ad2df)

479.	[func]		marcin
	Refactored perfdhcp tool to C++, added missing unit tests and removed
	the old code. The new code uses libdhcp++ (src/lib/dhcp) for DHCP
	packet management, network interface management and packet
	transmission.
	(Trac #1954, git 8d56105742f3043ed4b561f26241f3e4331f51dc)
	(Trac #1955, git 6f914bb2c388eb4dd3e5c55297f8988ab9529b3f)
	(Trac #1956, git 6f914bb2c388eb4dd3e5c55297f8988ab9529b3f)
	(Trac #1957, git 7fca81716ad3a755bf5744e88c3adeef15b04450)
	(Trac #1958, git 94e17184270cda58f55e6da62e845695117fede3)
	(Trac #1959, git a8cf043db8f44604c7773e047a9dc2861e58462a)
	(Trac #1960, git 6c192e5c0903f349b4d80cf2bb6cd964040ae7da)

478.	[func]		naokikambe
	New statistics items added into b10-xfrout: ixfr_running and
	axfr_running.  Their values can be obtained by invoking "Stats show
	Xfrout" via bindctl while b10-xfrout is running.
	(Trac #2222, git 91311bdbfea95f65c5e8bd8294ba08fac12405f1)

477.	[bug]		jelte
	Fixed a problem with b10-msgq on OSX when using a custom Python
	installation, that offers an unreliable select.poll() interface.
	(Trac #2190, git e0ffa11d49ab949ee5a4ffe7682b0e6906667baa)

476.	[bug]		vorner
	The Xfrin now accepts transfers with some TSIG signatures omitted, as
	allowed per RFC2845, section 4.4. This solves a compatibility
	issues with Knot and NSD.
	(Trac #1357, git 7ca65cb9ec528118f370142d7e7b792fcc31c9cf)

475.	[func]		naokikambe
	Added Xfrout statistics counters: notifyoutv4, notifyoutv6,
	xfrrej, and xfrreqdone. These are per-zone type counters.
	The value of these counters can be seen with zone name by
	invoking "Stats show Xfrout" via bindctl.
	(Trac #2158, git e68c127fed52e6034ab5309ddd506da03c37a08a)

474.	[func]		stephen
	DHCP servers now use the BIND 10 logging system for messages.
	(Trac #1545, git de69a92613b36bd3944cb061e1b7c611c3c85506)

473.	[bug]		jelte
	TCP connections now time out in b10-auth if no (or not all) query
	data is sent by the client. The timeout value defaults to 5000
	milliseconds, but is configurable in Auth/tcp_recv_timeout.
	(Trac #357, git cdf3f04442f8f131542bd1d4a2228a9d0bed12ff)

472.	[build]		jreed
	All generated documentation is removed from the git repository.
	The ./configure --enable-man option is removed. A new option
	-enable-generate-docs is added; it checks for required
	documentation building dependencies. Dummy documentation is
	built and installed if not used. Distributed tarballs will
	contain the generated documentation.
	(Trac #1687, git 2d4063b1a354f5048ca9dfb195e8e169650f43d0)

471.	[bug]		vorner
	Fixed a problem when b10-loadzone tried to tread semicolon
	in string data as start of comment, which caused invalid
	data being loaded.
	(Trac #2188, git 12efec3477feb62d7cbe36bdcfbfc7aa28a36f57)

470.	[func]		naokikambe
	The stats module now supports partial statistics updates. Each
	module can return only statistics data which have been updated since
	the last time it sent them to the stats module. The purpose of partial
	updates is to reduce the amount of statistics data sent through the
	message queue.
	(Trac #2179, git d659abdd9f3f369a29830831297f64484ac7b051)

469.	[bug]		jelte
	libdatasrc: the data source client list class now ignores zone
	content problems (such as out-of-zone data) in MasterFiles type
	zones, instead of aborting the entire configuration.  It only logs
	an error, and all other zones and datasources are still loaded. The
	error log message has been improved to include the zone origin and
	source file name.  As a result of this change, b10-auth no longer
	exits upon encountering such errors during startup.
	(Trac #2178, git a75ed413e8a1c8e3702beea4811a46a1bf519bbd)

468.	[func]*		naokikambe, fujiwara
	b10-stats polls the bind10 and b10-auth with new 'getstats' command
	to retrieve statistics data.  The "poll-interval" parameter in
	b10-stats is for configuring the polling interval.  All statistics
	data collected once are preserved while b10-stats is running.
	The "sendstats" command was removed from bind10 and b10-auth. The
	"statistics-interval" configuration item was removed from b10-auth.
	(Trac #2136, git dcb5ce50b4b4e50d28247d5f8b5cb8d90bda942a)
	(Trac #2137, git d53bb65a43f6027b15a6edc08c137951e3ce5e0e)
	(Trac #2138, git b34e3313460eebc9c272ca8c1beb27297c195150)

bind10-devel-20120816 released on August 16, 2012

467.	[bug]		jelte
	For configurations, allow named sets to contain lists of items.
	(Trac #2114, git 712637513505f7afb8434292ca2a98c3517dffd3)

466.	[func]		jelte
	Allow bindctl to add and remove items to and from lists
	and dicts for items of type "any". This is for easier
	configurations.
	(Trac #2184, git ad2d728d1496a9ff59d622077850eed0638b54eb)

465.	[doc]		vorner
	Improved documentation about ACLs in the Guide.
	(Trac #2066, git 76f733925b3f3560cfc2ee96d2a19905b623bfc3)

464.	[func]		jelte, muks
	libdns++: The LabelSequence class has been extended with some new
	methods.  These are mainly intended for internal development, but
	the class is public, so interested users may want to look into the
	extensions.
	(Trac #2052, git 57c61f2^..dbef0e2)
	(Trac #2053, git 1fc2b06b57a008ec602daa2dac79939b3cc6b65d)
	(Trac #2086, git 3fac7d5579c5f51b8e952b50db510b45bfa986f3)
	(Trac #2087, git 49ad6346f574d00cfbd1d12905915fd0dd6a0bac)
	(Trac #2148, git 285c2845ca96e7ef89f9158f1dea8cda147b6566)

463.	[func]		jinmei
	Python isc.dns: the Name, RRType and RRClass classes are now
	hashable.  So, for example, objects of these classes can be used
	as a dictionary key.
	(Trac #1883, git 93ec40dd0a1df963c676037cc60c066c748b3030)

462.	[build]		jreed
	BIND 10 now compiles against googletest-1.6.0 versions that are
	installed on the system as source code. For such versions, use the
	--with-gtest-source configure switch.
	(Trac #1999, git 6a26d459a40d7eed8ebcff01835377b3394a78de)

461.	[bug]		muks
	We now set g+w and g+s permissions (mode 02770) during
	installation for the BIND 10 local state directory
	($prefix/var/bind10-devel/) so that permissions to files
	and sub-directories created in that directory are inherited.
	(Trac #2171, git ab4d20907abdb3ce972172463dcc73405b3dee79)

460.	[bug]		muks
	SSHFP's algorithm and fingerprint type checks have been relaxed
	such that they will accept any values in [0,255]. This is so that
	future algorithm and fingerprint types are accommodated.
	(Trac #2124, git 49e6644811a7ad09e1326f20dd73ab43116dfd21)

459.	[func]		tomek
	b10-dhcp6: DHCPv6 server component is now integrated into
	BIND 10 framework. It can be started from BIND 10 (using bindctl)
	and can receive commands. The only supported command for now
	is 'Dhcp6 shutdown'.
	b10-dhcp4: Command line-switch '-s' to disable msgq was added.
	b10-dhcp6: Command line-switch '-s' to disable msgq was added.
	(Trac #1708, git e0d7c52a71414f4de1361b09d3c70431c96daa3f)

458.	[build]*		jinmei
	BIND 10 now relies on Boost offset_ptr, which caused some new
	portability issues.  Such issues are detected at ./configure time.
	If ./configure stops due to this, try the following workaround:
	- If it's about the use of mutable for a reference with clang++,
	  upgrade Boost version to 1.44 or higher, or try a different
	  compiler (e.g. g++ generally seems to be free from this issue)
	- If it's about the use of "variadic templates", specify
	  --without-werror so the warning won't be promoted to an error.
	  Specifying BOOST_NO_USER_CONFIG in CXXFLAGS may also work
	  (which would be the case if Boost is installed via pkgsrc)
	(Trac #2147, git 30061d1139aad8716e97d6b620c259752fd0a3cd)

457.	[build]*		muks
	BIND 10 library names now have a "b10-" prefix. This is to avoid
	clashes with other similarly named libraries on the system.
	(Trac #2071, git ac20a00c28069804edc0a36050995df52f601efb)

456.	[build]		muks
	BIND 10 now compiles against log4cplus-1.1.0 (RC releases)
	also.  Note: some older versions of log4cplus don't work any more;
	known oldest workable version is 1.0.4.  Thanks to John Lumby for
	sending a patch.
	(Trac #2169, git 7d7e5269d57451191c0aef1b127d292d3615fe2c)

455.	[func]*		vorner
	The server now uses newer API for data sources. This would be an
	internal change, however, the data sources are now configured
	differently. Please, migrate your configuration to the top-level
	"data_sources" module.  Also the bind10 -n and --no-cache
	and b10-auth -n options are removed.
	(Trac #1976, git 0d4685b3e7603585afde1b587cbfefdfaf6a1bb3)

454.	[bug]		jelte
	b10-cfgmgr now loads its configuration check plugins directly from
	the plugin search path, as opposed to importing them from the
	general python system module path list; this prevents naming
	conflicts with real python modules.
	(Trac #2119, git 2f68d7ac5c3c7cc88a3663191113eece32d46a3d)

453.	[bug]		jelte
	b10-auth no longer tries to send DDNS UPDATE messages to b10-ddns if
	b10-ddns is not running. Sending an UPDATE to BIND 10 that is not
	configured to run DDNS will now result in a response with rcode
	NOTIMP instead of SERVFAIL.
	(Trac #1986, git bd6b0a5ed3481f78fb4e5cb0b18c7b6e5920f9f8)

452.	[func]		muks, jelte
	isc-sysinfo: An initial implementation of the isc-sysinfo
	tool is now available for Linux, OpenBSD, FreeBSD, and Mac
	OS X. It gathers and outputs system information which can
	be used by future tech support staff. This includes a
	generic Python "sysinfo" module.
	(Trac #2062, #2121, #2122, #2172,
	git 144e80212746f8d55e6a59edcf689fec9f32ae95)

451.	[bug]		muks, jinmei
	libdatasrc: the database-based data source now correctly returns
	glue records on (not under) a zone cut, such as in the case where
	the NS name of an NS record is identical to its owner name. (Note:
	libdatasrc itself doesn't judge what kind of record type can be a
	"glue"; it's the caller's responsibility.)
	(Trac #1771, git 483f1075942965f0340291e7ff7dae7806df22af)

450.	[func]		tomek
	b10-dhcp4: DHCPv4 server component is now integrated into
	BIND 10 framework. It can be started from BIND 10 (using bindctl)
	and can receive commands. The only supported command for now
	is 'Dhcp4 shutdown'.
	(Trac #1651, git 7e16a5a50d3311e63d10a224ec6ebcab5f25f62c)

bind10-devel-20120621 released on June 21, 2012

449.	[bug]		muks
	b10-xfin: fixed a bug where xfrin sent the wrong notification
	message to zonemgr on successful zone transfer. This also
	solves other reported problems such as too frequent attempts
	of zone refreshing (see Trac #1786 and #1834).
	(Trac #2023, git b5fbf8a408a047a2552e89ef435a609f5df58d8c)

448.	[func]		team
	b10-ddns is now functional and handles dynamic update requests
	per RFC 2136.  See BIND 10 guide for configuration and operation
	details.
	(Multiple Trac tickets)

447.	[bug]		jinmei
	Fixed a bug in b10-xfrout where a helper thread could fall into
	an infinite loop if b10-auth stops while the thread is waiting for
	forwarded requests from b10-auth.
	(Trac #988 and #1833, git 95a03bbefb559615f3f6e529d408b749964d390a)

446.	[bug]		muks
	A number of warnings reported by Python about unclosed file and
	socket objects were fixed. Some related code was also made safer.
	(Trac #1828, git 464682a2180c672f1ed12d8a56fd0a5ab3eb96ed)

445.	[bug]*		jinmei
	The pre-install check for older SQLite3 DB now refers to the DB
	file with the prefix of DESTDIR.  This ensures that 'make install'
	with specific DESTDIR works regardless of the version of the DB
	file installed in the default path.
	(Trac #1982, git 380b3e8ec02ef45555c0113ee19329fe80539f71)

444.	[bug]		jinmei
	libdatasrc: fixed ZoneFinder for database-based data sources so
	that it handles type DS query correctly, i.e., treating it as
	authoritative data even on a delegation point.
	(Trac #1912, git 7130da883f823ce837c10cbf6e216a15e1996e5d)

443.	[func]*		muks
	The logger now uses a lockfile named `logger_lockfile' that is
	created in the local state directory to mutually separate
	individual logging operations from various processes. This is
	done so that log messages from different processes don't mix
	together in the middle of lines. The `logger_lockfile` is created
	with file permission mode 0660. BIND 10's local state directory
	should be writable and perhaps have g+s mode bit so that the
	`logger_lockfile` can be opened by a group of processes.
	(Trac #1704, git ad8d445dd0ba208107eb239405166c5c2070bd8b)

442.	[func]		tomek
	b10-dhcp4, b10-dhcp6: Both DHCP servers now accept -p parameter
	that can be used to specify listening port number. This capability
	is useful only for testing purposes.
	(Trac #1503, git e60af9fa16a6094d2204f27c40a648fae313bdae)

441.	[func]		tomek
	libdhcp++: Stub interface detection (support for interfaces.txt
	file) was removed.
	(Trac #1281, git 900fc8b420789a8c636bcf20fdaffc60bc1041e0)

bind10-devel-20120517 released on May 17, 2012

440.	[func]		muks
	bindctl: improved some error messages so they will be more
	helpful.  Those include the one when the zone name is unspecified
	or the name is invalid in the b10-auth configuration.
	(Trac #1627, git 1a4d0ae65b2c1012611f4c15c5e7a29d65339104)

439.	[func]		team
	The in-memory data source can now load zones from the
	sqlite3 data source, so that zones stored in the database
	(and updated for example by xfrin) can be served from memory.
	(Trac #1789,#1790,#1792,#1793,#1911,
	git 93f11d2a96ce4dba9308889bdb9be6be4a765b27)

438.	[bug]		naokikambe
	b10-stats-httpd now sends the system a notification that
	it is shutting down if it encounters a fatal error during
	startup.
	(Trac #1852, git a475ef271d4606f791e5ed88d9b8eb8ed8c90ce6)

437.	[build]		jinmei
	Building BIND 10 may fail on MacOS if Python has been
	installed via Homebrew unless --without-werror is specified.
	The configure script now includes a URL that explains this
	issue when it detects failure that is possibly because of
	this problem.
	(Trac #1907, git 0d03b06138e080cc0391fb912a5a5e75f0f97cec)

436.	[bug]		jelte
	The --config-file option now works correctly with relative paths if
	--data-path is not given.
	(Trac #1889, git ce7d1aef2ca88084e4dacef97132337dd3e50d6c)

435.	[func]		team
	The in-memory datasource now supports NSEC-signed zones.
	(Trac #1802-#1810, git 2f9aa4a553a05aa1d9eac06f1140d78f0c99408b)

434.	[func]		tomek
	libdhcp++: Linux interface detection refactored. The code is
	now cleaner. Tests better support certain versions of ifconfig.
	(Trac #1528, git 221f5649496821d19a40863e53e72685524b9ab2)

433.	[func]		tomek
	libdhcp++: Option6 and Pkt6 now follow the same design as
	options and packet for DHCPv4. General code refactoring after
	end of 2011 year release.
	(Trac #1540, git a40b6c665617125eeb8716b12d92d806f0342396)

432.	[bug]*		muks
	BIND 10 now installs its header files in a BIND 10 specific
	sub-directory in the install prefix.
	(Trac #1930, git fcf2f08db9ebc2198236bfa25cf73286821cba6b)

431.	[func]*		muks
	BIND 10 no longer starts b10-stats-httpd by default.
	(Trac #1885, git 5c8bbd7ab648b6b7c48e366e7510dedca5386f6c)

430.	[bug]		jelte
	When displaying configuration data, bindctl no longer treats
	optional list items as an error, but shows them as an empty list.
	(Trac #1520, git 0f18039bc751a8f498c1f832196e2ecc7b997b2a)

429.	[func]		jelte
	Added an 'execute' component to bindctl, which executes either a set
	of commands from a file or a built-in set of commands. Currently,
	only 'init_authoritative_server' is provided as a built-in set, but
	it is expected that more will be added later.
	(Trac #1843, git 551657702a4197ef302c567b5c0eaf2fded3e121)

428.	[bug]		marcin
	perfdhcp: bind to local address to allow reception of
	replies from IPv6 DHCP servers.
	(Trac #1908, git 597e059afaa4a89e767f8f10d2a4d78223af3940)

427.	[bug]		jinmei
	libdatasrc, b10-xfrin: the zone updater for database-based data
	sources now correctly distinguishes NSEC3-related RRs (NSEC3 and
	NSEC3-covering RRSIG) from others, and the SQLite3 implementation
	now manipulates them in the separate table for the NSEC3 namespace.
	As a result b10-xfrin now correctly updates NSEC3-signed zones by
	inbound zone transfers.
	(Trac #1781,#1788,#1891, git 672f129700dae33b701bb02069cf276238d66be3)

426.	[bug]		vorner
	The NSEC3 records are now included when transferring a
	signed zone out.
	(Trac #1782, git 36efa7d10ecc4efd39d2ce4dfffa0cbdeffa74b0)

425.	[func]*		muks
	Don't autostart b10-auth, b10-xfrin, b10-xfrout and b10-zonemgr in
	the default configuration.
	(Trac #1818, git 31de885ba0409f54d9a1615eff5a4b03ed420393)

424.	[bug]		jelte
	Fixed a bug in bindctl where in some cases, configuration settings
	in a named set could disappear, if a child element is modified.
	(Trac #1491, git 00a36e752802df3cc683023d256687bf222e256a)

423.	[bug]		jinmei
	The database based zone iterator now correctly resets mixed TTLs
	of the same RRset (when that happens) to the lowest one.  The
	previous implementation could miss lower ones if it appears in a
	later part of the RRset.
	(part of Trac #1791, git f1f0bc00441057e7050241415ee0367a09c35032)

422.	[bug]		jinmei
	The database based zone iterator now separates RRSIGs of the same
	name and type but for different covered types.
	(part of Trac #1791, git b4466188150a50872bc3c426242bc7bba4c5f38d)

421.	[build]		jinmei
	Made sure BIND 10 can be built with clang++ 3.1.  (It failed on
	MacOS 10.7 using Xcode 4.3, but it's more likely to be a matter of
	clang version.)
	(Trac #1773, git ceaa247d89ac7d97594572bc17f005144c5efb8d)

420.	[bug]*		jinmei, stephen
	Updated the DB schema used in the SQLite3 data source so it can
	use SQL indices more effectively.  The previous schema had several
	issues in this sense and could be very slow for some queries on a
	very large zone (especially for negative answers).  This change
	requires a major version up of the schema; use b10-dbutil to
	upgrade existing database files.  Note: 'make install' will fail
	unless old DB files installed in the standard location have been
	upgraded.
	(Trac #324, git 8644866497053f91ada4e99abe444d7876ed00ff)

419.	[bug]		jelte
	JSON handler has been improved; escaping now works correctly
	(including quotes in strings), and it now rejects more types of
	malformed input.
	(Trac #1626, git 3b09268518e4e90032218083bcfebf7821be7bd5)

418.	[bug]		vorner
	Fixed crash in bindctl when config unset was called.
	(Trac #1715, git 098da24dddad497810aa2787f54126488bb1095c)

417.	[bug]		jelte
	The notify-out code now looks up notify targets in their correct
	zones (and no longer just in the zone that the notify is about).
	(Trac #1535, git 66300a3c4769a48b765f70e2d0dbf8bbb714435b)

416.	[func]*		jelte
	The implementations of ZoneFinder::find() now throw an OutOfZone
	exception when the name argument is not in or below the zone this
	zonefinder contains.
	(Trac #1535, git 66300a3c4769a48b765f70e2d0dbf8bbb714435b)

bind10-devel-20120329 released on March 29, 2012

415.	[doc]		jinmei, jreed
	BIND 10 Guide updated to now describe the in-memory data source
	configurations for b10-auth.
	(Trac #1732, git 434d8db8dfcd23a87b8e798e5702e91f0bbbdcf6)

414.	[bug]		jinmei
	b10-auth now correctly handles delegation from an unsigned zone
	(defined in the in-memory data source) when the query has DNSSEC
	DO bit on.  It previously returned SERVFAIL.
	(Trac #1836, git 78bb8f4b9676d6345f3fdd1e5cc89039806a9aba)

413.	[func]		stephen, jelte
	Created a new tool b10-dbutil, that can check and upgrade database
	schemas, to be used when incompatible changes are introduced in the
	backend database schema. Currently it only supports sqlite3 databases.
	Note: there's no schema change that requires this utility as of
	the March 29th release.  While running it shouldn't break
	an existing database file, it should be even more advisable not to
	run it at the moment.
	(Trac #963, git 49ba2cf8ac63246f389ab5e8ea3b3d081dba9adf)

412.	[func]		jelte
	Added a command-line option '--clear-config' to bind10, which causes
	the system to create a backup of the existing configuration database
	file, and start out with a clean default configuration. This can be
	used if the configuration file is corrupted to the point where it
	cannot be read anymore, and BIND 10 refuses to start. The name of
	the backup file can be found in the logs (CFGMGR_RENAMED_CONFIG_FILE).
	(Trac #1443, git 52b36c921ee59ec69deefb6123cbdb1b91dc3bc7)

411.	[func]		muks
	Add a -i/--no-kill command-line argument to bind10, which stops
	it from sending SIGTERM and SIGKILL to other b10 processes when
	they're shutting down.
	(Trac #1819, git 774554f46b20ca5ec2ef6c6d5e608114f14e2102)

410.	[bug]		jinmei
	Python CC library now ensures write operations transmit all given
	data (unless an error happens).  Previously it didn't check the
	size of transmitted data, which could result in partial write on
	some systems (notably on OpenBSD) and subsequently cause system
	hang up or other broken state.  This fix specifically solves start
	up failure on OpenBSD.
	(Trac #1829, git 5e5a33213b60d89e146cd5e47d65f3f9833a9297)

409.	[bug]		jelte
	Fixed a parser bug in bindctl that could make bindctl crash. Also
	improved 'command help' output; argument order is now shown
	correctly, and parameter descriptions are shown as well.
	(Trac #1172, git bec26c6137c9b0a59a3a8ca0f55a17cfcb8a23de)

408.	[bug]		stephen, jinmei
	b10-auth now filters out duplicate RRsets when building a
	response message using the new query handling logic.  It's
	currently only used with the in-memory data source, but will
	also be used for others soon.
	(Trac #1688, git b77baca56ffb1b9016698c00ae0a1496d603d197)

407.	[build]		haikuo
	Remove "--enable-boost-threads" switch in configure command. This
	thread lock mechanism is useless for bind10 and causes performance
	hits.
	(Trac #1680, git 9c4d0cadf4adc802cc41a2610dc2c30b25aad728)

406.	[bug]		muks
	On platforms such as OpenBSD where pselect() is not available,
	make a wrapper around select() in perfdhcp.
	(Trac #1639, git 6ea0b1d62e7b8b6596209291aa6c8b34b8e73191)

405.	[bug]		jinmei
	Make sure disabling Boost threads if the default configuration is
	to disable it for the system.  This fixes a crash and hang up
	problem on OpenBSD, where the use of Boost thread could be
	different in different program files depending on the order of
	including various header files, and could introduce inconsistent
	states between a library and a program.  Explicitly forcing the
	original default throughout the BIND 10 build environment will
	prevent this from happening.
	(Trac #1727, git 23f9c3670b544c5f8105958ff148aeba050bc1b4)

404.	[bug]		naokikambe
	The statistic counters are now properly accumulated across multiple
	instances of b10-auth (if there are multiple instances), instead of
	providing result for random instance.
	(Trac #1751, git 3285353a660e881ec2b645e1bc10d94e5020f357)

403.	[build]*		jelte
	The configure option for botan (--with-botan=PATH) is replaced by
	--with-botan-config=PATH, which takes a full path to a botan-config
	script, instead of the botan 'install' directory. Also, if not
	provided, configure will try out config scripts and pkg-config
	options until it finds one that works.
	(Trac #1640, git 582bcd66dbd8d39f48aef952902f797260280637)

402.	[func]		jelte
	b10-xfrout now has a visible command to send out notifies for
	a given zone, callable from bindctl. Xfrout notify <zone> [class]
	(Trac #1321, git 0bb258f8610620191d75cfd5d2308b6fc558c280)

401.	[func]*		jinmei
	libdns++: updated the internal implementation of the
	MessageRenderer class.  This is mostly a transparent change, but
	the new version now doesn't allow changing compression mode in the
	middle of rendering (which shouldn't be an issue in practice).
	On the other hand, name compression performance was significantly
	improved: depending on the number of names, micro benchmark tests
	showed the new version is several times faster than the previous
	version .
	(Trac #1603, git 9a2a86f3f47b60ff017ce1a040941d0c145cfe16)

400.	[bug]		stephen
	Fix crash on Max OS X 10.7 by altering logging so as not to allocate
	heap storage in the static initialization of logging objects.
	(Trac #1698, git a8e53be7039ad50d8587c0972244029ff3533b6e)

399.	[func]		muks
	Add support for the SSHFP RR type (RFC 4255).
	(Trac #1136, git ea5ac57d508a17611cfae9d9ea1c238f59d52c51)

398.	[func]		jelte
	The b10-xfrin module now logs more information on successful
	incoming transfers. In the case of IXFR, it logs the number of
	changesets, and the total number of added and deleted resource
	records. For AXFR (or AXFR-style IXFR), it logs the number of
	resource records. In both cases, the number of overhead DNS
	messages, runtime, amount of wire data, and transfer speed are logged.
	(Trac #1280, git 2b01d944b6a137f95d47673ea8367315289c205d)

397.	[func]		muks
	The boss process now gives more helpful description when a
	sub-process exits due to a signal.
	(Trac #1673, git 1cd0d0e4fc9324bbe7f8593478e2396d06337b1e)

396.	[func]*		jinmei
	libdatasrc: change the return type of ZoneFinder::find() so it can
	contain more context of the search, which can be used for
	optimizing post find() processing.  A new method getAdditional()
	is added to it for finding additional RRsets based on the result
	of find().  External behavior shouldn't change.  The query
	handling code of b10-auth now uses the new interface.
	(Trac #1607, git 2e940ea65d5b9f371c26352afd9e66719c38a6b9)

395.	[bug]		jelte
	The log message compiler now errors (resulting in build failures) if
	duplicate log message identifiers are found in a single message file.
	Renamed one duplicate that was found (RESOLVER_SHUTDOWN, renamed to
	RESOLVER_SHUTDOWN_RECEIVED).
	(Trac #1093, git f537c7e12fb7b25801408f93132ed33410edae76)
	(Trac #1741, git b8960ab85c717fe70ad282e0052ac0858c5b57f7)

394.	[bug]		jelte
	b10-auth now catches any exceptions during response building; if any
	datasource either throws an exception or causes an exception to be
	thrown, the message processing code will now catch it, log a debug
	message, and return a SERVFAIL response.
	(Trac #1612, git b5740c6b3962a55e46325b3c8b14c9d64cf0d845)

393.	[func]		jelte
	Introduced a new class LabelSequence in libdns++, which provides
	lightweight accessor functionality to the Name class, for more
	efficient comparison of parts of names.
	(Trac #1602, git b33929ed5df7c8f482d095e96e667d4a03180c78)

392.	[func]*		jinmei
	libdns++: revised the (Abstract)MessageRenderer class so that it
	has a default internal buffer and the buffer can be temporarily
	switched.  The constructor interface was modified, and a new
	method setBuffer() was added.
	(Trac #1697, git 9cabc799f2bf9a3579dae7f1f5d5467c8bb1aa40)

391.	[bug]*		vorner
	The long time unused configuration options of Xfrout "log_name",
	"log_file", "log_severity", "log_version" and "log_max_bytes" were
	removed, as they had no effect (Xfrout uses the global logging
	framework).  However, if you have them set, you need to remove
	them from the configuration file or the configuration will be
	rejected.
	(Trac #1090, git ef1eba02e4cf550e48e7318702cff6d67c1ec82e)

bind10-devel-20120301 released on March 1, 2012

390.	[bug]		vorner
	The UDP IPv6 packets are now correctly fragmented for maximum
	guaranteed MTU, so they won't get lost because being too large
	for some hop.
	(Trac #1534, git ff013364643f9bfa736b2d23fec39ac35872d6ad)

389.	[func]*		vorner
	Xfrout now uses the global TSIG keyring, instead of its own. This
	means the keys need to be set only once (in tsig_keys/keys).
	However, the old configuration of Xfrout/tsig_keys need to be
	removed for Xfrout to work.
	(Trac #1643, git 5a7953933a49a0ddd4ee1feaddc908cd2285522d)

388.	[func]		jreed
	Use prefix "sockcreator-" for the private temporary directory
	used for b10-sockcreator communication.
	(git b98523c1260637cb33436964dc18e9763622a242)

387.	[build]		muks
	Accept a --without-werror configure switch so that some builders can
	disable the use of -Werror in CFLAGS when building.
	(Trac #1671, git 8684a411d7718a71ad9fb616f56b26436c4f03e5)

386.	[bug]		jelte
	Upon initial sqlite3 database creation, the 'diffs' table is now
	always created. This already happened most of the time, but there
	are a few cases where it was skipped, resulting in potential errors
	in xfrout later.
	(Trac #1717, git 30d7686cb6e2fa64866c983e0cfb7b8fabedc7a2)

385.	[bug]		jinmei
	libdns++: masterLoad() didn't accept comments placed at the end of
	an RR.  Due to this the in-memory data source cannot load a master
	file for a signed zone even if it's preprocessed with BIND 9's
	named-compilezone.
	Note: this fix is considered temporary and still only accepts some
	limited form of such comments.  The main purpose is to allow the
	in-memory data source to load any signed or unsigned zone files as
	long as they are at least normalized with named-compilezone.
	(Trac #1667, git 6f771b28eea25c693fe93a0e2379af924464a562)

384.	[func]		jinmei, jelte, vorner, haikuo, kevin
	b10-auth now supports NSEC3-signed zones in the in-memory data
	source.
	(Trac #1580, #1581, #1582, #1583, #1584, #1585, #1587, and
	other related changes to the in-memory data source)

383.	[build]		jinmei
	Fixed build failure on MacOS 10.7 (Lion) due to the use of
	IPV6_PKTINFO; the OS requires a special definition to make it
	visible to the compiler.
	(Trac #1633, git 19ba70c7cc3da462c70e8c4f74b321b8daad0100)

382.	[func]		jelte
	b10-auth now also experimentally supports statistics counters of
	the rcode responses it sends. The counters can be shown as
	rcode.<code name>, where code name is the lowercase textual
	representation of the rcode (e.g. "noerror", "formerr", etc.).
	Same note applies as for opcodes, see changelog entry 364.
	(Trac #1613, git e98da500d7b02e11347431a74f2efce5a7d622aa)

381.	[bug]		jinmei
	b10-auth: honor the DNSSEC DO bit in the new query handler.
	(Trac #1695, git 61f4da5053c6a79fbc162fb16f195cdf8f94df64)

380.	[bug]		jinmei
	libdns++: miscellaneous bug fixes for the NSECPARAM RDATA
	implementation, including incorrect handling for empty salt and
	incorrect comparison logic.
	(Trac #1638, git 966c129cc3c538841421f1e554167d33ef9bdf25)

379.	[bug]		jelte
	Configuration commands in bindctl now check for list indices if
	the 'identifier' argument points to a child element of a list
	item. Previously, it was possible to 'get' non-existent values
	by leaving out the index, e.g. "config show Auth/listen_on/port,
	which should be config show Auth/listen_on[<index>]/port, since
	Auth/listen_on is a list. The command without an index will now
	show an error. It is still possible to show/set the entire list
	("config show Auth/listen_on").
	(Trac #1649, git 003ca8597c8d0eb558b1819dbee203fda346ba77)

378.	[func]		vorner
	It is possible to start authoritative server or resolver in multiple
	instances, to use more than one core. Configuration is described in
	the guide.
	(Trac #1596, git 17f7af0d8a42a0a67a2aade5bc269533efeb840a)

377.	[bug]		jinmei
	libdns++: miscellaneous bug fixes for the NSEC and NSEC3 RDATA
	implementation, including a crash in NSEC3::toText() for some RR
	types, incorrect handling of empty NSEC3 salt, and incorrect
	comparison logic in NSEC3::compare().
	(Trac #1641, git 28ba8bd71ae4d100cb250fd8d99d80a17a6323a2)

376.	[bug]		jinmei, vorner
	The new query handling module of b10-auth did not handle type DS
	query correctly: It didn't look for it in the parent zone, and
	it incorrectly returned a DS from the child zone if it
	happened to exist there.  Both were corrected, and it now also
	handles the case of having authority for the child and a grand
	ancestor.
	(Trac #1570, git 2858b2098a10a8cc2d34bf87463ace0629d3670e)

375.	[func]		jelte
	Modules now inform the system when they are stopping. As a result,
	they are removed from the 'active modules' list in bindctl, which
	can then inform the user directly when it tries to send them a
	command or configuration update.  Previously this would result
	in a 'not responding' error instead of 'not running'.
	(Trac #640, git 17e78fa1bb1227340aa9815e91ed5c50d174425d)

374.	[func]*		stephen
	Alter RRsetPtr and ConstRRsetPtr to point to AbstractRRset (instead
	of RRset) to allow for specialised implementations of RRsets in
	data sources.
	(Trac #1604, git 3071211d2c537150a691120b0a5ce2b18d010239)

373.	[bug]		jinmei
	libdatasrc: the in-memory data source incorrectly rejected loading
	a zone containing a CNAME RR with RRSIG and/or NSEC.
	(Trac #1551, git 76f823d42af55ce3f30a0d741fc9297c211d8b38)

372.	[func]		vorner
	When the allocation of a socket fails for a different reason than the
	socket not being provided by the OS, the b10-auth and b10-resolver
	abort, as the system might be in inconsistent state after such error.
	(Trac #1543, git 49ac4659f15c443e483922bf9c4f2de982bae25d)

371.	[bug]		jelte
	The new query handling module of b10-auth (currently only used with
	the in-memory data source) now correctly includes the DS record (or
	the denial of its existence if NSEC is used) when returning a
	delegation from a signed zone.
	(Trac #1573, git bd7a3ac98177573263950303d4b2ea7400781d0f)

370.	[func]		jinmei
	libdns++: a new class NSEC3Hash was introduced as a utility for
	calculating NSEC3 hashes for various purposes.  Python binding was
	provided, too.  Also fixed a small bug in the NSEC3PARAM RDATA
	implementation that empty salt in text representation was
	rejected.
	(Trac #1575, git 2c421b58e810028b303d328e4e2f5b74ea124839)

369.	[func]		vorner
	The SocketRequestor provides more information about what error
	happened when it throws, by using subclasses of the original
	exception. This way a user not interested in the difference can
	still use the original exception, while it can be recognized if
	necessary.
	(Trac #1542, git 2080e0316a339fa3cadea00e10b1ec4bc322ada0)

368.	[func]*		jinmei
	libdatasrc: the interface of ZoneFinder() was changed: WILDCARD
	related result codes were deprecated and removed, and the
	corresponding information is now provided via a separate accessor
	method on FindResult.  Other separate FindResult methods will
	also tell the caller whether the zone is signed with NSEC or NSEC3
	(when necessary and applicable).
	(Trac #1611, git c175c9c06034b4118e0dfdbccd532c2ebd4ba7e8)

367.	[bug]		jinmei
	libdatasrc: in-memory data source could incorrectly reject to load
	zones containing RRSIG records.  For example, it didn't allow
	RRSIG that covers a CNAME RR.  This fix also makes sure find()
	will return RRsets with RRSIGs if they are signed.
	(Trac #1614, git e8241ea5a4adea1b42a60ee7f2c5cfb87301734c)

366.	[bug]		vorner
	Fixed problem where a directory named "io" conflicted with the python3
	standard module "io" and caused the installation to fail.  The
	offending directory has been renamed to "cio".
	(Trac #1561, git d81cf24b9e37773ba9a0d5061c779834ff7d62b9)

365.	[bug]		jinmei
	libdatasrc: in-memory datasource incorrectly returned delegation
	for DS lookups.
	(Trac #1571, git d22e90b5ef94880183cd652e112399b3efb9bd67)

364.	[func]		jinmei
	b10-auth experimentally supports statistics counters of incoming
	requests per opcode.  The counters can be (e.g.) shown as
	opcode.<code name> in the output of the bindctl "Stats show"
	command, where <code name> is lower-cased textual representation
	of opcodes ("query", "notify", etc).
	Note: This is an experimental attempt of supporting more
	statistics counters for b10-auth, and the interface and output may
	change in future versions.
	(Trac #1399, git 07206ec76e2834de35f2e1304a274865f8f8c1a5)

bind10-devel-20120119 released on January 19, 2012

363.	[func]		jelte
	Added dummy DDNS module b10-ddns. Currently it does not
	provide any functionality, but it is a skeleton implementation
	that will be expanded later.
	(Trac #1451, git b0d0bf39fbdc29a7879315f9b8e6d602ef3afb1b)

362.	[func]*		vorner
	Due to the socket creator changes, b10-auth and b10-resolver
	are no longer needed to start as root. They are started as
	the user they should be running, so they no longer have
	the -u flag for switching the user after initialization.
	Note: this change broke backward compatibility to boss component
	configuration.  If your b10-config.db contains "setuid" for
	Boss.components, you'll need to remove that entry by hand before
	starting BIND 10.
	(Trac #1508, #1509, #1510,
	git edc5b3c12eb45437361484c843794416ad86bb00)

361.	[func]		vorner,jelte,jinmei
	The socket creator is now used to provide sockets. It means you can
	reconfigure the ports and addresses at runtime even when the rest
	of the bind10 runs as non root user.
	(Trac #805,#1522, git 1830215f884e3b5efda52bd4dbb120bdca863a6a)

360.	[bug]		vorner
	Fixed problem where bindctl crashed when a duplicate non-string
	item was added  to a list.  This error is now properly reported.
	(Trac #1515, git a3cf5322a73e8a97b388c6f8025b92957e5d8986)

359.	[bug]		kevin
	Corrected SOA serial check in xfrout.  It now compares the SOA
	serial of an IXFR query with that of the server based serial
	number arithmetic, and replies with a single SOA record of the
	server's current version if the former is equal to or newer
	than the latter.
	(Trac #1462, git ceeb87f6d539c413ebdc66e4cf718e7eb8559c45)

358.	[bug]		jinmei
	b10-resolver ignored default configuration parameters if listen_on
	failed (this can easily happen especially for a test environment
	where the run time user doesn't have root privilege), and even if
	listen_on was updated later the resolver wouldn't work correctly
	unless it's fully restarted (for example, all queries would be
	rejected due to an empty ACL).
	(Trac #1424, git 2cba8cb83cde4f34842898a848c0b1182bc20597)

357.	[bug]		jinmei
	ZoneFinder::find() for database based data sources didn't
	correctly identify out-of-zone query name and could return a
	confusing result such as NXRRSET.  It now returns NXDOMAIN with an
	empty RRset.  Note: we should rather throw an exception in such a
	case, which should be revisited later (see Trac #1536).
	(Trac #1430, git b35797ba1a49c78246abc8f2387901f9690b328d)

356.	[doc]		tomek
	BIND 10 Guide updated. It now describes DHCPv4 and DHCPv6
	components, including their overview, usage, supported standard
	and limitations. libdhcp++ is also described.
	(Trac #1367, git 3758ab360efe1cdf616636b76f2e0fb41f2a62a0)

355.	[bug]		jinmei
	Python xfrin.diff module incorrectly combined RRSIGs of different
	type covered, possibly merging different TTLs.  As a result a
	secondary server could store different RRSIGs than those at the
	primary server if it gets these records via IXFR.
	(Trac #1502, git 57b06f8cb6681f591fa63f25a053eb6f422896ef)

354.	[func]		tomek
	dhcp4: Support for DISCOVER and OFFER implemented. b10-dhcp4 is
	now able to offer hardcoded leases to DHCPv4 clients.
	dhcp6: Code refactored to use the same approach as dhcp4.
	(Trac #1230, git aac05f566c49daad4d3de35550cfaff31c124513)

353.	[func]		tomek
	libdhcp++: Interface detection in Linux implemented. libdhcp++
	is now able (on Linux systems) to detect available network
	interfaces, its link-layer addresses, flags and configured
	IPv4 and IPv6 addresses. Interface detection on other
	systems is planned.
	(Trac #1237, git 8a040737426aece7cc92a795f2b712d7c3407513)

352.	[func]		tomek
	libdhcp++: Transmission and reception of DHCPv4 packets is now
	implemented. Low-level hacks are not implemented for transmission
	to hosts that don't have IPv4 address yet, so currently the code
	is usable for communication with relays only, not hosts on the
	same link.
	(Trac #1239, #1240, git f382050248b5b7ed1881b086d89be2d9dd8fe385)

351.	[func]		fdupont
	Alpha version of DHCP benchmarking tool added.  "perfdhcp" is able to
	test both IPv4 and IPv6 servers: it can time the four-packet exchange
	(DORA and SARR) as well as time the initial two-packet exchange (DO
	and SA).  More information can be obtained by invoking the utility
	(in tests/tools/perfdhcp) with the "-h" flag.
	(Trac #1450, git 85083a76107ba2236732b45524ce7018eefbaf90)

350.	[func]*		vorner
	The target parameter of ZoneFinder::find is no longer present, as the
	interface was awkward. To get all the RRsets of a single domain, use
	the new findAll method (the same applies to python version, the method
	is named find_all).
	(Trac #1483,#1484, git 0020456f8d118c9f3fd6fc585757c822b79a96f6)

349.	[bug]		dvv
	resolver: If an upstream server responds with FORMERR to an EDNS
	query, try querying it without EDNS.
	(Trac #1386, git 99ad0292af284a246fff20b3702fbd7902c45418)

348.	[bug]		stephen
	By default the logging output stream is now flushed after each write.
	This fixes a problem seen on some systems where the log output from
	different processes was jumbled up.  Flushing can be disabled by
	setting the appropriate option in the logging configuration.
	(Trac #1405, git 2f0aa20b44604b671e6bde78815db39381e563bf)

347.	[bug]		jelte
	Fixed a bug where adding Zonemgr/secondary_zones without explicitly
	setting the class value of the added zone resulted in a cryptic
	error in bindctl ("Error: class"). It will now correctly default to
	IN if not set. This also adds better checks on the name and class
	values, and better errors if they are bad.
	(Trac #1414, git 7b122af8489acf0f28f935a19eca2c5509a3677f)

346.	[build]*		jreed
	Renamed libdhcp to libdhcp++.
	(Trac #1446, git d394e64f4c44f16027b1e62b4ac34e054b49221d)

345.	[func]		tomek
	dhcp4: Dummy DHCPv4 component implemented. Currently it does
	nothing useful, except providing skeleton implementation that can
	be expanded in the future.
	(Trac #992, git d6e33479365c8f8f62ef2b9aa5548efe6b194601)

344.	[func]		y-aharen
	src/lib/statistics: Added statistics counter library for entire server
	items and per zone items. Also, modified b10-auth to use it. It is
	also intended to use in the other modules such as b10-resolver.
	(Trac #510, git afddaf4c5718c2a0cc31f2eee79c4e0cc625499f)

343.	[func]		jelte
	Added IXFR-out system tests, based on the first two test sets of
	http://bind10.isc.org/wiki/IxfrSystemTests.
	(Trac #1314, git 1655bed624866a766311a01214597db01b4c7cec)

342.	[bug]		stephen
	In the resolver, a FORMERR received from an upstream nameserver
	now results in a SERVFAIL being returned as a response to the original
	query.  Additional debug messages added to distinguish between
	different errors in packets received from upstream nameservers.
	(Trac #1383, git 9b2b249d23576c999a65d8c338e008cabe45f0c9)

341.	[func]		tomek
	libdhcp++: Support for handling both IPv4 and IPv6 added.
	Also added support for binding IPv4 sockets.
	(Trac #1238, git 86a4ce45115dab4d3978c36dd2dbe07edcac02ac)

340.	[build]		jelte
	Fixed several linker issues related to recent gcc versions, botan
	and gtest.
	(Trac #1442, git 91fb141bfb3aadfdf96f13e157a26636f6e9f9e3)

339.	[bug]		jinmei
	libxfr, used by b10-auth to share TCP sockets with b10-xfrout,
	incorrectly propagated ASIO specific exceptions to the application
	if the given file name was too long.  This could lead to
	unexpected shut down of b10-auth.
	(Trac #1387, git a5e9d9176e9c60ef20c0f5ef59eeb6838ed47ab2)

338.	[bug]		jinmei
	b10-xfrin didn't check SOA serials of SOA and IXFR responses,
	which resulted in unnecessary transfer or unexpected IXFR
	timeouts (these issues were not overlooked but deferred to be
	fixed until #1278 was completed).  Validation on responses to SOA
	queries were tightened, too.
	(Trac #1299, git 6ff03bb9d631023175df99248e8cc0cda586c30a)

337.	[func]		tomek
	libdhcp++: Support for DHCPv4 option that can store a single
	address or a list of IPv4 addresses added. Support for END option
	added.
	(Trac #1350, git cc20ff993da1ddb1c6e8a98370438b45a2be9e0a)

336.	[func]		jelte
	libdns++ (and its python wrapper) now includes a class Serial, for
	SOA SERIAL comparison and addition. Operations on instances of this
	class follow the specification from RFC 1982.
	Rdata::SOA::getSerial() now returns values of this type (and not
	uint32_t).
	(Trac #1278, git 2ae72d76c74f61a67590722c73ebbf631388acbd)

335.	[bug]*		jelte
	The DataSourceClientContainer class that dynamically loads
	datasource backend libraries no longer provides just a .so file name
	to its call to dlopen(), but passes it an absolute path. This means
	that it is no longer an system implementation detail that depends on
	[DY]LD_LIBRARY_PATH which file is chosen, should there be multiple
	options (for instance, when test-running a new build while a
	different version is installed).
	These loadable libraries are also no longer installed in the default
	library path, but in a subdirectory of the libexec directory of the
	target ($prefix/libexec/[version]/backends).
	This also removes the need to handle b10-xfin and b10-xfrout as
	'special' hardcoded components, and they are now started as regular
	components as dictated by the configuration of the boss process.
	(Trac #1292, git 83ce13c2d85068a1bec015361e4ef8c35590a5d0)

334.	[bug]		jinmei
	b10-xfrout could potentially create an overflow response message
	(exceeding the 64KB max) or could create unnecessarily small
	messages.  The former was actually unlikely to happen due to the
	effect of name compression, and the latter was marginal and at least
	shouldn't cause an interoperability problem, but these were still
	potential problems and were fixed.
	(Trac #1389, git 3fdce88046bdad392bd89ea656ec4ac3c858ca2f)

333.	[bug]		dvv
	Solaris needs "-z now" to force non-lazy binding and prevent
	g++ static initialization code from deadlocking.
	(Trac #1439, git c789138250b33b6b08262425a08a2a0469d90433)

332.	[bug]		vorner
	C++ exceptions in the isc.dns.Rdata wrapper are now converted
	to python ones instead of just aborting the interpreter.
	(Trac #1407, git 5b64e839be2906b8950f5b1e42a3fadd72fca033)

bind10-devel-20111128 released on November 28, 2011

331.	[bug]		shane
	Fixed a bug in data source library where a zone with more labels
	than an out-of-bailiwick name server would cause an exception to
	be raised.
	(Trac #1430, git 81f62344db074bc5eea3aaf3682122fdec6451ad)

330.	[bug]		jelte
	Fixed a bug in b10-auth where it would sometimes fail because it
	tried to check for queued msgq messages before the session was
	fully running.
	(git c35d0dde3e835fc5f0a78fcfcc8b76c74bc727ca)

329.	[doc]		vorner, jreed
	Document the bind10 run control configuration in guide and
	manual page.
	(Trac #1341, git c1171699a2b501321ab54207ad26e5da2b092d63)

328.	[func]		jelte
	b10-auth now passes IXFR requests on to b10-xfrout, and no longer
	responds to them with NOTIMPL.
	(Trac #1390, git ab3f90da16d31fc6833d869686e07729d9b8c135)

327.	[func]		jinmei
	b10-xfrout now supports IXFR.  (Right now there is no user
	configurable parameter about this feature; b10-xfrout will
	always respond to IXFR requests according to RFC1995).
	(Trac #1371 and #1372, git 80c131f5b0763753d199b0fb9b51f10990bcd92b)

326.	[build]*		jinmei
	Added a check script for the SQLite3 schema version.  It will be
	run at the beginning of 'make install', and if it detects an old
	version of schema, installation will stop.  You'll then need to
	upgrade the database file by following the error message.
	(Trac #1404, git a435f3ac50667bcb76dca44b7b5d152f45432b57)

325.	[func]		jinmei
	Python isc.datasrc: added interfaces for difference management:
	DataSourceClient.get_updater() now has the 'journaling' parameter
	to enable storing diffs to the data source, and a new class
	ZoneJournalReader was introduced to retrieve them, which can be
	created by the new DataSourceClient.get_journal_reader() method.
	(Trac #1333, git 3e19362bc1ba7dc67a87768e2b172c48b32417f5,
	git 39def1d39c9543fc485eceaa5d390062edb97676)

324.	[bug]		jinmei
	Fixed reference leak in the isc.log Python module.  Most of all
	BIND 10 Python programs had memory leak (even though the pace of
	leak may be slow) due to this bug.
	(Trac #1359, git 164d651a0e4c1059c71f56b52ea87ac72b7f6c77)

323.	[bug]		jinmei
	b10-xfrout incorrectly skipped adding TSIG RRs to some
	intermediate responses (when TSIG is to be used for the
	responses).  While RFC2845 optionally allows to skip intermediate
	TSIGs (as long as the digest for the skipped part was included
	in a later TSIG), the underlying TSIG API doesn't support this
	mode of signing.
	(Trac #1370, git 76fb414ea5257b639ba58ee336fae9a68998b30d)

322.	[func]		jinmei
	datasrc: Added C++ API for retrieving difference of two versions
	of a zone.  A new ZoneJournalReader class was introduced for this
	purpose, and a corresponding factory method was added to
	DataSourceClient.
	(Trac #1332, git c1138d13b2692fa3a4f2ae1454052c866d24e654)

321.	[func]*		jinmei
	b10-xfrin now installs IXFR differences into the underlying data
	source (if it supports journaling) so that the stored differences
	can be used for subsequent IXFR-out transactions.
	Note: this is a backward incompatibility change for older sqlite3
	database files.  They need to be upgraded to have a "diffs" table.
	(Trac #1376, git 1219d81b49e51adece77dc57b5902fa1c6be1407)

320.	[func]*		vorner
	The --brittle switch was removed from the bind10 executable.
	It didn't work after change #316 (Trac #213) and the same
	effect can be accomplished by declaring all components as core.
	(Trac #1340, git f9224368908dd7ba16875b0d36329cf1161193f0)

319.	[func]		naokikambe
	b10-stats-httpd was updated. In addition of the access to all
	statistics items of all modules, the specified item or the items
	of the specified module name can be accessed.  For example, the
	URI requested by using the feature is showed as
	"/bind10/statistics/xml/Auth" or
	"/bind10/statistics/xml/Auth/queries.tcp". The list of all possible
	module names and all possible item names can be showed in the
	root document, whose URI is "/bind10/statistics/xml".  This change
	is not only for the XML documents but also is for the XSD and
	XSL documents.
	(Trac #917, git b34bf286c064d44746ec0b79e38a6177d01e6956)

318.	[func]		stephen
	Add C++ API for accessing zone difference information in
	database-based data sources.
	(Trac #1330, git 78770f52c7f1e7268d99e8bfa8c61e889813bb33)

317.	[func]		vorner
	datasrc: the getUpdater method of DataSourceClient supports an
	optional 'journaling' parameter to indicate the generated updater
	to store diffs.  The database based derived class implements this
	extension.
	(Trac #1331, git 713160c9bed3d991a00b2ea5e7e3e7714d79625d)

316.	[func]*		vorner
	The configuration of what parts of the system run is more
	flexible now.  Everything that should run must have an
	entry in Boss/components.
	(Trac #213, git 08e1873a3593b4fa06754654d22d99771aa388a6)

315.	[func]		tomek
	libdhcp: Support for DHCPv4 packet manipulation is now implemented.
	All fixed fields are now supported. Generic support for DHCPv4
	options is available (both parsing and assembly). There is no code
	that uses this new functionality yet, so it is not usable directly
	at this time. This code will be used by upcoming b10-dhcp4 daemon.
	(Trac #1228, git 31d5a4f66b18cca838ca1182b9f13034066427a7)

314.	[bug]		jelte
	b10-xfrin would previously initiate incoming transfers upon
	receiving NOTIFY messages from any address (if the zone was
	known to b10-xfrin, and using the configured address). It now
	only starts a transfer if the source address from the NOTIFY
	packet matches the configured master address and port. This was
	really already fixed in release bind10-devel-20111014, but there
	were some deferred cleanups to add.
	(Trac #1298, git 1177bfe30e17a76bea6b6447e14ae9be9e1ca8c2)

313.	[func]		jinmei
	datasrc: Added C++ API for adding zone differences to database
	based data sources.  It's intended to be used for the support for
	IXFR-in and dynamic update (so they can subsequently be retrieved
	for IXFR-out).  The addRecordDiff method of the DatabaseAccessor
	defines the interface, and a concrete implementation for SQLite3
	was provided.
	(Trac #1329, git 1aa233fab1d74dc776899df61181806679d14013)

312.	[func]		jelte
	Added an initial framework for doing system tests using the
	cucumber-based BDD tool Lettuce. A number of general steps are
	included,  for instance running bind10 with specific
	configurations, sending queries, and inspecting query answers. A
	few very basic tests are included as well.
	(Trac #1290, git 6b75c128bcdcefd85c18ccb6def59e9acedd4437)

311.	[bug]		jelte
	Fixed a bug in bindctl where tab-completion for names that
	contain a hyphen resulted in unexpected behaviour, such as
	appending the already-typed part again.
	(Trac #1345, git f80ab7879cc29f875c40dde6b44e3796ac98d6da)

310.	[bug]		jelte
	Fixed a bug where bindctl could not set a value that is optional
	and has no default, resulting in the error that the setting
	itself was unknown. bindctl now correctly sees the setting and
	is able to set it.
	(Trac #1344, git 0e776c32330aee466073771600390ce74b959b38)

309.	[bug]		jelte
	Fixed a bug in bindctl where the removal of elements from a set
	with default values was not stored, unless the set had been
	modified in another way already.
	(Trac #1343, git 25c802dd1c30580b94345e83eeb6a168ab329a33)

308.	[build]		jelte
	The configure script will now use pkg-config for finding
	information about the Botan library. If pkg-config is unavailable,
	or unaware of Botan, it will fall back to botan-config. It will
	also use botan-config when a specific botan library directory is
	given using the '--with-botan=' flag
	(Trac #1194, git dc491833cf75ac1481ba1475795b0f266545013d)

307.	[func]		vorner
	When zone transfer in fails with IXFR, it is retried with AXFR
	automatically.
	(Trac #1279, git cd3588c9020d0310f949bfd053c4d3a4bd84ef88)

306.	[bug]		stephen
	Boss process now waits for the configuration manager to initialize
	itself before continuing with startup.  This fixes a race condition
	whereby the Boss could start the configuration manager and then
	immediately start components that depended on that component being
	fully initialized.
	(Trac #1271, git 607cbae949553adac7e2a684fa25bda804658f61)

305.	[bug]		jinmei
	Python isc.dns, isc.datasrc, xfrin, xfrout: fixed reference leak
	in Message.get_question(), Message.get_section(),
	RRset.get_rdata(), and DataSourceClient.get_updater().
	The leak caused severe memory leak in b10-xfrin, and (although no
	one reported it) should have caused less visible leak in
	b10-xfrout.  b10-xfrin had its own leak, which was also fixed.
	(Trac #1028, git a72886e643864bb6f86ab47b115a55e0c7f7fcad)

304.	[bug]		jelte
	The run_bind10.sh test script now no longer runs processes from
	an installed version of BIND 10, but will correctly use the
	build tree paths.
	(Trac #1246, git 1d43b46ab58077daaaf5cae3c6aa3e0eb76eb5d8)

303.	[bug]		jinmei
	Changed the installation path for the UNIX domain file used
	for the communication between b10-auth and b10-xfrout to a
	"@PACKAGE@" subdirectory (e.g. from /usr/local/var to
	/usr/local/var/bind10-devel).  This should be transparent change
	because this file is automatically created and cleaned up, but
	if the old file somehow remains, it can now be safely removed.
	(Trac #869, git 96e22f4284307b1d5f15e03837559711bb4f580c)

302.	[bug]		jelte
	msgq no longer crashes if the remote end is closed while msgq
	tries to send data. It will now simply drop the message and close
	the connection itself.
	(Trac #1180, git 6e68b97b050e40e073f736d84b62b3e193dd870a)

301.	[func]		stephen
	Add system test for IXFR over TCP.
	(Trac #1213, git 68ee3818bcbecebf3e6789e81ea79d551a4ff3e8)

300.	[func]*		tomek
	libdhcp: DHCP packet library was implemented. Currently it handles
	packet reception, option parsing, option generation and output
	packet building. Generic and specialized classes for several
	DHCPv6 options (IA_NA, IAADDR, address-list) are available. A
	simple code was added that leverages libdhcp. It is a skeleton
	DHCPv6 server. It receives incoming SOLICIT and REQUEST messages
	and responds with proper ADVERTISE and REPLY. Note that since
	LeaseManager is not implemented, server assigns the same
	hardcoded lease for every client. This change removes existing
	DHCPv6 echo server as it was only a proof of concept code.
	(Trac #1186, git 67ea6de047d4dbd63c25fe7f03f5d5cc2452ad7d)

299.	[build]		jreed
	Do not install the libfake_session, libtestutils, or libbench
	libraries. They are used by tests within the source tree.
	Convert all test-related makefiles to build test code at
	regular make time to better work with test-driven development.
	This reverts some of #1901. (The tests are ran using "make
	check".)
	(Trac #1286, git cee641fd3d12341d6bfce5a6fbd913e3aebc1e8e)

bind10-devel-20111014 released on October 14, 2011

298.	[doc]		jreed
	Shorten README. Include plain text format of the Guide.
	(git d1897d3, git 337198f)

297.	[func]		dvv
	Implement the SPF rrtype according to RFC4408.
	(Trac #1140, git 146934075349f94ee27f23bf9ff01711b94e369e)

296.	[build]		jreed
	Do not install the unittest libraries. At this time, they
	are not useful without source tree (and they may or may
	not have googletest support). Also, convert several makefiles
	to build tests at "check" time and not build time.
	(Trac #1091, git 2adf4a90ad79754d52126e7988769580d20501c3)

295.	[bug]		jinmei
	__init__.py for isc.dns was installed in the wrong directory,
	which would now make xfrin fail to start.  It was also bad
	in that it replaced any existing __init__.py in th public
	site-packages directory.  After applying this fix You may want to
	check if the wrong init file is in the wrong place, in which
	case it should be removed.
	(Trac #1285, git af3b17472694f58b3d6a56d0baf64601b0f6a6a1)

294.	[func]		jelte, jinmei, vorner
	b10-xfrin now supports incoming IXFR.  See BIND 10 Guide for
	how to configure it and operational notes.
	(Trac #1212, multiple git merges)

293.	[func]*		tomek
	b10-dhcp6: Implemented DHCPv6 echo server. It joins DHCPv6
	multicast groups and listens to incoming DHCPv6 client messages.
	Received messages are then echoed back to clients. This
	functionality is limited, but it can be used to test out client
	resiliency to unexpected messages. Note that network interface
	detection routines are not implemented yet, so interface name
	and its address must be specified in interfaces.txt.
	(Trac #878, git 3b1a604abf5709bfda7271fa94213f7d823de69d)

292.	[func]		dvv
	Implement the DLV rrtype according to RFC4431.
	(Trac #1144, git d267c0511a07c41cd92e3b0b9ee9bf693743a7cf)

291.	[func]		naokikambe
	Statistics items are specified by each module's spec file.
	Stats module can read these through the config manager. Stats
	module and stats httpd report statistics data and statistics
	schema by each module via both bindctl and HTTP/XML.
	(Trac #928,#929,#930,#1175,
	git 054699635affd9c9ecbe7a108d880829f3ba229e)

290.	[func]		jinmei
	libdns++/pydnspp: added an option parameter to the "from wire"
	methods of the Message class.  One option is defined,
	PRESERVE_ORDER, which specifies the parser to handle each RR
	separately, preserving the order, and constructs RRsets in the
	message sections so that each RRset contains only one RR.
	(Trac #1258, git c874cb056e2a5e656165f3c160e1b34ccfe8b302)

289.	[func]*		jinmei
	b10-xfrout: ACLs for xfrout can now be configured per zone basis.
	A per zone ACL is part of a more general zone configuration.  A
	quick example for configuring an ACL for zone "example.com" that
	rejects any transfer request for that zone is as follows:
	> config add Xfrout/zone_config
	> config set Xfrout/zone_config[0]/origin "example.com"
	> config add Xfrout/zone_config[0]/transfer_acl
	> config set Xfrout/zone_config[0]/transfer_acl[0] {"action": "REJECT"}
	The previous global ACL (query_acl) was renamed to transfer_acl,
	which now works as the default ACL.  Note: backward compatibility
	is not provided, so an existing configuration using query_acl
	needs to be updated by hand.
	Note: the per zone configuration framework is a temporary
	workaround.  It will eventually be redesigned as a system wide
	configuration.
	(Trac #1165, git 698176eccd5d55759fe9448b2c249717c932ac31)

288.	[bug]		stephen
	Fixed problem whereby the order in which component files appeared in
	rdataclass.cc was system dependent, leading to problems on some
	systems where data types were used before the header file in which
	they were declared was included.
	(Trac #1202, git 4a605525cda67bea8c43ca8b3eae6e6749797450)

287.	[bug]*		jinmei
	Python script files for log messages (xxx_messages.py) should have
	been installed under the "isc" package.  This fix itself should
	be a transparent change without affecting existing configurations
	or other operational practices, but you may want to clean up the
	python files from the common directly (such as "site-packages").
	(Trac #1101, git 0eb576518f81c3758c7dbaa2522bd8302b1836b3)

286.	[func]		ocean
	libdns++: Implement the HINFO rrtype support according to RFC1034,
	and RFC1035.
	(Trac #1112, git 12d62d54d33fbb1572a1aa3089b0d547d02924aa)

285.	[bug]		jelte
	sqlite3 data source: fixed a race condition on initial startup,
	when the database has not been initialized yet, and multiple
	processes are trying to do so, resulting in one of them failing.
	(Trac #326, git 5de6f9658f745e05361242042afd518b444d7466)

284.	[bug]		jerry
	b10-zonemgr: zonemgr will not terminate on empty zones, it will
	log a warning and try to do zone transfer for them.
	(Trac #1153, git 0a39659638fc68f60b95b102968d7d0ad75443ea)

283.	[bug]		zhanglikun
	Make stats and boss processes wait for answer messages from each
	other in block mode to avoid orphan answer messages, add an internal
	command "getstats" to boss process for getting statistics data from
	boss.
	(Trac #519, git 67d8e93028e014f644868fede3570abb28e5fb43)

282.	[func]		ocean
	libdns++: Implement the NAPTR rrtype according to RFC2915,
	RFC2168 and RFC3403.
	(Trac #1130, git 01d8d0f13289ecdf9996d6d5d26ac0d43e30549c)

bind10-devel-20110819 released on August 19, 2011

281.	[func]		jelte
	Added a new type for configuration data: "named set". This allows for
	similar configuration as the current "list" type, but with strings
	instead of indices as identifiers. The intended use is for instance
	/foo/zones/example.org/bar instead of /foo/zones[2]/bar. Currently
	this new type is not in use yet.
	(Trac #926, git 06aeefc4787c82db7f5443651f099c5af47bd4d6)

280.	[func]		jerry
	libdns++: Implement the MINFO rrtype according to RFC1035.
	(Trac #1113, git 7a9a19d6431df02d48a7bc9de44f08d9450d3a37)

279.	[func]		jerry
	libdns++: Implement the AFSDB rrtype according to RFC1183.
	(Trac #1114, git ce052cd92cd128ea3db5a8f154bd151956c2920c)

278.	[doc]		jelte
	Add logging configuration documentation to the guide.
	(Trac #1011, git 2cc500af0929c1f268aeb6f8480bc428af70f4c4)

277.	[func]		jerry
	libdns++: Implement the SRV rrtype according to RFC2782.
	(Trac #1128, git 5fd94aa027828c50e63ae1073d9d6708e0a9c223)

276.	[func]		stephen
	Although the top-level loggers are named after the program (e.g.
	b10-auth, b10-resolver), allow the logger configuration to omit the
	"b10-" prefix and use just the module name.
	(Trac #1003, git a01cd4ac5a68a1749593600c0f338620511cae2d)

275.	[func]		jinmei
	Added support for TSIG key matching in ACLs.  The xfrout ACL can
	now refer to TSIG key names using the "key" attribute.  For
	example, the following specifies an ACL that allows zone transfer
	if and only if the request is signed with a TSIG of a key name
	"key.example":
	> config set Xfrout/query_acl[0] {"action": "ACCEPT", \
	                                  "key": "key.example"}
	(Trac #1104, git 9b2e89cabb6191db86f88ee717f7abc4171fa979)

274.	[bug]		naokikambe
	add unittests for functions xml_handler, xsd_handler and xsl_handler
	respectively to make sure their behaviors are correct, regardless of
	whether type which xml.etree.ElementTree.tostring() after Python3.2
	returns is str or byte.
	(Trac #1021, git 486bf91e0ecc5fbecfe637e1e75ebe373d42509b)

273.	[func]		vorner
	It is possible to specify ACL for the xfrout module. It is in the ACL
	configuration key and has the usual ACL syntax. It currently supports
	only the source address. Default ACL accepts everything.
	(Trac #772, git 50070c824270d5da1db0b716db73b726d458e9f7)

272.	[func]		jinmei
	libdns++/pydnspp: TSIG signing now handles truncated DNS messages
	(i.e. with TC bit on) with TSIG correctly.
	(Trac #910, 8e00f359e81c3cb03c5075710ead0f87f87e3220)

271.	[func]		stephen
	Default logging for unit tests changed to severity DEBUG (level 99)
	with the output routed to /dev/null.  This can be altered by setting
	the B10_LOGGER_XXX environment variables.
	(Trac #1024, git 72a0beb8dfe85b303f546d09986461886fe7a3d8)

270.	[func]		jinmei
	Added python bindings for ACLs using the DNS request as the
	context.  They are accessible via the isc.acl.dns module.
	(Trac #983, git c24553e21fe01121a42e2136d0a1230d75812b27)

269.	[bug]		y-aharen
	Modified IntervalTimerTest not to rely on the accuracy of the timer.
	This fix addresses occasional failure of build tests.
	(Trac #1016, git 090c4c5abac33b2b28d7bdcf3039005a014f9c5b)

268.	[func]		stephen
	Add environment variable to allow redirection of logging output during
	unit tests.
	(Trac #1071, git 05164f9d61006869233b498d248486b4307ea8b6)

bind10-devel-20110705 released on July 05, 2011

267.	[func]		tomek
	Added a dummy module for DHCP6. This module does not actually
	do anything at this point, and BIND 10 has no option for
	starting it yet. It is included as a base for further
	development.
	(Trac #990, git 4a590df96a1b1d373e87f1f56edaceccb95f267d)

266.	[func]		Multiple developers
        Convert various error messages, debugging and other output
        to the new logging interface, including for b10-resolver,
        the resolver library, the CC library, b10-auth, b10-cfgmgr,
        b10-xfrin, and b10-xfrout. This includes a lot of new
        documentation describing the new log messages.
        (Trac #738, #739, #742, #746, #759, #761, #762)

265.	[func]*		jinmei
	b10-resolver: Introduced ACL on incoming queries.  By default the
	resolver accepts queries from ::1 and 127.0.0.1 and rejects all
	others.  The ACL can be configured with bindctl via the
	"Resolver/query_acl" parameter.  For example, to accept queries
	from 192.0.2.0/24 (in addition to the default list), do this:
	> config add Resolver/query_acl
	> config set Resolver/query_acl[2]/action "ACCEPT"
	> config set Resolver/query_acl[2]/from "192.0.2.0/24"
	> config commit
	(Trac #999, git e0744372924442ec75809d3964e917680c57a2ce,
	also based on other ACL related work done by stephen and vorner)

264.	[bug]		jerry
	b10-xfrout: fixed a busy loop in its notify-out subthread.  Due to
	the loop, the thread previously woke up every 0.5 seconds throughout
	most of the lifetime of b10-xfrout, wasting the corresponding CPU
	time.
	(Trac #1001, git fb993ba8c52dca4a3a261e319ed095e5af8db15a)

263.	[func]		jelte
	Logging configuration can now also accept a * as a first-level
	name (e.g. '*', or '*.cache'), indicating that every module
	should use that configuration, unless overridden by an explicit
	logging configuration for that module
	(Trac #1004, git 0fad7d4a8557741f953eda9fed1d351a3d9dc5ef)

262.	[func]		stephen
	Add some initial documentation about the logging framework.
	Provide BIND 10 Messages Manual in HTML and DocBook? XML formats.
	This provides all the log message descriptions in a single document.
	A developer tool, tools/system_messages.py (available in git repo),
	was written to generate this.
	(Trac #1012, git 502100d7b9cd9d2300e78826a3bddd024ef38a74)

261.	[func]		stephen
	Add new-style logging messages to b10-auth.
	(Trac #738, git c021505a1a0d6ecb15a8fd1592b94baff6d115f4)

260.	[func]		stephen
	Remove comma between message identification and the message
	text in the new-style logging messages.
	(Trac #1031, git 1c7930a7ba19706d388e4f8dcf2a55a886b74cd2)

259.	[bug]		stephen
	Logging now correctly initialized in b10-auth.  Also, fixed
	bug whereby querying for "version.bind txt ch" would cause
	b10-auth to crash if BIND 10 was started with the "-v" switch.
	(Trac #1022,#1023, git 926a65fa08617be677a93e9e388df0f229b01067)

258.	[build]		jelte
	Now builds and runs with Python 3.2
	(Trac #710, git dae1d2e24f993e1eef9ab429326652f40a006dfb)

257.	[bug]		y-aharen
	Fixed a bug an instance of IntervalTimerImpl may be destructed
	while deadline_timer is holding the handler. This fix addresses
	occasional failure of IntervalTimerTest.destructIntervalTimer.
	(Trac #957, git e59c215e14b5718f62699ec32514453b983ff603)

256.	[bug]		jerry
	src/bin/xfrin: update xfrin to check TSIG before other part of
	incoming message.
	(Trac #955, git 261450e93af0b0406178e9ef121f81e721e0855c)

255.	[func]		zhang likun
	src/lib/cache:  remove empty code in lib/cache and the corresponding
	suppression rule in	src/cppcheck-suppress.lst.
	(Trac #639, git 4f714bac4547d0a025afd314c309ca5cb603e212)

254.	[bug]		jinmei
	b10-xfrout: failed to send notifies over IPv6 correctly.
	(Trac #964, git 3255c92714737bb461fb67012376788530f16e40)

253.	[func]		jelte
	Add configuration options for logging through the virtual module
	Logging.
	(Trac #736, git 9fa2a95177265905408c51d13c96e752b14a0824)

252.	[func]		stephen
	Add syslog as destination for logging.
	(Trac #976, git 31a30f5485859fd3df2839fc309d836e3206546e)

251.	[bug]*		jinmei
	Make sure bindctl private files are non readable to anyone except
	the owner or users in the same group.  Note that if BIND 10 is run
	with changing the user, this change means that the file owner or
	group will have to be adjusted.  Also note that this change is
	only effective for a fresh install; if these files already exist,
	their permissions must be adjusted by hand (if necessary).
	(Trac #870, git 461fc3cb6ebabc9f3fa5213749956467a14ebfd4)

250.	[bug]		ocean
	src/lib/util/encode, in some conditions, the DecodeNormalizer's
	iterator may reach the end() and when later being dereferenced
	it will cause crash on some platform.
	(Trac #838, git 83e33ec80c0c6485d8b116b13045b3488071770f)

249.	[func]		jerry
	xfrout: add support for TSIG verification.
	(Trac #816, git 3b2040e2af2f8139c1c319a2cbc429035d93f217)

248.	[func]		stephen
	Add file and stderr as destinations for logging.
	(Trac #555, git 38b3546867425bd64dbc5920111a843a3330646b)

247.	[func]		jelte
	Upstream queries from the resolver now set EDNS0 buffer size.
	(Trac #834, git 48e10c2530fe52c9bde6197db07674a851aa0f5d)

246.	[func]		stephen
	Implement logging using log4cplus (http://log4cplus.sourceforge.net)
	(Trac #899, git 31d3f525dc01638aecae460cb4bc2040c9e4df10)

245.	[func]		vorner
	Authoritative server can now sign the answers using TSIG
	(configured in tsig_keys/keys, list of strings like
	"name:<base64-secret>:sha1-hmac"). It doesn't use them for
	ACL yet, only verifies them and signs if the request is signed.
	(Trac #875, git fe5e7003544e4e8f18efa7b466a65f336d8c8e4d)

244.	[func]		stephen
	In unit tests, allow the choice of whether unhandled exceptions are
	caught in the unit test program (and details printed) or allowed to
	propagate to the default exception handler.  See the bind10-dev thread
	https://lists.isc.org/pipermail/bind10-dev/2011-January/001867.html
	for more details.
	(Trac #542, git 1aa773d84cd6431aa1483eb34a7f4204949a610f)

243.	[func]*		feng
	Add optional hmac algorithm SHA224/384/512.
	(Trac #782, git 77d792c9d7c1a3f95d3e6a8b721ac79002cd7db1)

bind10-devel-20110519 released on May 19, 2011

242.	[func]		jinmei
	xfrin: added support for TSIG verify.  This change completes TSIG
	support in b10-xfrin.
	(Trac #914, git 78502c021478d97672232015b7df06a7d52e531b)

241.	[func]		jinmei
	pydnspp: added python extension for the TSIG API introduced in
	change 235.
	(Trac #905, git 081891b38f05f9a186814ab7d1cd5c572b8f777f)
	(Trac #915, git 0555ab65d0e43d03b2d40c95d833dd050eea6c23)

240.	[func]*		jelte
	Updated configuration options to Xfrin, so that you can specify
	a master address, port, and TSIG key per zone. Still only one per
	zone at this point, and TSIG keys are (currently) only specified
	by their full string representation. This replaces the
	Xfrin/master_addr, Xfrin/master_port, and short-lived
	Xfrin/tsig_key configurations with a Xfrin/zones list.
	(Trac #811, git 88504d121c5e08fff947b92e698a54d24d14c375)

239.	[bug]		jerry
	src/bin/xfrout: If a zone doesn't have notify slaves (only has
	one apex ns record - the primary master name server) will cause
	b10-xfrout uses 100% of CPU.
	(Trac #684, git d11b5e89203a5340d4e5ca51c4c02db17c33dc1f)

238.	[func]		zhang likun
	Implement the simplest forwarder, which pass everything through
	except QID, port number. The response will not be cached.
	(Trac #598_new, git 8e28187a582820857ef2dae9b13637a3881f13ba)

237.	[bug]		naokikambe
	Resolved that the stats module wasn't configurable in bindctl in
	spite of its having configuration items. The configuration part
	was removed from the original spec file "stats.spec" and was
	placed in a new spec file "stats-schema.spec". Because it means
	definitions of statistics items. The command part is still
	there. Thus stats module currently has no its own configuration,
	and the items in "stats-schema.spec" are neither visible nor
	configurable through bindctl. "stats-schema.spec" is shared with
	stats module and stats-httpd module, and maybe with other
	statistical modules in future. "stats.spec" has own configuration
	and commands of stats module, if it requires.
	(Trac #719, git a234b20dc6617392deb8a1e00eb0eed0ff353c0a)

236.	[func]		jelte
	C++ client side of configuration now uses BIND 10 logging system.
	It also has improved error handling when communicating with the
	rest of the system.
	(Trac #743, git 86632c12308c3ed099d75eb828f740c526dd7ec0)

235.	[func]		jinmei
	libdns++: added support for TSIG signing and verification.  It can
	be done using a newly introduced TSIGContext class.
	Note: we temporarily disabled support for truncated signature
	and modified some part of the code introduced in #226 accordingly.
	We plan to fix this pretty soon.
	(Trac #812, git ebe0c4b1e66d359227bdd1bd47395fee7b957f14)
	(Trac #871, git 7c54055c0e47c7a0e36fcfab4b47ff180c0ca8c8)
	(Trac #813, git ffa2f0672084c1f16e5784cdcdd55822f119feaa)
	(Trac #893, git 5aaa6c0f628ed7c2093ecdbac93a2c8cf6c94349)

234.	[func]		jerry
	src/bin/xfrin: update xfrin to use TSIG. Currently it only supports
	sending a signed TSIG request or SOA request.
	(Trac #815, git a892818fb13a1839c82104523cb6cb359c970e88)

233.	[func]		stephen
	Added new-style logging statements to the NSAS code.
	(Trac #745, git ceef68cd1223ae14d8412adbe18af2812ade8c2d)

232.	[func]		stephen
	To facilitate the writing of extended descriptions in
	message files, altered the message file format.  The message
	is now flagged with a "%" as the first non-blank character
	in the line and the lines in the extended description are
	no longer preceded by a "+".
	(Trac #900, git b395258c708b49a5da8d0cffcb48d83294354ba3)

231.	[func]*		vorner
    The logging interface changed slightly. We use
	logger.foo(MESSAGE_ID).arg(bar); instead of logger.foo(MESSAGE_ID,
	bar); internally. The message definitions use '%1,%2,...'
	instead of '%s,%d', which allows us to cope better with
	mismatched placeholders and allows reordering of them in
	case of translation.
	(Trac #901, git 4903410e45670b30d7283f5d69dc28c2069237d6)

230.	[bug]		naokikambe
	Removed too repeated verbose messages in two cases of:
	 - when auth sends statistics data to stats
	 - when stats receives statistics data from other modules
	(Trac #620, git 0ecb807011196eac01f281d40bc7c9d44565b364)

229.	[doc]		jreed
	Add manual page for b10-host.
	(git a437d4e26b81bb07181ff35a625c540703eee845)

228.	[func]*		jreed
	The host tool is renamed to b10-host. While the utility is
	a work in progress, it is expected to now be shipped with
	tarballs. Its initial goal was to be a host(1) clone,
	rewritten in C++ from scratch and using BIND 10's libdns++.
	It now supports the -a (any), -c class, -d (verbose) switches
	and has improved output.
	(Trac #872, git d846851699d5c76937533adf9ff9d948dfd593ca)

227.	[build]		jreed
	Add missing libdns++ rdata files for the distribution (this
	fixes distcheck error). Change three generated libdns++
	headers to "nodist" so they aren't included in the distribution
	(they were mistakenly included in last tarball).

226.	[func]*		jelte
	Introduced an API for cryptographic operations. Currently it only
	supports HMAC, intended for use with TSIG. The current
	implementation uses Botan as the backend library.
	This introduces a new dependency, on Botan.  Currently only Botan
	1.8.x works; older or newer versions don't.
	(Trac #781, git 9df42279a47eb617f586144dce8cce680598558a)

225.	[func]		naokikambe
	Added the HTTP/XML interface (b10-stats-httpd) to the
	statistics feature in BIND 10. b10-stats-httpd is a standalone
	HTTP server and it requests statistics data to the stats
	daemon (b10-stats) and sends it to HTTP clients in XML
	format. Items of the data collected via b10-stats-httpd
	are almost equivalent to ones which are collected via
	bindctl. Since it also can send XSL (Extensible Stylesheet
	Language) document and XSD (XML Schema definition) document,
	XML document is human-friendly to view through web browsers
	and its data types are strictly defined.
	(Trac #547, git 1cbd51919237a6e65983be46e4f5a63d1877b1d3)

224.	[bug]		jinmei
	b10-auth, src/lib/datasrc: inconsistency between the hot spot
	cache and actual data source could cause a crash while query
	processing.  The crash could happen, e.g., when an sqlite3 DB file
	is being updated after a zone transfer while b10-auth handles a
	query using the corresponding sqlite3 data source.
	(Trac #851, git 2463b96680bb3e9a76e50c38a4d7f1d38d810643)

223.	[bug]		feng
	If ip address or port isn't usable for name server, name
	server process won't exist and give end user chance to
	reconfigure them.
	(Trac #775, git 572ac2cf62e18f7eb69d670b890e2a3443bfd6e7)

222.	[bug]*		jerry
	src/lib/zonemgr: Fix a bug that xfrin not checking for new
	copy of zone on startup.  Imposes some random jitters to
	avoid many zones need to do refresh at the same time. This
	removed the Zonemgr/jitter_scope setting and introduced
	Zonemgr/refresh_jitter and Zonemgr/reload_jitter.
	(Trac #387, git 1241ddcffa16285d0a7bb01d6a8526e19fbb70cb)

221.	[func]*		jerry
	src/lib/util: Create C++ utility library.
	(Trac #749, git 084d1285d038d31067f8cdbb058d626acf03566d)

220.	[func]		stephen
	Added the 'badpacket' program for testing; it sends a set of
	(potentially) bad packets to a nameserver and prints the responses.
	(Trac #703, git 1b666838b6c0fe265522b30971e878d9f0d21fde)

219.	[func]		ocean
	src/lib: move some dns related code out of asiolink library to
	asiodns library
	(Trac #751, git 262ac6c6fc61224d54705ed4c700dadb606fcb1c)

218.	[func]		jinmei
	src/lib/dns: added support for RP RDATA.
	(Trac #806, git 4e47d5f6b692c63c907af6681a75024450884a88)

217.	[bug]		jerry
	src/lib/dns/python: Use a signed version of larger size of
	integer and perform more strict range checks with
	PyArg_ParseTuple() in case of overflows.
	(Trac #363, git ce281e646be9f0f273229d94ccd75bf7e08d17cf)

216.	[func]		vorner
	The BIND10_XFROUT_SOCKET_FILE environment variable can be
	used to specify which socket should be used for communication
	between b10-auth and b10-xfrout. Mostly for testing reasons.
	(Trac #615, git 28b01ad5bf72472c824a7b8fc4a8dc394e22e462)

215.	[func]		vorner
	A new process, b10-sockcreator, is added, which will create
	sockets for the rest of the system.  It is the only part
	which will need to keep the root privileges. However, only
	the process exists, nothing can talk to it yet.
	(Trac #366, git b509cbb77d31e388df68dfe52709d6edef93df3f)

214.	[func]*		vorner
	Zone manager no longer thinks it is secondary master for
	all zones in the database. They are listed in
	Zonemgr/secondary_zones configuration variable (in the form
	[{"name": "example.com", "class": "IN"}]).
	(Trac #670, git 7c1e4d5e1e28e556b1d10a8df8d9486971a3f052)

213.	[bug]		naokikambe
	Solved incorrect datetime of "bind10.boot_time" and also
	added a new command "sendstats" for Bob. This command is
	to send statistics data to the stats daemon immediately.
	The solved problem is that statistics data doesn't surely
	reach to the daemon because Bob sent statistics data to
	the daemon while it is starting. So the daemon invokes the
	command for Bob after it starts up. This command is also
	useful for resending statistics data via bindctl manually.
	(Trac #521, git 1c269cbdc76f5dc2baeb43387c4d7ccc6dc863d2)

212.	[bug]		naokikambe
	Fixed that the ModuleCCSession object may group_unsubscribe in the
	closed CC session in being deleted.
	(Trac #698, git 0355bddc92f6df66ef50b920edd6ec3b27920d61)

211.	[func]		shane
	Implement "--brittle" option, which causes the server to exit
	if any of BIND 10's processes dies.
	(Trac #788, git 88c0d241fe05e5ea91b10f046f307177cc2f5bc5)

210.	[bug]		jerry
	src/bin/auth: fixed a bug where type ANY queries don't provide
	additional glue records for ANSWER section.
	(Trac #699, git 510924ebc57def8085cc0e5413deda990b2abeee)

bind10-devel-20110322 released on March 22, 2011

209.	[func]		jelte
	Resolver now uses the NSAS when looking for a nameserver to
	query for any specific zone. This also includes keeping track of
	the RTT for that nameserver.
	(Trac #495, git 76022a7e9f3ff339f0f9f10049aa85e5784d72c5)

208.	[bug]*		jelte
	Resolver now answers REFUSED on queries that are not for class IN.
	This includes the various CH TXT queries, which will be added
	later.
	(git 012f9e78dc611c72ea213f9bd6743172e1a2ca20)

207.	[func]		jelte
	Resolver now starts listening on localhost:53 if no configuration
	is set.
	(Trac #471, git 1960b5becbba05570b9c7adf5129e64338659f07)

206.	[func]		shane
	Add the ability to list the running BIND 10 processes using the
	command channel. To try this, use "Boss show_processes".
	(Trac #648, git 451bbb67c2b5d544db2f7deca4315165245d2b3b)

205.	[bug]		jinmei
	b10-auth, src/lib/datasrc: fixed a bug where b10-auth could return
	an empty additional section for delegation even if some glue is
	crucial when it fails to find some other glue records in its data
	source.
	(Trac #646, git 6070acd1c5b2f7a61574eda4035b93b40aab3e2b)

204.	[bug]		jinmei
	b10-auth, src/lib/datasrc: class ANY queries were not handled
	correctly in the generic data source (mainly for sqlite3).  It
	could crash b10-auth in the worst case, and could result in
	incorrect responses in some other cases.
	(Trac #80, git c65637dd41c8d94399bd3e3cee965b694b633339)

203.	[bug]		zhang likun
	Fix resolver cache memory leak: when cache is destructed, rrset
	and message entries in it are not destructed properly.
	(Trac #643, git aba4c4067da0dc63c97c6356dc3137651755ffce)

202.	[func]		vorner
	It is possible to specify a different directory where we look for
	configuration files (by -p) and different configuration file to
	use (-c).  Also, it is possible to specify the port on which
	cmdctl should listen (--cmdctl-port).
	(Trac #615, git 5514dd78f2d61a222f3069fc94723ca33fb3200b)

201.	[bug]		jerry
	src/bin/bindctl: bindctl doesn't show traceback on shutdown.
	(Trac #588, git 662e99ef050d98e86614c4443326568a0b5be437)

200.	[bug]		Jelte
	Fixed a bug where incoming TCP connections were not closed.
	(Trac #589, git 1d88daaa24e8b1ab27f28be876f40a144241e93b)

199.	[func]		ocean
	Cache negative responses (NXDOMAIN/NODATA) from authoritative
	server for recursive resolver.
	(Trac #493, git f8fb852bc6aef292555063590c361f01cf29e5ca)

198.	[bug]		jinmei
	b10-auth, src/lib/datasrc: fixed a bug where hot spot cache failed
	to reuse cached SOA for negative responses.  Due to this bug
	b10-auth returned SERVFAIL when it was expected to return a
	negative response immediately after a specific SOA query for
	the zone.
	(Trac #626, git 721a53160c15e8218f6798309befe940b9597ba0)

197.	[bug]		zhang likun
	Remove expired message and rrset entries when looking up them
	in cache, touch or remove the rrset entry in cache properly
	when doing lookup or update.
	(Trac #661, git 9efbe64fe3ff22bb5fba46de409ae058f199c8a7)

196.	[bug]		jinmei
	b10-auth, src/lib/datasrc: the backend of the in-memory data
	source could not handle the root name.  As a result b10-auth could
	not work as a root server when using the in-memory data source.
	(Trac #683, git 420ec42bd913fb83da37b26b75faae49c7957c46)

195.	[func]		stephen
	Resolver will now re-try a query over TCP if a response to a UDP
	query has the TC bit set.
	(Trac #499, git 4c05048ba059b79efeab53498737abe94d37ee07)

194.	[bug]		vorner
	Solved a 100% CPU usage problem after switching addresses in b10-auth
	(and possibly, but unconfirmed, in b10-resolver). It was caused by
	repeated reads/accepts on closed socket (the bug was in the code for a
	long time, recent changes made it show).
	(Trac #657, git e0863720a874d75923ea66adcfbf5b2948efb10a)

193.	[func]*		jreed
	Listen on the IPv6 (::) and IPv4 (0.0.0.0) wildcard addresses
	for b10-auth. This returns to previous behavior prior to
	change #184. Document the listen_on configuration in manual.
	(Trac #649, git 65a77d8fde64d464c75917a1ab9b6b3f02640ca6)

192.	[func]*		jreed
	Listen on standard domain port 53 for b10-auth and
	b10-resolver.
	(Trac #617, #618, git 137a6934a14cf0c5b5c065e910b8b364beb0973f)

191.	[func]		jinmei
	Imported system test framework of BIND 9.  It can be run by
	'make systest' at the top source directory.  Notes: currently it
	doesn't work when built in a separate tree.  It also requires
	perl, an inherited dependency from the original framework.
	Also, mainly for the purpose of tests, a new option "--pid-file"
	was added to BoB, with which the boss process will dump its PID
	to the specified file.
	(Trac #606, git 6ac000df85625f5921e8895a1aafff5e4be3ba9c)

190.	[func]		jelte
	Resolver now sets random qids on outgoing queries using
	the boost::mt19937 prng.
	(Trac #583, git 5222b51a047d8f2352bc9f92fd022baf1681ed81)

189.	[bug]		jreed
	Do not install the log message compiler.
	(Trac #634, git eb6441aca464980d00e3ff827cbf4195c5a7afc5)

188.	[bug]		zhang likun
	Make the rrset trust level ranking algorithm used by
	isc::cache::MessageEntry::getRRsetTrustLevel() follow RFC2181
	section 5.4.1.
	(Trac #595 git 19197b5bc9f2955bd6a8ca48a2d04472ed696e81)

187.	[bug]		zhang likun
	Fix the assert error in class isc::cache::RRsetCache by adding the
	check for empty pointer and test case for it.
	(Trac #638, git 54e61304131965c4a1d88c9151f8697dcbb3ce12)

186.	[bug]		jelte
	b10-resolver could stop with an assertion failure on certain kinds
	of messages (there was a problem in error message creation). This
	fixes that.
	(Trac #607, git 25a5f4ec755bc09b54410fcdff22691283147f32)

185.	[bug]		vorner
	Tests use port from private range (53210), lowering chance of
	a conflict with something else (eg. running bind 10).
	(Trac #523, git 301da7d26d41e64d87c0cf72727f3347aa61fb40)

184.	[func]*		vorner
	Listening address and port configuration of b10-auth is the same as
	for b10-resolver now. That means, it is configured through bindctl
	at runtime, in the Auth/listen_on list, not through command line
	arguments.
	(Trac #575, #576, git f06ce638877acf6f8e1994962bf2dbfbab029edf)

183.	[bug]		jerry
	src/bin/xfrout: Enable parallel sessions between xfrout server and
	multi-Auth. The session needs to be created only on the first time
	or if an error occur.
	(Trac #419, git 1d60afb59e9606f312caef352ecb2fe488c4e751)

182.	[func]		jinmei
	Support cppcheck for static code check on C++ code.  If cppcheck
	is available, 'make cppcheck' on the top source directory will run
	the checker and should cleanly complete with an exit code of 0
	(at least with cppcheck 1.47).
	Note: the suppression list isn't included in the final
	distributions.  It should be created by hand or retrieved from
	the git repository.
	(Trac #613, git b973f67520682b63ef38b1451d309be9f4f4b218)

181.	[func]		feng
	Add stop interface into dns server, so we can stop each running
	server individually. With it, user can reconfigure her running server
	with different ip address or port.
	(Trac #388, git 6df94e2db856c1adc020f658cc77da5edc967555)

180.	[build]		jreed
	Fix custom DESTDIR for make install. Patch from Jan Engelhardt.
	(Trac #629, git 5ac67ede03892a5eacf42ce3ace1e4e376164c9f)

bind10-devel-20110224 released on February 24, 2011

179.	[func]		vorner
	It is possible to start and stop resolver and authoritative
	server without restart of the whole system. Change of the
	configuration (Boss/start_auth and Boss/start_resolver) is
	enough.
	(Trac #565, git 0ac0b4602fa30852b0d86cc3c0b4730deb1a58fe)

178.	[func]		jelte
	Resolver now makes (limited) use of the cache
	(Trac #491, git 8b41f77f0099ddc7ca7d34d39ad8c39bb1a8363c)

177.	[func]		stephen
	The upstream fetch code in asiolink is now protocol agnostic to
	allow for the addition of fallback to TCP if a fetch response
	indicates truncation.
	(Trac #554, git 9739cbce2eaffc7e80640db58a8513295cf684de)

176.	[func]		likun
	src/lib/cache: Rename one interface: from lookupClosestRRset()
	to lookupDeepestNS(), and remove one parameter of it.
	(Trac #492, git ecbfb7cf929d62a018dd4cdc7a841add3d5a35ae)

175.	[bug]		jerry
	src/bin/xfrout: Xfrout use the case-sensitive mode to compress
	names in an AXFR massage.
	(Trac #253, git 004e382616150f8a2362e94d3458b59bb2710182)

174.	[bug]*		jinmei
	src/lib/dns: revised dnssectime functions so that they don't rely
	on the time_t type (whose size varies on different systems, which
	can lead to subtle bugs like some form of "year 2038 problem").
	Also handled 32-bit wrap around issues more explicitly, with more
	detailed tests.  The function API has been changed, but the effect
	should be minimal because these functions are mostly private.
	(Trac #61, git 09ece8cdd41c0f025e8b897b4883885d88d4ba5d)

173.	[bug]		jerry
	python/isc/notify: A notify_out test fails without network
	connectivity, encapsulate the socket behavior using a mock
	socket class to fix it.
	(Trac #346, git 319debfb957641f311102739a15059f8453c54ce)

172.	[func]		jelte
	Improved the bindctl cli in various ways, mainly concerning
	list and map item addressing, the correct display of actual values,
	and internal help.
	(Trac #384, git e5fb3bc1ed5f3c0aec6eb40a16c63f3d0fc6a7b2)

171.	[func]		vorner
	b10-auth, src/lib/datasrc: in memory data source now works as a
	complete data source for authoritative DNS servers and b10-auth
	uses it.  It still misses major features, however, including
	DNSSEC support and zone transfer.
	(Last Trac #553, but many more,
	git 6f031a09a248e7684723c000f3e8cc981dcdb349)

170.	[bug]		jinmei
	Tightened validity checks in the NSEC3 constructors, both "from
	"text" and "from wire".  Specifically, wire data containing
	invalid type bitmaps or invalid lengths of salt or hash is now
	correctly rejected.
	(Trac #117, git 9c690982f24fef19c747a72f43c4298333a58f48)

169.	[func]		jelte
	Added a basic implementation for a resolver cache (though not
	used yet).
	(Trac #449, git 8aa3b2246ae095bbe7f855fd11656ae3bdb98986)

168.	[bug]		vorner
	Boss no longer has the -f argument, which was undocumented and
	stayed as a relict of previous versions, currently causing only
	strange behaviour.
	(Trac #572, git 17f237478961005707d649a661cc72a4a0d612d4)

167.	[bug]		naokikambe
	Fixed failure of termination of msgq_test.py with python3
	coverage (3.3.1).
	(Trac #573, git 0e6a18e12f61cc482e07078776234f32605312e5)

166.	[func]		jelte
	The resolver now sends back a SERVFAIL when there is a client
	timeout (timeout_client config setting), but it will not stop
	resolving (until there is a lookup timeout or a result).
	(Trac #497 and #489, git af0e5cd93bebb27cb5c4457f7759d12c8bf953a6)

165.	[func]		jelte
	The resolver now handles CNAMEs, it will follow them, and include
	them in the answer. The maximum length of CNAME chains that is
	supported is 16.
	(Trac #497, git af0e5cd93bebb27cb5c4457f7759d12c8bf953a6)

164.	[bug]		y-aharen
	IntervalTimer: Modified the interface to accept interval in
	milliseconds. It shortens the time of the tests of IntervalTimer.
	(Trac #452, git c9f6acc81e24c4b8f0eb351123dc7b43f64e0914)

163.	[func]		vorner
	The pimpl design pattern is used in UDPServer, with a shared
	pointer. This makes it smaller to copy (which is done a lot as a
	side effect of being coroutine) and speeds applications of this
	class (notably b10-auth) up by around 10%.
	(Trac #537, git 94cb95b1d508541201fc064302ba836164d3cbe6)

162.	[func]		stephen
	Added C++ logging, allowing logging at different severities.
	Code specifies the message to be logged via a symbol, and the
	logging code picks up the message from an in-built dictionary.
	The contents of the dictionary can be replaced at run-time by
	locale-specific messages.  A message compiler program is provided
	to create message header files and supply the default messages.
	(Trac #438, git 7b1606cea7af15dc71f5ec1d70d958b00aa98af7)

161.	[func]		stephen
	Added ResponseScrubber class to examine response from
	a server and to remove out-of-bailiwick RRsets.  Also
	does cross-section checks to ensure consistency.
	(Trac #496, git b9296ca023cc9e76cda48a7eeebb0119166592c5)

160.	[func]		jelte
	Updated the resolver to take 3 different timeout values;
	timeout_query for outstanding queries we sent while resolving
	timeout_client for sending an answer back to the client
	timeout_lookup for stopping the resolving
	(currently 2 and 3 have the same final effect)
	(Trac #489, git 578ea7f4ba94dc0d8a3d39231dad2be118e125a2)

159.	[func]		smann
	The resolver now has a configurable set of root servers to start
	resolving at (called root_addresses). By default these are not
	(yet) filled in. If empty, a hardcoded address for f-root will be
	used right now.
	(Trac #483, git a07e078b4feeb01949133fc88c9939254c38aa7c)

158.	[func]		jelte
	The Resolver module will now do (very limited) resolving, if not
	set to forwarding mode (i.e. if the configuration option
	forward_addresses is left empty). It only supports referrals that
	contain glue addresses at this point, and does no other processing
	of authoritative answers.
	(Trac #484, git 7b84de4c0e11f4a070e038ca4f093486e55622af)

157.	[bug]		vorner
	One frozen process no longer freezes the whole b10-msgq. It caused the
	whole system to stop working.
	(Trac #420, git 93697f58e4d912fa87bc7f9a591c1febc9e0d139)

156.	[func]		stephen
	Added ResponseClassifier class to examine response from
	a server and classify it into one of several categories.
	(Trac #487, git 18491370576e7438c7893f8551bbb8647001be9c)

bind10-devel-20110120 released on January 20, 2011

155.	[doc]		jreed
	Miscellaneous documentation improvements for man pages and
	the guide, including auth, resolver, stats, xfrout, and
	zonemgr.  (git c14c4741b754a1eb226d3bdc3a7abbc4c5d727c0)

154.	[bug]		jinmei
	b10-xfrin/b10-zonemgr: Fixed a bug where these programs didn't
	receive command responses from CC sessions.  Eventually the
	receive buffer became full, and many other components that rely
	on CC channels would stall (as noted in #420 and #513).  This is
	an urgent care fix due to the severity of the problem; we'll need
	to revisit it for cleaner fix later.
	(Trac #516, git 62c72fcdf4617e4841e901408f1e7961255b8194)

153.	[bug]		jelte
	b10-cfgmgr: Fixed a bug where configuration updates sometimes
	lost previous settings in the configuration manager.
	(Trac #427, git 2df894155657754151e0860e2ca9cdbed7317c70)

152.	[func]*		jinmei
	b10-auth: Added new configuration variable "statistics-interval"
	to allow the user to change the timer interval for periodic
	statistics updates.  The update can also be disabled by setting
	the value to 0.  Disabling statistics updates will also work as
	a temporary workaround of a known issue that b10-auth can block in
	sending statistics and stop responding to queries as a result.
	(Trac #513, git 285c5ee3d5582ed6df02d1aa00387f92a74e3695)

151.	[bug]		smann
	lib/log/dummylog.h:
	lib/log/dummylog.cc: Modify dlog so that it takes an optional
	2nd argument of type bool (true or false). This flag, if
	set, will cause the message to be printed whether or not
	-v is chosen.
        (Trac #432, git 880220478c3e8702d56d761b1e0b21b77d08ee5a)

150.	[bug]		jelte
	b10-cfgmgr: No longer save the configuration on exit. Configuration
	is already saved if it is changed successfully, so writing it on
	exit (and hence, when nothing has changed too) is unnecessary and
	may even cause problems.
	(Trac #435, git fd7baa38c08d54d5b5f84930c1684c436d2776dc)

149.	[bug]		jelte
	bindctl: Check if the user session has disappeared (either by a
	timeout or by a server restart), and reauthenticate if so. This
	fixes the 'cmdctl not running' problem.
        (Trac #431, git b929be82fec5f92e115d8985552f84b4fdd385b9)

148.	[func]		jelte
	bindctl: Command results are now pretty-printed (i.e. printed in
	a more readable form). Empty results are no longer printed at all
	(used to print '{}'), and the message
	'send the command to cmd-ctrl' has also been removed.
	(git 3954c628c13ec90722a2d8816f52a380e0065bae)

147.	[bug]		jinmei
	python/isc/config: Fixed a bug that importing custom configuration
	(in b10-config.db) of a remote module didn't work.
	(Trac #478, git ea4a481003d80caf2bff8d0187790efd526d72ca)

146.	[func]		jelte
	Command arguments were not validated internally against their
	specifications. This change fixes that (on the C++ side, Python
	side depends on an as yet planned addition). Note: this is only
	an added internal check, the cli already checks format.
	(Trac #473, git 5474eba181cb2fdd80e2b2200e072cd0a13a4e52)

145.	[func]*		jinmei
	b10-auth: added a new command 'loadzone' for (re)loading a
	specific zone.  The command syntax is generic but it is currently
	only feasible for class IN in memory data source.  To reload a
	zone "example.com" via bindctl, execute the command as follows:
	> Auth loadzone origin = example.com
	(Trac #467 git 4f7e1f46da1046de527ab129a88f6aad3dba7562
	from 1d7d3918661ba1c6a8b1e40d8fcbc5640a84df12)

144.	[build]		jinmei
	Introduced a workaround for clang++ build on FreeBSD (and probably
	some other OSes).  If building BIND 10 fails with clang++ due to
	a link error about "__dso_handle", try again from the configure
	script with CXX_LIBTOOL_LDFLAGS=-L/usr/lib (the path actually
	doesn't matter; the important part is the -L flag).  This
	workaround is not automatically enabled as it's difficult to
	detect the need for it dynamically, and must be enabled via the
	variable by hand.
	(Trac #474, git cfde436fbd7ddf3f49cbbd153999656e8ca2a298)

143.	[build]		jinmei
	Fixed build problems with clang++ in unit tests due to recent
	changes.  No behavior change. (Trac #448, svn r4133)

142.	[func]		jinmei
	b10-auth: updated query benchmark so that it can test in memory
	data source.  Also fixed a bug that the output buffer isn't
	cleared after query processing, resulting in misleading results
	or program crash.  This is a regression due to change #135.
	(Trac #465, svn r4103)

141.	[bug]		jinmei
	b10-auth: Fixed a bug that the authoritative server includes
	trailing garbage data in responses.  This is a regression due to
	change #135. (Trac #462, svn r4081)

140.	[func]		y-aharen
	src/bin/auth: Added a feature to count queries and send counter
	values to statistics periodically. To support it, added wrapping
	class of asio::deadline_timer to use as interval timer.
	The counters can be seen using the "Stats show" command from
	bindctl.  The result would look like:
	  ... "auth.queries.tcp": 1, "auth.queries.udp": 1 ...
	Using the "Auth sendstats" command you can make b10-auth send the
	counters to b10-stats immediately.
	(Trac #347, svn r4026)

139.	[build]		jreed
	Introduced configure option and make targets for generating
	Python code coverage report. This adds new make targets:
	report-python-coverage and clean-python-coverage. The C++
	code coverage targets were renamed to clean-cpp-coverage
	and report-cpp-coverage. (Trac #362, svn r4023)

138.	[func]*		jinmei
	b10-auth: added a configuration interface to support in memory
	data sources.  For example, the following command to bindctl
	will configure a memory data source containing the "example.com"
	zone with the zone file named "example.com.zone":
	> config set Auth/datasources/ [{"type": "memory", "zones": \
	 [{"origin": "example.com", "file": "example.com.zone"}]}]
	By default, the memory data source is disabled; it must be
	configured explicitly.  To disable it again, specify a null list
	for Auth/datasources:
	> config set Auth/datasources/ []
	Notes: it's currently for class IN only.  The zone files are not
	actually loaded into memory yet (which will soon be implemented).
	This is an experimental feature and the syntax may change in
	future versions.
	(Trac #446, svn r3998)

137.	[bug]		jreed
	Fix run_*.sh scripts that are used for development testing
	so they use a msgq socket file in the build tree.
	(Trac #226, svn r3989)

136.	[bug]		jelte
	bindctl (and the configuration manager in general) now no longer
	accepts 'unknown' data; i.e. data for modules that it does not know
	about, or configuration items that are not specified in the .spec
	files.
	(Trac #202, svn r3967)

135.	[func]		each
	Add b10-resolver. This is an example recursive server that
	currently does forwarding only and no caching.
	(Trac #327, svn r3903)

134.	[func]		vorner
	b10-resolver supports timeouts and retries in forwarder mode.
	(Trac #401, svn r3660)

133.	[func]		vorner
	New temporary logging function available in isc::log. It is used by
	b10-resolver.
	(Trac #393, r3602)

132.	[func]		vorner
	The b10-resolver is configured through config manager.
	It has "listen_on" and "forward_addresses" options.
	(Trac #389, r3448)

131.	[func]		jerry
	src/lib/datasrc: Introduced two template classes RBTree and RBNode
	to provide the generic map with domain name as key and anything as
	the value. Because of some unresolved design issue, the new classes
	are only intended to be used by memory zone and zone table.
	(Trac #397, svn r3890)

130.	[func]		jerry
	src/lib/datasrc: Introduced a new class MemoryDataSrc to provide
	the general interface for memory data source.  For the initial
	implementation, we don't make it a derived class of AbstractDataSrc
	because the interface is so different (we'll eventually
	consider this as part of the generalization work).
	(Trac #422, svn r3866)

129.	[func]		jinmei
	src/lib/dns: Added new functions masterLoad() for loading master
	zone files.  The initial implementation can only parse a limited
	form of master files, but BIND 9's named-compilezone can convert
	any valid zone file into the acceptable form.
	(Trac #423, svn r3857)

128.	[build]		vorner
	Test for query name = '.', type = DS to authoritative nameserver
	for root zone was added.
	(Trac #85, svn r3836)

127.	[bug]		stephen
	During normal operation process termination and resurrection messages
	are now output regardless of the state of the verbose flag.
	(Trac #229, svn r3828)

126.	[func]		ocean
	The Nameserver Address Store (NSAS) component has been added. It takes
	care of choosing an IP address of a nameserver when a zone needs to be
	contacted.
	(Trac #356, Trac #408, svn r3823)

bind10-devel-20101201 released on December 01, 2010

125.	[func]		jelte
	Added support for addressing individual list items in bindctl
	configuration commands; If you have an element that is a list, you
	can use foo[X]		integer
	(starting at 0)
	(Trac #405, svn r3739)

124.	[bug]		jreed
	Fix some wrong version reporting. Now also show the version
	for the component and BIND 10 suite. (Trac #302, svn r3696)

123.	[bug]		jelte
	src/bin/bindctl printed values had the form of python literals
	(e.g. 'True'), while the input requires valid JSON (e.g. 'true').
	Output changed to JSON format for consistency. (svn r3694)

122.	[func]		stephen
	src/bin/bind10: Added configuration options to Boss to determine
	whether to start the authoritative server, recursive server (or
	both). A dummy program has been provided for test purposes.
	(Trac #412, svn r3676)

121.	[func]		jinmei
	src/lib/dns: Added support for TSIG RDATA.  At this moment this is
	not much of real use, however, because no protocol support was
	added yet.  It will soon be added. (Trac #372, svn r3649)

120.	[func]		jinmei
	src/lib/dns: introduced two new classes, TSIGKey and TSIGKeyRing,
	to manage TSIG keys. (Trac #381, svn r3622)

119.	[bug]		jinmei
	The master file parser of the python datasrc module incorrectly
	regarded a domain name beginning with a decimal number as a TTL
	specification.  This confused b10-loadzone and had it reject to
	load a zone file that contains such a name.
	Note: this fix is incomplete and the loadzone would still be
	confused if the owner name is a syntactically indistinguishable
	from a TTL specification.  This is part of a more general issue
	and will be addressed in Trac #413. (Trac #411, svn r3599)

118.	[func]		jinmei
	src/lib/dns: changed the interface of
	AbstractRRset::getRdataIterator() so that the internal
	cursor would point to the first RDATA automatically.  This
	will be a more intuitive and less error prone behavior.
	This is a backward compatible change. (Trac #410, r3595)

117.	[func]		jinmei
	src/lib/datasrc: added new zone and zone table classes for the
	support of in memory data source.  This is an intermediate step to
	the bigger feature, and is not yet actually usable in practice.
	(Trac #399, svn r3590)

116.	[bug]		jerry
	src/bin/xfrout: Xfrout and Auth will communicate by long tcp
	connection, Auth needs to make a new connection only on the first
	time or if an error occurred.
	(Trac #299, svn r3482)

115.	[func]*		jinmei
	src/lib/dns: Changed DNS message flags and section names from
	separate classes to simpler enums, considering the balance between
	type safety and usability.  API has been changed accordingly.
	More documentation and tests were provided with these changes.
	(Trac #358, r3439)

114.	[build]		jinmei
	Supported clang++.  Note: Boost >= 1.44 is required.
	(Trac #365, svn r3383)

113.	[func]*		zhanglikun
	Folder name 'utils'(the folder in /src/lib/python/isc/) has been
	renamed	to 'util'. Programs that used 'import isc.utils.process'
	now need to use 'import isc.util.process'. The folder
	/src/lib/python/isc/Util is removed since it isn't used by any
	program. (Trac #364, r3382)

112.	[func]		zhang likun
	Add one mixin class to override the naive serve_forever() provided
	in python library socketserver. Instead of polling for shutdown
	every poll_interval seconds, one socketpair is used to wake up
	the waiting server. (Trac #352, svn r3366)

111.	[bug]*		Vaner
	Make sure process xfrin/xfrout/zonemgr/cmdctl can be stopped
	properly when user enter "ctrl+c" or 'Boss shutdown' command
	through bindctl.  The ZonemgrRefresh.run_timer and
	NotifyOut.dispatcher spawn a thread themselves.
	(Trac #335, svn r3273)

110.	[func]		Vaner
	Added isc.net.check module to check ip addresses and ports for
	correctness and isc.net.addr to hold IP address. The bind10, xfrin
	and cmdctl programs are modified to use it.
	(Trac #353, svn r3240)

109.	[func]		naokikambe
	Added the initial version of the stats module for the statistics
	feature of BIND 10, which supports the restricted features and
	items and reports via bindctl command. (Trac #191, r3218)
	Added the document of the stats module, which is about how stats
	module collects the data (Trac #170, [wiki:StatsModule])

108.	[func]		jerry
	src/bin/zonemgr: Provide customizable configurations for
	lowerbound_refresh, lowerbound_retry, max_transfer_timeout and
	jitter_scope. (Trac #340, r3205)

107.	[func]		likun
	Remove the parameter 'db_file' for command 'retransfer' of
	xfrin module. xfrin.spec will not be generated by script.
	(Trac #329, r3171)

106.	[bug]		likun
	When xfrin can't connect with one zone's master, it should tell
	the bad news to zonemgr, so that zonemgr can reset the timer for
	that zone. (Trac #329, r3170)

105.	[bug]		Vaner
	Python processes: they no longer take 100% CPU while idle
	due to a busy loop in reading command session in a nonblocking way.
	(Trac #349, svn r3153), (Trac #382, svn r3294)

104.	[bug]		jerry
	bin/zonemgr: zonemgr should be attempting to refresh expired zones.
	(Trac #336, r3139)

103.	[bug]		jerry
	lib/python/isc/log: Fixed an issue with python logging,
	python log shouldn't die with OSError. (Trac #267, r3137)

102.	[build]		jinmei
	Disable threads in ASIO to minimize build time dependency.
	(Trac #345, r3100)

101.	[func]		jinmei
	src/lib/dns: Completed Opcode and Rcode implementation with more
	tests and documentation.  API is mostly the same but the
	validation was a bit tightened. (Trac #351, svn r3056)

100.	[func]		Vaner
	Python processes: support naming of python processes so
	they're not all called python3.
	(Trac #322, svn r3052)

99.	[func]*		jinmei
	Introduced a separate EDNS class to encapsulate EDNS related
	information more cleanly.  The related APIs are changed a bit,
	although it won't affect most of higher level applications.
	(Trac #311, svn r3020)

98.	[build]		jinmei
	The ./configure script now tries to search some common include
	paths for boost header files to minimize the need for explicit
	configuration with --with-boost-include. (Trac #323, svn r3006)

97.	[func]		jinmei
	Added a micro benchmark test for query processing of b10-auth.
	(Trac #308, svn r2982)

96.	[bug]		jinmei
	Fixed two small issues with configure: Do not set CXXFLAGS so that
	it can be customized; Make sure --disable-static works.
	(Trac #325, r2976)

bind10-devel-20100917 released on September 17, 2010

95.	[doc]		jreed
	Add b10-zonemgr manual page. Update other docs to introduce
	this secondary manager. (Trac #341, svn r2951)

95.	[bug]		jreed
	bin/xfrout and bin/zonemgr: Fixed some stderr output.
	(Trac #342, svn r2949)

94.	[bug]		jelte
	bin/xfrout:  Fixed a problem in xfrout where only 2 or 3 RRs
	were used per DNS message in the xfrout stream.
	(Trac #334, r2931)

93.	[bug]		jinmei
	lib/datasrc: A DS query could crash the library (and therefore,
	e.g. the authoritative server) if some RR of the same apex name
	is stored in the hot spot cache. (Trac #307, svn r2923)

92.	[func]*		jelte
	libdns_python (the python wrappers for libdns++) has been renamed
	to pydnspp (Python DNS++). Programs and libraries that used
	'import libdns_python' now need to use 'import pydnspp'.
	(Trac #314, r2902)

91.	[func]*		jinmei
	lib/cc: Use const pointers and const member functions for the API
	as much as possible for safer operations.  Basically this does not
	change the observable behavior, but some of the API were changed
	in a backward incompatible manner.  This change also involves more
	copies, but at this moment the overhead is deemed acceptable.
	(Trac #310, r2803)

90.	[build]		jinmei
	(Darwin/Mac OS X specific) Specify DYLD_LIBRARY_PATH for tests and
	experimental run under the source tree.  Without this loadable
	python modules refer to installation paths, which may confuse the
	operation due to version mismatch or even trigger run time errors
	due to missing libraries. (Trac #313, r2782)

89.	[build]		jinmei
	Generate b10-config.db for tests at build time so that the source
	tree does not have to be writable. (Trac #315, r2776)

88.	[func]		jelte
	Blocking reads on the msgq command channel now have a timeout
	(defaults to 4 seconds, modifiable as needed by modules).
	Because of this, modules will no longer block indefinitely
	if they are waiting for a message that is not sent for whatever
	reason. (Trac #296, r2761)

87.	[func]		zhanglikun
	lib/python/isc/notifyout: Add the feature of notify-out, when
	zone axfr/ixfr finishing, the server will notify its slaves.
	(Trac #289, svn r2737)

86.	[func]		jerry
	bin/zonemgr: Added zone manager module. The zone manager is one
	of the co-operating processes of BIND 10, which keeps track of
	timers and other information necessary for BIND 10 to act as a
	slave. (Trac #215, svn r2737)

85.	[build]*		jinmei
	Build programs using dynamic link by default.  A new configure
	option --enable-static-link is provided to force static link for
	executable programs.  Statically linked programs can be run on a
	debugger more easily and would be convenient for developers.
	(Trac #309, svn r2723)

bind10-devel-20100812 released on August 12, 2010

84.	[bug]		jinmei, jerry
	This is a quick fix patch for the issue: AXFR fails half the
	time because of connection problems. xfrout client will make
	a new connection every time. (Trac #299, svn r2697)

83.	[build]*		jreed
	The configure --with-boost-lib option is removed. It was not
	used since the build included ASIO. (svn r2684)

82.	[func]		jinmei
	bin/auth: Added -u option to change the effective process user
	of the authoritative server after invocation.  The same option to
	the boss process will be propagated to b10-auth, too.
	(Trac #268, svn r2675)

81.	[func]		jinmei
	Added a C++ framework for micro benchmark tests.  A supplemental
	library functions to build query data for the tests were also
	provided. (Trac #241, svn r2664)

80.	[bug]		jelte
	bindctl no longer accepts configuration changes for unknown or
	non-running modules (for the latter, this is until we have a
	way to verify those options, at which point it'll be allowed
	again).
	(Trac #99, r2657)

79.	[func]		feng, jinmei
	Refactored the ASIO link interfaces to move incoming XFR and
	NOTIFY processing to the auth server class.  Wrapper classes for
	ASIO specific concepts were also provided, so that other BIND 10
	modules can (eventually) use the interface without including the
	ASIO header file directly.  On top of these changes, AXFR and
	NOTIFY processing was massively improved in terms of message
	validation and protocol conformance.  Detailed tests were provided
	to confirm the behavior.
	Note: Right now, NOTIFY doesn't actually trigger subsequent zone
	transfer due to security reasons. (Trac #221, r2565)

78.	[bug]		jinmei
	lib/dns: Fixed miscellaneous bugs in the base32 (hex) and hex
	(base16) implementation, including incorrect padding handling,
	parser failure in decoding with a SunStudio build, missing
	validation on the length of encoded hex string.  Test cases were
	more detailed to identify these bugs and confirm the fix.  Also
	renamed the incorrect term of "base32" to "base32hex".  This
	changed the API, but they are not intended to be used outside
	libdns++, so we don't consider it a backward incompatible change.
	(Trac #256, r2549)

77.	[func]		zhanglikun
	Make error message be more friendly when running cmdctl and it's
	already running (listening on same port)(Trac #277, r2540)

76.	[bug]		jelte
	Fixed a bug in the handling of 'remote' config modules (i.e.
	modules that peek at the configuration of other modules), where
	they answered 'unknown command' to commands for those other
	modules. (Trac #278, r2506)

75.	[bug]		jinmei
	Fixed a bug in the sqlite3 data source where temporary strings
	could be referenced after destruction.  It caused various lookup
	failures with SunStudio build. (Trac #288, r2494)

74.	[func]*		jinmei
	Refactored the cc::Session class by introducing an abstract base
	class.  Test code can use their own derived mock class so that
	tests can be done without establishing a real CC session.  This
	change also modified some public APIs, mainly in the config
	module. (Trac #275, r2459)

73.	[bug]		jelte
	Fixed a bug where in bindctl, locally changed settings were
	reset when the list of running modules is updated. (Trac #285,
	r2452)

72.	[build]		jinmei
	Added -R when linking python wrapper modules to libpython when
	possible.  This helps build BIND 10 on platforms that install
	libpython whose path is unknown to run-time loader.  NetBSD is a
	known such platform. (Trac #148, r2427)

71.	[func]		each
	Add "-a" (address) option to bind10 to specify an address for
	the auth server to listen on.

70.	[func]		each
	Added a hot-spot cache to libdatasrc to speed up access to
	repeatedly-queried data and reduce the number of queries to
	the underlying database; this should substantially improve
	performance.  Also added a "-n" ("no cache") option to
	bind10 and b10-auth to disable the cache if needed.
	(Trac #192, svn r2383)

bind10-devel-20100701 released on July 1, 2010

69.	[func]*		jelte
	Added python wrappers for libdns++ (isc::dns), and libxfr. This
	removes the dependency on Boost.Python. The wrappers don't
	completely implement all functionality, but the high-level API
	is wrapped, and current modules use it now.
	(Trac #181, svn r2361)

68.	[func]		zhanglikun
	Add options -c (--certificate-chain) to bindctl. Override class
	HTTPSConnection to support server certificate validation.
	Add support to cmdctl.spec file, now there are three configurable
	items for cmdctl: 'key_file', 'cert_file' and 'accounts_file',
	all of them can be changed in runtime.
	(Trac #127, svn r2357)

67.	[func]		zhanglikun
	Make bindctl's command parser only do minimal check.
	Parameter value can be a sequence of non-space characters,
	or a string surrounded by quotation marks (these marks can
	be a part of the value string in escaped form). Make error
	message be more friendly. (If there is some error in
	parameter's value, the parameter name will be provided).
	Refactor function login_to_cmdctl() in class BindCmdInterpreter:
	avoid using Exception to catch all exceptions.
	(Trac #220, svn r2356)

66.	[bug]		each
	Check for duplicate RRsets before inserting data into a message
	section; this, among other things, will prevent multiple copies
	of the same CNAME from showing up when there's a loop. (Trac #69,
	svn r2350)

65.	[func]		shentingting
	Various loadzone improvements: allow optional comment for
	$TTL, allow optional origin and comment for $INCLUDE, allow
	optional comment for $ORIGIN, support BIND9 extension of
	time units for TTLs, and fix bug to not use class as part
	of label name when records don't have a label but do have
	a class.  Added verbose options to exactly what is happening
	with loadzone.  Added loadzone test suite of different file
	formats to load.
	(Trac #197, #199, #244, #161, #198, #174, #175, svn r2340)

64.	[func]		jerry
	Added python logging framework. It is for testing and
	experimenting with logging ideas. Currently, it supports
	three channels (file, syslog and stderr) and five levels
	(debug, info, warning, error and critical).
	(Trac #176, svn r2338)

63.	[func]		shane
	Added initial support for setuid(), using the "-u" flag. This will
	be replaced in the future, but for now provides a reasonable
	starting point.
	(Trac #180, svn r2330)

62.	[func]		jelte
	bin/xfrin: Use the database_file as configured in Auth to transfers
	bin/xfrout: Use the database_file as configured in Auth to transfers

61.	[bug]		jelte
	bin/auth: Enable b10-auth to be launched in source tree
	(i.e. use a zone database file relative to that)

60.	[build]		jinmei
	Supported SunStudio C++ compiler.  Note: gtest still doesn't work.
	(Trac #251, svn r2310)

59.	[bug]		jinmei
	lib/datasrc,bin/auth: The authoritative server could return a
	SERVFAIL with a partial answer if it finds a data source broken
	while looking for an answer.  This can happen, for example, if a
	zone that doesn't have an NS RR is configured and loaded as a
	sqlite3 data source. (Trac #249, r2286)

58.	[bug]		jinmei
	Worked around an interaction issue between ASIO and standard C++
	library headers.  Without this ASIO didn't work: sometimes the
	application crashes, sometimes it blocked in the ASIO module.
	(Trac #248, svn r2187, r2190)

57.	[func]		jinmei
	lib/datasrc: used a simpler version of Name::split (change 31) for
	better readability.  No behavior change. (Trac #200, svn r2159)

56.	[func]*		jinmei
	lib/dns: renamed the library name to libdns++ to avoid confusion
	with the same name of library of BIND 9.
	(Trac #190, svn r2153)

55.	[bug]		shane
	bin/xfrout: xfrout exception on Ctrl-C now no longer generates
	exception for 'Interrupted system call'
	(Trac #136, svn r2147)

54.	[bug]		zhanglikun
	bin/xfrout: Enable b10-xfrout can be launched in source
	code tree.
	(Trac #224, svn r2103)

53.	[bug]		zhanglikun
	bin/bindctl: Generate a unique session ID by using
	socket.gethostname() instead of socket.gethostbyname(),
	since the latter one could make bindctl	stall if its own
	host name can't be resolved.
	(Trac #228, svn r2096)

52.	[func]		zhanglikun
	bin/xfrout: When xfrout is launched, check whether the
	socket file is being used by one running xfrout process,
	if it is, exit from python.	If the file isn't a socket file
	or nobody is listening, it will be removed. If it can't
	be removed, exit from python.
	(Trac #151, svn r2091)

bind10-devel-20100602 released on June 2, 2010

51.	[build]		jelte
	lib/python: Add bind10_config.py module for paths and
	possibly other configure-time variables. Allow some components
	to find spec files in build tree when ran from source.
	(Trac #223)

50.	[bug]		zhanglikun
	bin/xfrin: a regression in xfrin: it can't communicate with
	a remote server. (Trac #218, svn r2038)

49.	[func]*		jelte
	Use unix domain sockets for msgq. For b10-msgq, the command
	line options --msgq-port and -m were removed. For bind10,
	the -msgq-port option was removed, and the -m command line
	option was changed to be a filename (instead of port number).
	(Trac #183, svn r2009)

48.	[func]		jelte
	bin/auth: Use asio's io_service for the msgq handling.
	(svn r2007)

47.	[func]		zhanglikun
	bin/cmdctl: Add value/type check for commands sent to
	cmdctl. (Trac #201, svn r1959)

46.	[func]		zhanglikun
	lib/cc: Fix real type data encoding/decoding. (Trac #193,
	svn r1959)

45.	[func]		zhanglikun
	bin/bind10: Pass verbose option to more modules. (Trac
	#205, svn r1957)

44.	[build]		jreed
	Install headers for libdns and libexception. (Trac #68,
	svn r1941)

43.	[func]		jelte
	lib/cc: Message queuing on cc channel. (Trac #58, svn r1870)

42.	[func]		jelte
	lib/python/isc/config:      Make temporary file with python
	tempfile module instead of manual with fixed name. (Trac
	#184, svn r1859)

41.	[func]		jelte
	Module descriptions in spec files. (Trac #90, svn r1856)

40.	[build]		jreed
	Report detected features and configure settings at end of
	configure output. (svn r1836)

39.	[func]*		each
	Renamed libauth to libdatasrc.

38.	[bug]		zhanglikun
	Send command 'shutdown' to Xfrin and Xfrout when boss receive SIGINT.
	Remove unused socket file when Xfrout process exits. Make sure Xfrout
	exit by itself when it receives SIGINT, instead of being killed by the
	signal SIGTERM or SIGKILL sent from boss.
	(Trac #135, #151, #134, svn r1797)

37.	[build]		jinmei
	Check for the availability of python-config. (Trac #159,
	svn r1794)

36.	[func]		shane
	bin/bind10:	Miscellaneous code cleanups and improvements.
	(Trac #40, svn r2012)

35.	[bug]		jinmei
	bin/bindctl: fixed a bug that it didn't accept IPv6 addresses as
	command arguments. (Trac #219, svn r2022)

34.	[bug]		jinmei
	bin/xfrin: fixed several small bugs with many additional unit
	tests.  Fixes include: IPv6 transport support, resource leak,
	and non IN class support. (Trac #185, svn r2000)

33.	[bug]		each
	bin/auth: output now prepended with "[b10-auth]" (Trac
	#109, svn r1985)

32.	[func]*		each
	bin/auth: removed custom query-processing code, changed
        boost::asio code to use plain asio instead, and added asio
        headers to the source tree.  This allows building without
        using an external boost library. (Trac #163, svn r1983)

31.	[func]		jinmei
	lib/dns: added a separate signature for Name::split() as a
	convenient wrapper for common usage. (Trac #49, svn r1903)

30.	[bug]		jinmei
	lib/dns: parameter validation of Name::split() was not sufficient,
	and invalid parameters could cause integer overflow and make the
	library crash. (Trac #177, svn r1806)

bind10-devel-20100421 released on April 21, 2010

29.	[build]		jreed
	Enable Python unit tests for "make check". (svn r1762)

28.	[bug]		jreed
	Fix msgq CC test so it can find its module. (svn r1751)

27.	[build]		jelte
	Add missing copyright license statements to various source
	files. (svn r1750)

26.	[func]		jelte
	Use PACKAGE_STRING (name + version) from config.h instead
	of hard-coded value in CH TXT version.bind replies (Trac
	#114, svn r1749)

25.	[func]*		jreed
	Renamed msgq to b10-msgq. (Trac #25, svn r1747, r1748)

24.	[func]		jinmei
	Support case-sensitive name compression in MessageRenderer.
	(Trac #142, svn r1704)

23.	[func]		jinmei
	Support a simple name with possible compression. (svn r1701)

22.	[func]		zhanglikun
	b10-xfrout for AXFR-out support added. (svn r1629, r1630)

21.	[bug]		zhanglikun
	Make log message more readable when xfrin failed. (svn
	r1697)

20.	[bug]		jinmei
	Keep stderr for child processes if -v is specified. (svn
	r1690, r1698)

19.	[bug]		jinmei
	Allow bind10 boss to pass environment variables from parent.
	(svn r1689)

18.	[bug]		jinmei
	Xfrin warn if bind10_dns load failed. (svn r1688)

17.	[bug]		jinmei
	Use sqlite3_ds.load() in xfrin module and catch Sqlite3DSError
	explicitly. (svn r1684)

16.	[func]*		zhanglikun
	Removed print_message and print_settings configuration
	commands from Xfrin. (Trac #136, svn r1682)

15.	[func]*		jinmei
	Changed zone loader/updater so trailing dot is not required.
	(svn r1681)

14.	[bug]		shane
	Change shutdown to actually SIGKILL properly. (svn r1675)

13.	[bug]		jinmei
	Don't ignore other RRs than SOA even if the second SOA is
	found. (svn r1674)

12.	[build]		jreed
	Fix tests and testdata so can be used from a read-only
	source directory.

11.	[build]		jreed
	Make sure python tests scripts are included in tarball.
	(svn r1648)

10.	[build]		jinmei
	Improve python detection for configure. (svn r1622)

9.	[build]		jinmei
	Automake the python binding of libdns. (svn r1617)

8.	[bug]		zhanglikun
	Fix log errors which may cause xfrin module to crash. (svn
	r1613)

7.	[func]		zhanglikun
	New API for inserting zone data to sqlite3 database for
	AXFR-in. (svn r1612, r1613)

6.	[bug]		jreed
	More code review, miscellaneous cleanups, style guidelines,
	and new and improved unit tests added.

5.	[doc]		jreed
	Manual page cleanups and improvements.

4.	[bug]		jinmei
	NSEC RDATA fixes for buffer overrun lookups, incorrect
	boundary checks, spec-non-conformant behaviors. (svn r1611)

3.	[bug]		jelte
	Remove a re-raise of an exception that should only have
	been included in an error answer on the cc channel. (svn
	r1601)

2.	[bug]		mgraff
	Removed unnecessary sleep() from ccsession.cc. (svn r1528)

1.	[build]*		jreed
	The configure --with-boostlib option changed to --with-boost-lib.

bind10-devel-20100319 released on March 19, 2010

For complete code revision history, see
	http://git.bind10.isc.org/cgi-bin/cgit.cgi/bind10
Specific git changesets can be accessed at:
	http://git.bind10.isc.org/cgi-bin/cgit.cgi/bind10/commit/?id=rrr
or after cloning the original git repository by executing:
	% git diff rrrr^ rrrr
Subversion changesets are not accessible any more.  The subversion
revision numbers will be replaced with corresponding git revisions.
Trac tickets can be accessed at: https://bind10.isc.org/ticket/nnn

LEGEND
[bug] general bug fix.  This is generally a backward compatible change,
	unless it's deemed to be impossible or very hard to keep
	compatibility to fix the bug.
[build] compilation and installation infrastructure change.
[doc] update to documentation. This shouldn't change run time behavior.
[func] new feature.  In some cases this may be a backward incompatible
	change, which would require a bump of major version.
[security] security hole fix. This is no different than a general bug
	fix except that it will be handled as confidential and will cause
	security patch releases.
*: Backward incompatible or operational change.<|MERGE_RESOLUTION|>--- conflicted
+++ resolved
@@ -1,8 +1,12 @@
-<<<<<<< HEAD
+673.	[func]		tomek
+	libdhcp: Added support for IA_PD and IAPREFIX options. New class
+	for IAPREFIX (Option6_IAPrefix) has been added.
+	(Trac #3145, git 3a844e85ecc3067ccd1c01841f4a61366cb278f4)
+
 672.	[func]	tmark
 	Added b10-dhcp-ddnsupdate transaction base class, NameChangeTransaction.
-	This class provides the common structure and methods to implement the state 
-	models described in the DHCP_DDNS design, plus integration with DNSClient 
+	This class provides the common structure and methods to implement the state
+	models described in the DHCP_DDNS design, plus integration with DNSClient
 	and its callback mechanism for asynchronous IO with the DNS servers.
 	(Trac #3086, git 079b862c9eb21056fdf957e560b8fe7b218441b6)
 
@@ -10,11 +14,6 @@
 	memfile backend now supports getLease4(hwaddr) and getLease4(client-id)
 	methods. Thanks to David Carlier for contributing a patch.
 	(Trac #2592, git a11683be53db2f9f8f9b71c1d1c163511e0319b3)
-=======
-6XX.	[func]		tomek
-	libdhcp: Added support for IA_PD and IAPREFIX options.
-	(Trac #3145, git ABCD)
->>>>>>> 3a844e85
 
 670.	[func]		marcin
 	libdhcpsrv: Added support to MySQL lease database backend to
