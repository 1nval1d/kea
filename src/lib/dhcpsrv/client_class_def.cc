--- conflicted
+++ resolved
@@ -4,14 +4,11 @@
 // License, v. 2.0. If a copy of the MPL was not distributed with this
 // file, You can obtain one at http://mozilla.org/MPL/2.0/.
 
-<<<<<<< HEAD
 #include <config.h>
 
 #include "client_class_def.h"
-=======
 #include <dhcpsrv/client_class_def.h>
 #include <dhcpsrv/cfgmgr.h>
->>>>>>> 994ff35b
 #include <boost/foreach.hpp>
 
 using namespace isc::data;
