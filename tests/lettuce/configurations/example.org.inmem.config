--- conflicted
+++ resolved
@@ -26,14 +26,10 @@
             ]
         }
     },
-<<<<<<< HEAD
-    "Init": {
-=======
     "Stats": {
         "poll-interval": 1
     },
-    "Boss": {
->>>>>>> b9be907e
+    "Init": {
         "components": {
             "b10-auth": { "kind": "needed", "special": "auth" },
             "b10-stats": { "address": "Stats", "kind": "dispensable" },
