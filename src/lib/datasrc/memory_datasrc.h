--- conflicted
+++ resolved
@@ -273,11 +273,7 @@
 
     /// \brief Implementation of the getIterator method
     virtual ZoneIteratorPtr getIterator(const isc::dns::Name& name,
-<<<<<<< HEAD
                                         bool separate_rrs = false) const;
-=======
-                                        bool adjust_ttl = true) const;
->>>>>>> 9f89f07a
 
     /// In-memory data source is read-only, so this derived method will
     /// result in a NotImplemented exception.
