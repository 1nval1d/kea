--- conflicted
+++ resolved
@@ -29,16 +29,13 @@
 #include <dns/opcode.h>
 
 #include <resolve/resolve.h>
-
-<<<<<<< HEAD
+#include <cache/resolver_cache.h>
+
 #include <asio.hpp>
 #include <asiolink/dns_service.h>
 #include <asiolink/io_fetch.h>
 #include <asiolink/io_service.h>
 #include <asiolink/recursive_query.h>
-=======
-#include <cache/resolver_cache.h>
->>>>>>> 997cf09d
 
 using isc::log::dlog;
 using namespace isc::dns;
@@ -405,9 +402,8 @@
         // until that one comes back to us)
         done_ = true;
         if (resume && !answer_sent_) {
-<<<<<<< HEAD
             answer_sent_ = true;
-=======
+
             // There are two types of messages we could store in the
             // cache;
             // 1. answers to our fetches from authoritative servers,
@@ -427,7 +423,6 @@
             // the previous iteration if we are following a delegation.
             cache_.update(*answer_message_);
 
->>>>>>> 997cf09d
             resolvercallback_->success(answer_message_);
         } else {
             resolvercallback_->failure();
