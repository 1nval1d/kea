--- conflicted
+++ resolved
@@ -57,14 +57,10 @@
 # test, those fields will be set in outgoing responses.
   {
       "name": "VoIP",
-<<<<<<< HEAD
-      "test": "substring(option[60].hex,0,6) == 'Aastra'"
-=======
       "test": "substring(option[60].hex,0,6) == 'Aastra'",
       "next-server": "192.0.2.254",
       "server-hostname": "hal9000",
       "boot-file-name": "/dev/null"
->>>>>>> 4394b304
   }
 
   ],
