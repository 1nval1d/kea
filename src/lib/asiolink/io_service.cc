--- conflicted
+++ resolved
@@ -14,11 +14,7 @@
 
 #include <config.h>
 
-<<<<<<< HEAD
-#include <sys/types.h>
-=======
 #include <unistd.h>             // for some IPC/network system calls
->>>>>>> 572cd0d4
 #include <netinet/in.h>
 #include <sys/socket.h>
 
