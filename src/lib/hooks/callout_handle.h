// Copyright (C) 2013  Internet Systems Consortium, Inc. ("ISC")
//
// Permission to use, copy, modify, and/or distribute this software for any
// purpose with or without fee is hereby granted, provided that the above
// copyright notice and this permission notice appear in all copies.
//
// THE SOFTWARE IS PROVIDED "AS IS" AND ISC DISCLAIMS ALL WARRANTIES WITH
// REGARD TO THIS SOFTWARE INCLUDING ALL IMPLIED WARRANTIES OF MERCHANTABILITY
// AND FITNESS.  IN NO EVENT SHALL ISC BE LIABLE FOR ANY SPECIAL, DIRECT,
// INDIRECT, OR CONSEQUENTIAL DAMAGES OR ANY DAMAGES WHATSOEVER RESULTING FROM
// LOSS OF USE, DATA OR PROFITS, WHETHER IN AN ACTION OF CONTRACT, NEGLIGENCE
// OR OTHER TORTIOUS ACTION, ARISING OUT OF OR IN CONNECTION WITH THE USE OR
// PERFORMANCE OF THIS SOFTWARE.

#ifndef CALLOUT_HANDLE_H
#define CALLOUT_HANDLE_H

#include <exceptions/exceptions.h>
#include <hooks/library_handle.h>

#include <boost/any.hpp>
#include <boost/shared_ptr.hpp>

#include <map>
#include <string>
#include <vector>

namespace isc {
namespace hooks {

/// @brief No such argument
///
/// Thrown if an attempt is made access an argument that does not exist.

class NoSuchArgument : public Exception {
public:
    NoSuchArgument(const char* file, size_t line, const char* what) :
        isc::Exception(file, line, what) {}
};

/// @brief No such callout context item
///
/// Thrown if an attempt is made to get an item of data from this callout's
/// context and either the context or an item in the context with that name
/// does not exist.

class NoSuchCalloutContext : public Exception {
public:
    NoSuchCalloutContext(const char* file, size_t line, const char* what) :
        isc::Exception(file, line, what) {}
};

// Forward declaration of the library handle and related collection classes.

class CalloutManager;
class LibraryHandle;
class LibraryManagerCollection;

/// @brief Per-packet callout handle
///
/// An object of this class is associated with every packet (or request)
/// processed by the server.  It forms the principle means of passing data
/// between the server and the user-library callouts.
///
/// The class allows access to the following information:
///
/// - Arguments.  When the callouts associated with a hook are called, they
///   are passed information by the server (and can return information to it)
///   through name/value pairs.  Each of these pairs is an argument and the
///   information is accessed through the {get,set}Argument() methods.
///
/// - Per-packet context.  Each packet has a context associated with it, this
///   context being  on a per-library basis.  In other words, As a packet passes
///   through the callouts associated with a given library, the callouts can
///   associate and retrieve information with the packet.  The per-library
///   nature of the context means that the callouts within a given library can
///   pass packet-specific information between one another, but they cannot pass
///   information to callous within another library.  Typically such context
///   is created in the "context_create" callout and destroyed in the
///   "context_destroy" callout.  The information is accessed through the
///   {get,set}Context() methods.
///
/// - Per-library handle (LibraryHandle). The library handle allows the
///   callout to dynamically register and deregister callouts. In the latter
///   case, only functions registered by functions in the same library as the
///   callout doing the deregistration can be removed: callouts registered by
///   other libraries cannot be modified.

class CalloutHandle {
public:

    /// Typedef to allow abbreviation of iterator specification in methods.
    /// The std::string is the argument name and the "boost::any" is the
    /// corresponding value associated with it.
    typedef std::map<std::string, boost::any> ElementCollection;

    /// Typedef to allow abbreviations in specifications when accessing
    /// context.  The ElementCollection is the name/value collection for
    /// a particular context.  The "int" corresponds to the index of an
    /// associated library - there is a 1:1 correspondence between libraries
    /// and a name.value collection.
    ///
    /// The collection of contexts is stored in a map, as not every library
    /// will require creation of a context associated with each packet.  In
    /// addition, the structure is more flexible in that the size does not
    /// need to be set when the CalloutHandle is constructed.
    typedef std::map<int, ElementCollection> ContextCollection;

    /// @brief Constructor
    ///
    /// Creates the object and calls the callouts on the "context_create"
    /// hook.
    ///
    /// Of the two arguments passed, only the pointer to the callout manager is
    /// actively used.  The second argument, the pointer to the library manager
    /// collection, is used for lifetime control: after use, the callout handle
    /// may contain pointers to memory allocated by the loaded libraries.  The
    /// used of a shared pointer to the collection of library managers means
    /// that the libraries that could have allocated memory in a callout handle
    /// will not be unloaded until all such handles have been destroyed.  This
    /// issue is discussed in more detail in the documentation for
    /// isc::hooks::LibraryManager.
    ///
    /// @param manager Pointer to the callout manager object.
    /// @param lmcoll Pointer to the library manager collection.  This has a
    ///        null default for testing purposes.
    CalloutHandle(const boost::shared_ptr<CalloutManager>& manager,
                  const boost::shared_ptr<LibraryManagerCollection>& lmcoll =
                        boost::shared_ptr<LibraryManagerCollection>());

    /// @brief Destructor
    ///
    /// Calls the context_destroy callback to release any per-packet context.
    /// It also clears stored data to avoid problems during member destruction.
    ~CalloutHandle();

    /// @brief Set argument
    ///
    /// Sets the value of an argument.  The argument is created if it does not
    /// already exist.
    ///
    /// @param name Name of the argument.
    /// @param value Value to set.  That can be of any data type.
    template <typename T>
    void setArgument(const std::string& name, T value) {
        arguments_[name] = value;
    }

    /// @brief Get argument
    ///
    /// Gets the value of an argument.
    ///
    /// @param name Name of the element in the argument list to get.
    /// @param value [out] Value to set.  The type of "value" is important:
    ///        it must match the type of the value set.
    ///
    /// @throw NoSuchArgument No argument with the given name is present.
    /// @throw boost::bad_any_cast An argument with the given name is present,
    ///        but the data type of the value is not the same as the type of
    ///        the variable provided to receive the value.
    template <typename T>
    void getArgument(const std::string& name, T& value) const {
        ElementCollection::const_iterator element_ptr = arguments_.find(name);
        if (element_ptr == arguments_.end()) {
            isc_throw(NoSuchArgument, "unable to find argument with name " <<
                      name);
        }

        value = boost::any_cast<T>(element_ptr->second);
    }

    /// @brief Get argument names
    ///
    /// Returns a vector holding the names of arguments in the argument
    /// vector.
    ///
    /// @return Vector of strings reflecting argument names.
    std::vector<std::string> getArgumentNames() const;

    /// @brief Delete argument
    ///
    /// Deletes an argument of the given name.  If an argument of that name
    /// does not exist, the method is a no-op.
    ///
    /// N.B. If the element is a raw pointer, the pointed-to data is NOT deleted
    /// by this method.
    ///
    /// @param name Name of the element in the argument list to set.
    void deleteArgument(const std::string& name) {
        static_cast<void>(arguments_.erase(name));
    }

    /// @brief Delete all arguments
    ///
    /// Deletes all arguments associated with this context.
    ///
    /// N.B. If any elements are raw pointers, the pointed-to data is NOT
    /// deleted by this method.
    void deleteAllArguments() {
        arguments_.clear();
    }

    /// @brief Set skip flag
    ///
    /// Sets the "skip" variable in the callout handle.  This variable is
    /// interrogated by the server to see if the remaining callouts associated
    /// with the current hook should be bypassed.
    ///
    /// @param skip New value of the "skip" flag.
    void setSkip(bool skip) {
        skip_ = skip;
    }

    /// @brief Get skip flag
    ///
    /// Gets the current value of the "skip" flag.
    ///
    /// @return Current value of the skip flag.
    bool getSkip() const {
        return (skip_);
    }

    /// @brief Access current library handle
    ///
    /// Returns a reference to the current library handle.  This function is
    /// only available when called by a callout (which in turn is called
    /// through the "callCallouts" method), as it is only then that the current
    /// library index is valid.  A callout uses the library handle to
    /// dynamically register or deregister callouts.
    ///
    /// @return Reference to the library handle.
    ///
    /// @throw InvalidIndex thrown if this method is called when the current
    ///        library index is invalid (typically if it is called outside of
    ///        the active callout).
    LibraryHandle& getLibraryHandle() const;

    /// @brief Set context
    ///
    /// Sets an element in the context associated with the current library.  If
    /// an element of the name is already present, it is replaced.
    ///
    /// @param name Name of the element in the context to set.
    /// @param value Value to set.
    template <typename T>
    void setContext(const std::string& name, T value) {
        getContextForLibrary()[name] = value;
    }

    /// @brief Get context
    ///
    /// Gets an element from the context associated with the current library.
    ///
    /// @param name Name of the element in the context to get.
    /// @param value [out] Value to set.  The type of "value" is important:
    ///        it must match the type of the value set.
    ///
    /// @throw NoSuchCalloutContext Thrown if no context element with the name
    ///        "name" is present.
    /// @throw boost::bad_any_cast Thrown if the context element is present
    ///        but the type of the data is not the same as the type of the
    ///        variable provided to receive its value.
    template <typename T>
    void getContext(const std::string& name, T& value) const {
        const ElementCollection& lib_context = getContextForLibrary();

        ElementCollection::const_iterator element_ptr = lib_context.find(name);
        if (element_ptr == lib_context.end()) {
            isc_throw(NoSuchCalloutContext, "unable to find callout context "
                      "item " << name << " in the context associated with "
                      "current library");
        }

        value = boost::any_cast<T>(element_ptr->second);
    }

    /// @brief Get context names
    ///
    /// Returns a vector holding the names of items in the context associated
    /// with the current library.
    ///
    /// @return Vector of strings reflecting the names of items in the callout
    ///         context associated with the current library.
    std::vector<std::string> getContextNames() const;

    /// @brief Delete context element
    ///
    /// Deletes an item of the given name from the context associated with the
    /// current library.  If an item  of that name does not exist, the method is
    /// a no-op.
    ///
    /// N.B. If the element is a raw pointer, the pointed-to data is NOT deleted
    /// by this.
    ///
    /// @param name Name of the context item to delete.
    void deleteContext(const std::string& name) {
        static_cast<void>(getContextForLibrary().erase(name));
    }

    /// @brief Delete all context items
    ///
    /// Deletes all items from the context associated with the current library.
    ///
    /// N.B. If any elements are raw pointers, the pointed-to data is NOT
    /// deleted by this.
    void deleteAllContext() {
        getContextForLibrary().clear();
    }

    /// @brief Get hook name
    ///
    /// Get the name of the hook to which the current callout is attached.
    /// This can be the null string if the CalloutHandle is being accessed
    /// outside of the CalloutManager's "callCallouts" method.
    ///
    /// @return Name of the current hook or the empty string if none.
    std::string getHookName() const;

private:
    /// @brief Check index
    ///
    /// Gets the current library index, throwing an exception if it is not set
    /// or is invalid for the current library collection.
    ///
    /// @return Current library index, valid for this library collection.
    ///
    /// @throw InvalidIndex current library index is not valid for the library
    ///        handle collection.
    int getLibraryIndex() const;

    /// @brief Return reference to context for current library
    ///
    /// Called by all context-setting functions, this returns a reference to
    /// the callout context for the current library, creating a context if it
    /// does not exist.
    ///
    /// @return Reference to the collection of name/value pairs associated
    ///         with the current library.
    ///
    /// @throw InvalidIndex current library index is not valid for the library
    ///        handle collection.
    ElementCollection& getContextForLibrary();

    /// @brief Return reference to context for current library (const version)
    ///
    /// Called by all context-accessing functions, this a reference to the
    /// callout context for the current library.  An exception is thrown if
    /// it does not exist.
    ///
    /// @return Reference to the collection of name/value pairs associated
    ///         with the current library.
    ///
    /// @throw NoSuchCalloutContext Thrown if there is no ElementCollection
    ///        associated with the current library.
    const ElementCollection& getContextForLibrary() const;

    // Member variables

    /// Pointer to the collection of libraries for which this handle has been
    /// created.
    boost::shared_ptr<LibraryManagerCollection> lm_collection_;

    /// Collection of arguments passed to the callouts
    ElementCollection arguments_;

    /// Context collection - there is one entry per library context.
    ContextCollection context_collection_;

    /// Callout manager.
    boost::shared_ptr<CalloutManager> manager_;

    /// "Skip" flag, indicating if the caller should bypass remaining callouts.
    bool skip_;
};

<<<<<<< HEAD
/// a shared pointer to CalloutHandle object
typedef boost::shared_ptr<CalloutHandle> CalloutHandlePtr;

} // namespace util
=======
/// A shared pointer to a CalloutHandle object.
typedef boost::shared_ptr<CalloutHandle> CalloutHandlePtr;

} // namespace hooks
>>>>>>> 43ea555f
} // namespace isc


#endif // CALLOUT_HANDLE_H<|MERGE_RESOLUTION|>--- conflicted
+++ resolved
@@ -373,17 +373,10 @@
     bool skip_;
 };
 
-<<<<<<< HEAD
-/// a shared pointer to CalloutHandle object
-typedef boost::shared_ptr<CalloutHandle> CalloutHandlePtr;
-
-} // namespace util
-=======
 /// A shared pointer to a CalloutHandle object.
 typedef boost::shared_ptr<CalloutHandle> CalloutHandlePtr;
 
 } // namespace hooks
->>>>>>> 43ea555f
 } // namespace isc
 
 
