<<<<<<< HEAD
1017.	[func]		tmark
	Lease dump SQL logic, used by kea-admin, is now supplied via stored
	procedures rather than external text files.  Files of the form
	lease_dump_<version>.sh will no longer be installed under
	<prefix>/share/kea/scripts.
	(Trac #3916, git 09cdd86a5e284250d7657a93a36df2e2705947d2)

1016.	[bug]		fdupont
	Fixed problems when --enable-static-link is specified as a
	"configure" option. With this switch present, all Kea
	executables (servers, tools, unit tests, etc) are linked
	to the static (vs. shared) version of Kea libraries.
	However, note that they can still be linked to dynamic
	system libraries.
	(Trac #4004, git 760a343efbd241f5ed333cfff088124378f69115)

1015.	[func]		tomek
	Expired declined leases can now be reclaimed (returned to the
	available pool) after probation	period elapses.
	(Trac #3984, #3976, git 32a8ec68e0e5ea93991915812158d7628d2b4709)

1014.	[func]		marcin
	Implemented lease4_expire and lease6_expire hooks in libdhcpsrv.
	(Trac #3972, git 8a8547aec1caf2a8d1c7ca206f68534f3c03f1d9)

1013.	[func]		marcin
	New mechanism for scheduling lease file cleanup is used in the
	DHCPv4 and DHCPv6 servers.
	(Trac #3971, git 431d515fc3d64aa82369c8eaf48d03339f12dc69)

1012.	[bug]		stephen
	Replace #include of message_dictionary.h in message_initializer.h
	with a declaration of the MessageDictionary class, avoing the need
	to include message_dictionary.h in the set of header files installed.
	(Trac #4046, git 9f1801b4326f62632a7c9f0aa939d58f120c10e8)
=======
101x.   [func]		sar
	Added support for several options for use by PXE.
	From RFC4578 (for DHCPv4) these are: 93 - client-system,
	94 - client-ndi, 97 - uuid-guid.
	From RFC5970 (for DHCPv6) these are: 59 - bootfile-url,
	60 - bootfile-param, 61 - client-arch-type, 62 - nii.
	(trac #3576, git <TBD>)
>>>>>>> bb6f866c

1011.	[func]		fdupont
	Added definitions and tests for the options from secure DHCPv6.
	This protocol is still experimental. The option and other protocol
	codes are for testing, they will be updated when IANA assigns
	official values.
	(Trac #4015, git 95f8c0d0af45807c1f303b9bbbb08f82b3bfc343)

1010.	[bug]		tmark
	Fixed test failures occuring for some tests after
	IfaceMgr::closeSockets was called.
	(Trac #4067, git 9161867dc6a354659ae8b5115ee437ec76c1771e)

1009.	[bug]		fdupont
	Now libutil blocks all signals when creating a new thread
	(so signals are delivered only to the main thread).
	(Trac #4065, git a4a8e422e613e4378f0a0641e4c480b73d67ebeb)

1008.	[build]		fdupont
	Removed the included header-only ASIO code.  Kea is now built
	against the installed copy of Boost.  The build by default
	attempts to use the header-only error code (ASIO dependency), but
	may also use the version in the boost system library.  The
	location of this library can be specified.
	(Trac #4009, git 8c293bc0d1804a512964621f114e64fcba0abcb9)

1007.	[func]		tomek
	DECLINE message in DHCPv6 is now supported. The server is able
	to receive it, check its correctness and move the lease to
	DECLINED state. Currently there is no way to recover the lease
	before 'decline-probation-period' time.
	(Trac #3982, git 11e2c4366d8624601172c01e95cff6a8b95833b3)

1006.	[bug]		marcin
	Fixed issues with threads concurrency in the TimerMgr.
	(Trac #4047, git 48297af6e0443808a482536b61436a42bc6a5b38)

1005.	[func]		tomek
	DHCPDECLINE message in DHCPv4 is now supported. The server is able
	to receive it, check its correctness and move the lease to
	DECLINED state. Currently there is no way to recover the lease
	before 'decline-probation-period' time.
	(Trac #3981, git c14a63c0d3a56ea3e880e874f854adc0077de75e)

1004.	[bug]		fdupont
	Incoming Confirm, Rebind and Information-Request messages are
	now more thoroughly checked against presence of client-id
	and server-id options.
	(Trac #3773, git fd2889b9de45e2822b6713663bee06b75259c6dc)

1003.	[build]		fdupont
	Updated Makefiles to ensure that all required dynamic libraries
	are included in the link command line as some systems are unable
	handle implied library dependencies.
	(Trac #3911, git 4d13f5234da33df03c0989829a0e1c1056e53a4e)

1002.	[func]		marcin
	MySQL lease database backend has been extended with new
	functions to obtain expired leases and to delete expired
	reclaimed leases.
	(Trac #3966, git 419832a6279c70b5db04b1cab10737e31f2c99f9)

1001.	[build]		fdupont
	Fixed critical C++ issues in the Kea code. This does not cover
	auto_ptr warnings (just ignore them) or the gtest 1.7.0 bug with
	EXPECT_TRUE() and ASSERT_TRUE() macros (we recommend to download
	last subversion souces at http://googletest.googlecode.com/svn/trunk
	and use the --with-gtest-source configuration argument when
	you'd like to build unit tests).
	(Trac #4024, git 55afd98fead0c16bb81107dfc1a5f49a5e295aa6)

1000.	[func]		marcin
	Implemented Timer Manager which holds the pool of interval
	timers used by the DHCP servers.
	(Trac #3970, git bc8503055338da36d07a2b67c64087f645c9a9e3)

999.	[func]*		tmark
	The DHCPv4 server will now honor DHCPRELEASEs for leased addresses
	which cannot be matched to subnet.  This allows leases to be
	released after configuration changes have eliminated their subnet.
	Prior to this the server would reject the release and emit a
	DHCP4_RELEASE_FAIL_NO_SUBNET log message.
	(Trac #2615, git eeebf9f68cf5be6a0f7eefc78832d664361c4990)

998.	[func]		tomek
	'decline-probation-period' parameter has been added to DHCPv4
	and DHCPv6 configuration. It can be configured, but is not yet
	used, as the DECLINE message support is still pending implementation.
	(Trac #3983, git 6b10d119c89685476335f268181c9982f6fa6161)

997.	[build]		jreed
	Removed obsolete Python coverage build options.
	(Trac #3483, git a08cbbecbd3b11d0b73f68a40986a353b22ed3be)

996.	[func]		marcin
	Memfile lease database backend has been extended with new
	functions to obtain expired leases and to delete expired
	reclaimed leases.
	(Trac #3965, git dd5b95453528416f22e961e6ebb3051bc2ae788c)

995.	[build]		fdupont
	Removed additional files left over from BIND 10 (headers,
	src/lib/{asiodns,testutils,asiolink}).
	(Trac #40{28,29,31}, git 78ff0fb0a97731a8b3c055b1cbb4faebcd115f7c)

994.	[func]*		marcin
	DHCPv6 server fully supports RFC 7550.
	(Trac #3947, git c06ab97a4e068c4b4b11f4685c56dd402b2385dc)

993.	[bug]		fdupont
	The logging spec file was searched in the build tree when it
	was in the source tree so distcheck (where they differ) failed.
	(Trac #4026, git 5eb213647d7ac0a707530d57af2c6dbd725ac1b3)

992.	[func]		fdupont
	A 'flush' parameter has been added to logging configuration. It is
	now possible to disable automatic immediate flushing to achieve
	better logging performance.
	(Trac #3752, git 16c4c2b6d95c45864ec3e2b27e0d320e386b2c0b)

991.	[build]		fdupont
	Removed partial function template ordering macros to allow Kea to
	build with Boost 1.59 and later.  Also removed some
	compiler-dependent code.
	(Trac #4006, git e06934f211436eea37439128ff6f388709f01101)

990.	[bug]		tomek
	Improved child process signal handling. Improved number of
	exception handling routines in DHCPv4 and DHCPv6.
	(Trac #4000, git bf5e48f2cf80b5263cc89f445795bc8c5b8f011d)

Kea 0.9.2 released on July 28, 2015

989.	[bug]		tmark
	Fixed a bug in both DHCPv4 and DHCPv6 servers that could cause
	them to crash during sever shutdown when DNS updates are enabled.
	(Trac #3997, git ce91bdd78f420f64324c573a952ec804bc25e0d8)

988.	[bug]		fdupont
	keactrl no longer returns an error when the "status" command is
	issued and the Kea configuration file doesn't exist.
	(Trac #3785, git a27d72ef3cb7640a41dca26c8728a9cbd9ad1ca9)

987.	[bug]		marcin
	Fixed textual representation of the options containing an array
	of 1 byte long unsigned numbers.
	(Trac #3959, git 9045fd9d6d282184cce10a622c0108abab029d5b)

986.	[bug]		marcin
	Fixed the failing lease allocation from the large address and
	prefix pools.
	(Trac #3958, git c86b6a68725e2f57679598ff4890fc82f4482c20)

985.	[bug]		marcin
	Eliminated extraneous debug-level DHCP6_RESPONSE_DATA entry from the
	DHCPv6 server log output.  Prior to this the server was logging
	each response twice.
	(Trac #3949, git 023973cbce44e5fb92a2bc45e69f2786d5152091)

984.	[bug]		tmark
	Replaced used of "kill -0" with "ps -p" in keactrl when
	checking of servers are alive.  This makes it possible for
	non-root users to use keactrl to monitor server status.
	(Trac #3954, git f7f22b244343a3dc2d06645a47c2c65a5134326e)

983.	[bug]		fdupont
	Enforce numeric month values in Posix date printing.
	(Trac #3944, git fdbe74b0235055057a37c6ce2b0aaf88f0cc7891)

982.	[bug]		marcin
	Fixed the typo in the name of the D2 logger.
	(Trac #3951, git 92305b2a1774df1cf1bdfeb93d787fea0ab27f74)

981.	[bug]		tmark
	keactrl now uses PID files to identify and control server instances.
	Prior to this it relied on the system command, "ps", which could lead
	to it misinterpreting which processes are or are not running.
	(Trac #3939, git 93a720ed7ffdffe66bd835cd64f78e4ad601637a)

980.	[doc]		marcin
	Updated Developer's Guide.
	(Trac #3484, git 220c337c31a592311363eca981c7f1578abbe15d)

979.	[bug]		fdupont
	Fixed two cases of public variables in a base class being
	hidden by variables in a derived class.
	(Trac #3920, git bd42a66fb67aab3fe397523c6fdbf14a939587c8)

978.	[func]		tmark
	DHCPv4, DHCPv6, and DHCP_DDNS now all create PID files upon
	startup.  The PID file pathname is formed from:
		<localstatedir>/<conf name>.<binary-name>.pid
	If a server's PID file exists and contains the PID of a
	live process, it will emit a log message and exit.
	(Trac #3769, git cdce632add025aaadbcdc89078f5bd3e19cfb5ca)

977.	[doc]		tomek
	Frequently Asked Questions section added to the Kea User's Guide.
	(Trac #3873, #3847, git 95683c9d3c3dd7024269df1904b6cbe5817741a2)

976.	[build]		tomek
	Included missing Doxygen documentation images in the tarball.
	(Trac #3928, git 2fb63a18897b93b12a5fc4635d4ac29e0bf82841)

975.	[doc]		marcin
	Updated the list of standard DHCPv4 options in the User's Guide
	with the information of whether they are returned by the server
	even when they are not requested.
	(Trac #3578, git b361b28ce53729a5f2d59f79670a36cf1a4a0352)

974.	[bug]*		marcin
	Corrected invalid format of the DHCPv4 option 5 (name-servers).
	The corrected format comprises a list of IPv4 addresses,
	rather than a single IPv4 address.
	(Trac #3887, git 54d1dbe6138e74c5efacfbaf85b77c87aea9ddf1)

973.	[doc]		marcin
	Added new section to the User's Guide to describe the issues
	with unicast responses to the DHCPINFORM messages when ARP
	traffic is blocked.
	(Trac #3740, git 22bcb060ceca544dfa1779815321155668bf19dc)

972.	[doc]		marcin
	Updated sections of User's Guide concerning creation of
	the option definitions and Vendor Specific Information
	options for both DHCPv4 and DHCPv6.
	(Trac #3846, git 6aebe0867ca9cf6fb09a289d80051125db7fa34b)

971.	[func]          fdupont
	Changed all occurrences of unlink() to the more portable remove()
	to avoid problems on operating systems where the former is not
	available.
	(Trac #3841, git 3752529ed3d72137f6899ef8225a0b231db5b1f0)

970.	[bug]		fdupont
	Refactored some code to suppress cppcheck warnings.
	(Trac #3919, git 26be6ac4cefde012ca8ef12607b6beaadca13eed)

Kea 0.9.2-beta released on June 30, 2015

969.	[func]		tomek
	KEA_SOCKET_TEST_DIR environment variable can be used to specify
	the directory for opening Unix sockets during tests. That may
	be used to avoid path length limitations when running unit-tests
	in deeply nested directories.
	(Trac #3918, git 9cfd502e8d4605eaf34f8744f90272dc3e8a3e34)

968.	[bug]           marcin
	DHCPv6 server extends the lifetime of the client's lease
	in the database when the client sends the Request message.
	This prevents premature lease expiration before the client
	renews the lease, according to the timers and lifetimes
	returned by the server.
	(Trac #3913, git 1d64829a3f1a8288dc833ed388d9ffc9fe4cf491)

967.	[doc]		tomek
	Management API section added in the DHCPv6 chapter of the Kea
	User's Guide
	(Trac #3917, git 21305d2da26090e3fad1ff9fb242a2bbb6b7e56b)

966.	[func]		fdupont
	Include database software details in extended version information.
	(Trac #3882, git b0e166c4d8b0383ebd6e2f51d55eed68a2bcafa8)

965.	[func]		sar
	Per IPv6 subnet statistics (subnet[id].assigned-nas,
	subnet[id].total-nas, subnet[id].assigned-pds, and
	subnet[id].total-pds) has been implemented.
	(Trac #3799, git 4aa4808268bbc54290578f60ba60ed33cf344712)

964.	[doc]		tomek
	User's Guide and Developer's Guide updated with statistics and
	control channel description.
	(Trac #3800, git 7ce8ca560370ec5f9bd4d5199a177b441f08a47e)

963.    [func]		tmark
	DHCPv6 server now supports a control channel, implemented over
	a UNIX socket. Currently supported commands are: statistic-get,
	statistic-reset, statistic-remove, statistic-get-all,
	statistic-reset-all, statistic-remove-all, and shutdown.
	(Trac #3797, git f49828612d9030c9f3441acaf4b3a9f60b492a3e)

962.	[func]		fdupont
	Make the parsing of options and vendor options more consistent
	between v4 and v6. In addition make the parsing more robust
	against malformed packets.
	(Trac #3618, git f4066793c5e034386c689fd72d2a91a70ffb6d5f)

961.	[func]		fdupont
	Improved error messages when handling invalid or malformed
	configuration file. File and line number are printed, when
	available.
	(Trac #3697, git 70fc36e164e988c251bdaaee7e27c5f6407e0f4c)

960.	[build]		fdupont
	Get rid of the last bundy pieces of code.
	(Trac #3732, git 6b7da42f902fabb6855e54a19ea472c18ba82a93)

959.	[build]		fdupont
	Removed no longer used logging in cc and config libraries.
	(Trac #3732, git 8d0324f4786900db953489ebaa9e018b1238543f)

958.	[func]		tomek
	DHCPv4 server now supports control channel, implemented over UNIX
	socket. Currently supported commands are: statistic-get,
	statistic-reset, statistic-remove, statistic-get-all,
	statistic-reset-all, statistic-remove-all, shutdown.
	(Trac #3880, git 688658395518f0b97d5384af81ceab5206691ad5)

957.	[func]		tomek
	Per IPv4 subnet statistics (subnet[id].assigned-addresses and
	subnet[id].total-addresses) has been implemented.
	(Trac #3798, git bab2030f56bbf390959f9f9238a8acc62d583c70)

956.	[func]		marcin
	Improved log messages emitted by the allocation engine,
	which now uses a dedicated logger.
	(Trac #3852, git 923928774f4f59c887d768cf155b5978e838a6f2)

955.	[func]		tmark
	Added unit tests to kea-admin for testing the lease-dump command
	with a PostgreSQL backend. Updated PostgreSQL database installation
	instructions in Kea Administrator's guide to include use of kea-admin
	tool.
	(Trac #3884, git 0772b7df2a89e1019141be1d0ddec30d53c4b919)

954.	[func]		fdupont
	Enhance the versioning information printed by the executables and
	make it more consistent across all of the executables. "-v" is for
	basic Kea version information, "-V" provides more detailed
	versioning and versions for external dynamic libraries, finally
	"-W" provides the configure report from the configuration step
	during the build of Kea.
	(Trac #3513, git 584cf666e101c6cb5c9af76175ddd867ece85764)
	(Trac #3859, git 384e6c6225de18fc97d606e4a1972baeef598ba4)

953.	[bug]		fdupont
	Corrected the setting of string characters to values above 127
	in HMAC tests.
	(Trac #3829, git 54f4ec64e513fea1547631122dc1af8579fae3db)

952.	[bug]		fdupont
	Made some loop indexes an unsigned type to avoid compiler warnings
	where the termination condition is comparison with an unsigned
	value.
	(Trac #3833, git 3db9f1d78f59856b982a1ff84c3b5a1ba7ea39df)

951.	[build]		fdupont
	Removed BUNDY configuration backend.
	(Trac #3732, git 96364cbbb15318c8f55d5b287cda0990d3eaae32)

950.	[doc]		marcin
	Updated section about logging in the User Guide. Also,
	updated Hooks Developer's Guide with the recommendations for
	the developers about use of logging in hooks libraries.
	(Trac #3805, git b403de1f335a2fb5098c9abc0858b8137892f868)

949.	[func]		tmark
	kea-admin now supports dumping MySQL and PostgreSQL lease tables
	to CSV file, via a new command "lease-dump".  This is primarily
	intended for use as a diagnostic tool.
	(Trac #3802, git 6ec774e8523e7f8415d6cd18c34062489e127847)

948.	[bug]		fdupont
	libdhcpsrv: check if new host reservation tries to use an already
	reserved address.
	(Trac #3652, git 4f10b78341b197bd321fbf2ec71db7420e40718d)

947.	[func]		marcin
	DHCPv6 server now supports Rapid Commit option.
	(Trac #3070, git a6b6156aaa95ab74c69a537e90483f82e9fbe4a2)

946.	[doc]		tmark
	Added doucmentation for kea-admin "lease-dump" command to the
	Kea Admininstrator's Guide and kea-admin man page.
	(Trac #3803, git 54b59b7ef02f6428405794066ea779e9bd4c0b6e)

945.	[func]		marcin
	Improved log messages emitted by the DHCPv6 server. Also,
	the server is now using multiple distinct loggers for logging
	messages pertaining to different functional parts of the
	code, e.g. packet transmission, lease allocation, DDNS etc.
	(Trac #3807, git c95ebdaf39c3d8d78d83d53db15824c60078f566)

944.    [func]      tmark
	kea-admin commands lease-init, lease-version, and lease-upgrade
	now support PostgreSQL. Note that at this time the PostgreSQL
	backend only supports Kea schema version 1.0, so there are no
	upgrades available.
	(Trac #3883, git 990a0d72fa247e4a12e2608994204c48274e4cd6)

943.	[func]		sar
	Split the DHCP-DDNS logging messages amongst several loggers to
	allow the administrator finer control over debugging messages.
	Messages pertaining to the name change requests processing include
	an ID, currently the DHCID, to identify the transactions.
	(Trac #3808, git 4fbe08234049de6ef67bb5cdb244d180a7a4c3a9)

942.	[func]		tomek
	18 new statistics added in DHCPv4 server: generic packet counters,
	per packet type counters, parsing failure and packet drops.
	(Trac #3794, git a61f40c44910a09699a9a566a5ec35ab758564ba)

941.	[bug]		marcin
	Configuration parser for host reservations returns an error
	when an unsupported parameter is specified.
	(Trac 3810, git 54ee0f6328a303c366dd8239e768dfc4a23a5d9b)

940.	[bug]		fdupont
	DHCPv4 server drops DHCPRELEASE messages sent from a bad
	location (i.e., no subnet can be selected)
	(Trac 3504, git f0f13ac74779f76ed7af91bd5dab3d11ba00be79)

939.	[bug]		fdupont
	Small fix in HooksDhcpv4SrvTest.subnet4SelectSimple unit-test.
	(Trac 3881, git a21afdffec41fceb61e6760d4108d670b2eabe75)

938.	[build]		fdupont
	Removed Python from the log library (code, message compiler and
	documentation)
	(Trac #3734, git d24b7c9716c6eb7a3e9dd2cb3fd2d1bfe4e1201f)

937.	[bug]		fdupont
	The log ID LOG_UNRECOGNISED_DIRECTIVE was changed to
	LOG_UNRECOGNIZED_DIRECTIVE to follow US English spelling.
	(Trac #3762, git 235e3304746352e9341008225f9f2392586a9f66)

936.	[bug]		fdupont
	Added an ASSERT to avoid a crash in HooksDhcpv4SrvTest
	subnet4SelectSimple unit test. Fixed out of bounds vector accesses
	in perfdhcp (which should not be able to handle links
	with long (i.e., more than 6 bytes) link-layer addresses).
	(Trac #3868, git c20f47e19d6060605c0611754db7b66b08553caa)

935.	[bug]		fdupont
	Fixed 3 out of bounds accesses on vectors in DHCP++ code.
	(Trac #3854, git de263ad0008f3494a85592f78db1ec662b68e689)

934.	[bug]		fdupont
	Renamed the DHCP-DDNS constant INVALID_SOCKET to SOCKET_NOT_VALID
	to avoid conflicting with a constant of that name defined on some
	operating systems.
	(Trac #3861, git 28205225ceed03ff3126e43cd06cedbaa7d8d657)

933.	[func]*		marcin
	DHCPv4 server by default identifies a client using the
	client-identifier, if present. The new configuration
	parameter 'match-client-id' allows for disabling this
	behavior, i.e. 'chaddr' field is used to identify the
	client instead.
	(Trac #3747, git b9dc6ffd0f3396e9da8e0c83fd82164b8b8af011)

932.	[func]		kalmus
	MySQL schema has been extended with tables that can store
	host reservation. This ticket updates database schema only,
	the tables are not in use yet.
	(Trac #3567, git d2cd5d53b3f31422a342c9bb8946dad9ed1ea032)

931.	[func]		marcin
	Improved log messages emitted by the DHCPv4 server. Also,
	the server is now using multiple distinct loggers for logging
	messages pertaining to different functional parts of the
	code, e.g. packet transmission, lease allocation, DDNS etc.
	For complete list of logger names see User Guide.
	(Trac #3806, git 7b148c2dd5e2696a541883223ce1efd2de81f143)

930.	[func]		tomek
	Statistics Manager is now implemented. There is a new library
	libkea-stats that governs statistics collection. Its usage will
	be added in the upcoming tickets.
	(Trac #3793, git 68e9554ecabfc2a79731eeec1c706522e4d39332)

929.	[build]		fdupont
	Corrected problem in build system whereby specifying an
	installation directory on the "configure" command line that
	included a "+" in the name caused the build to fail.
	(Trac #3713, git 741ff09b743307bad28ae13db440e5e0f402d319)

928.	[build]		fdupont
	A CONFIG_H_WAS_INCLUDED define has been added to provide
	a way in source files to check whether config.h has been included.
	(Trac #3812, git cbb135d5f217b0692dcdbc9cfcc04f6a0dbc3922)

927.	[bug]		tmark
	DHCPv4 no longer attempts to update the lease database with the
	generated FQDN when processing DHCPDISCOVERs.
	(Trac #3779, git 0b413ee8aba1afa1643b216a1e8c35103c6c975b)

926.	[bug]		marcin
	Fixed the crash during the logging deinitialization.
	(Trac #3823, git 435b958860ec7b921645bd5923fff96ea4341f19)

925.	[func]		marcin
	libkea-hooks logs when the callouts execution begins or ends
	for the particular hook. It also logs the execution time of
	individual callouts and the total time for all callouts.
	(Trac #3804 git dd1432d7807e7d3b54c87dd4b3155d3110619fbd)

924.	[bug]		marcin
	Removed shell warning about the "missing format character"
	in the keactrl usage.
	(Trac #3784, git aa683395a4cd75af5340eb8603fe46b7b0dd8f4e)

923.	[func]		tmark
	The DHCPv4 server now logs packets it has either dropped as invalid
	or to which it has replied with a NAK to a separate logger,
	"kea_dhcp4.bad_packet".
	(Trac #3743, git cb91ca851099423e1b6c39cca3f3e2ba29795a51)

922.	[build]		fdupont
	The config.h file should never be included by another include file.
	Copy missing header files to the install directory.
	(Trac #3782, git ea6e9d166faa54b1f9781bc56d7d8fee6c87b1f9)

921.	[func]		marcin
	libdhcpsrv: Added log traces to the host manager.
	(Trac #3699, git 75b75c89db88eb1a81e76f5550f2a5b3155ce42d)

920.	[bug]		marcin
	Corrected issues with logging initialization in hooks
	libraries. The dynamically loaded hooks libraries may now
	define their own loggers which are configurable using Kea
	configuration file.
	(Trac #3198, git 8216a6b1a2ed6e2b38919280809ee21fc4107fd6)

Kea 0.9.1 released on March 31, 2015

919.	[doc]		stephen
	Corrected some configuration examples in the documentation.
	(Trac #3772, git e9f084525bc1eec1cca635c00f33228bf7fac6a4)

918.	[func]		tomek,tmark
	DHCPv6 server now supports static reservations of hostnames
	for clients.  Note this resolves #3708 by reducing the number
	of calls to selectSubnet to once per client request.
	(Trac #3689, git c13c824d9948f7e3f71a65ed43798f3b5c14042c)

917.	[bug]		marcin
	DHCPv4 server may allocate lease for the client which is
	using a non-unique identifier (HW address or client id),
	if the other identifier is unique.
	(Trac #3768, git 0f7a029e2a2a7652d49a0bcd9f49e879fac9136f)

916.	[func]		sar
	Add a log message that indicates when the v4, v6 or
	DHCP-DDNS server has completed processing its
	configuration and is about to enter the loop to process
	messages.
	(Trac #3755, git c71c7836804842bae51fe79fd599c57f5b3d007d)

915.	[func]		tomek, marcin
	The DHCPv6 server now supports the Relay-Supplied Options
	option,	as defined in RFC 6422. The relay can insert options
	in the relay forward message that the server will send back
	to the client if certain criteria are met.
	(Trac #3705, git 4772ee589712f5359ecbd79ebf71fbc7bb68741b)

914.	[bug]		marcin
	DHCPv4 server: corrected the logging message issued when
	the server could not allocate or offer the lease for the
	client. The corrected message contains the client-id,
	hardware address, ciaddr and requested-ip-address.
	(Trac #3737, git 4c56e1348c5d50eaa5b3083a0a8c346966e1b603)

913.	[bug]		sar
	Handle recovery properly should the LFC crash while
	manipulating files after completing processing.
	(Trac #3759, git bb3b4d14119392261a1766da2b406fa46d4c0f21)

912.	[doc]		sar
	Added sections on LFC to the administrators and developers
	guides.
	(Trac #3720, git 828b801e6a4616de331588076ab9c4c35677595)

911.	[func]*		marcin
	libdhcp++: the C++ objects representing network interfaces
	(Iface objects) are now non-copyable. As a result, the API
	of the Interface Manager functions returning the pointers
	to the Iface objects has changed.
	(Trac #3715, git 7415c74e38e13385a75e7200cb23b7d6ca86df7f)

910.	[func]		marcin
	DHCPv4 server supports static reservations of the hostnames
	for the clients.
	(Trac #3688, git b5c50e2aff64da05b439da8d5fa4913fc8a704ca)

909.	[bug]		marcin
	Removed many cppcheck errors in the code. Also removed the
	dhcp-ubench test tool.
	(Trac #3736, git 552aea126e968b78292ae80c1c6a03c9ef4dcdcd)

908.	[bug]		marcin
	Handle overflows during time conversions in the MySQL and
	PostgreSQL lease database backends.
	(Trac #3673, git 27b4e4590fdee507f0e877d7b771dc6c6457a4b5)

907.	[doc]		tmark
	Corrected depictions of kea-admin command line options for
	database-name in Kea Administrator Reference. Prior to this
	the document showed "-d" as the database name option, when
	in fact it is "-n".
	(Trac #3742, git ec427e4c9d008abc800f87eda3c0024b35e4c2e2)

906.	[doc]		tmark
	Added description of a restriction on extracting a MAC
	address from an IPv6 link-local address to the Kea
	Administrator Reference, section 8.8, item "ipv6-link-local".
	(Trac #3691, git ca9f5541cb36f815ac614c5c21088d545eafcac6)

905.	[func]		marcin
	DHCPv4 server assigns an address from the dynamic address
	pool if the reserved address is in use by another client.
	(Trac #3694, git 95b09ff53b941691cba172c933de0682b05a0d85)

904.	[bug]		marcin
	FreeBSD-only change: Disabled unit test expecting the death
	of the process when conditional variable was destroyed when
	the thread was still waiting for the variable. This is due
	invalid behavior of the pthread_cond_destroy on FreeBSD
	which should return EBUSY in such case, whereas it returns
	success error code.
	(Trac #3710, git bdb442402ef023055715baf597c401c9974a7fb2)

903.	[bug]		stephen
	Corrected arithmetical error in the rate control module of
	perfdhcp which led to the incorrect calculation of the rate
	at which packets should be sent.
	(Trac #3729, git bb5bca3d9b68abc4b83abdd204bfb075dda630ac)

902.	[bug]		marcin
	Fixed the bug in the DHCPv4 server whereby the server
	reconfiguration (using the SIGHUP signal) failed because
	of sockets remaining open since the previous configuration.
	(Trac #3730, git 3ceb0cd97cf5e44e8fc151d0a38db553530dd3ed)

Kea 0.9.1beta released on February 18, 2015

901.	[bug]		tomek
	Previously, the DHCPv4 and DHCPv6 servers gave up after
	100 failed lease selection attempts. Now both DHCPv4 and
	DHCPv6 servers calculate the number of attempts required
	to find a lease using the pool capacity.
	(Trac #3711, git cb5533a1bf1023faf61c1b8ade6ac8fa425f46c2)

900.	[doc]		marcin
	Documented configuration of the Lease File Cleanup (LFC) in
	the Kea Administrator Reference.
	(Trac #3672, git da3c676f009785204f9d84ca008890959bffcc18)

899.	[func]		tomek
	reservation-mode parameter has been added to DHCPv6 server.
	It controls what host reservation types are allowed and may
	improve performance in certain situations. It is also
	accepted in the DHCPv4 configuration, but currently not
	used.
	(Trac #3565, git cfbe13ad05aac23e09357fc78507cf9a82c908e6)

898.	[func]		marcin
	The DHCPv4 server configuration allows for opening multiple
	sockets on a single interface with multiple IPv4 addresses
	assigned. This facilitates the use case when different relay
	agents send messages to different addresses on the interface.
	(Trac #3695, git 3116243706a2dbcae3f9b5b3af9d2241a07b9ab2)

897.	[bug]		fdupont
	Removed a double free of the read_buffer_ field of Iface
	objects after (spurious) copy (partial as copies are not
	yet fixed).
	(Trac #3712, git 0b38ff6a6e77eb4182bfd7c0c681bef22ad5f634)

896.	[bug]		fdupont
	Removed exit() in D2 for version command line processing.
	This interfered with how the unit-tests were run.
	(Trac #3616, git 758a61e277675e89d857a22c3f8e844de307dca6)

895.	[doc]		tomek
	Host reservation for DHCPv4 and DHCPv6 is now documented.
	(Trac #3575, git a981e42eb0f39d27795364a6862b3a5e574e540a)

894.	[bug]		fdupont
	Accept empty options or sub options in DHCPv4 messages unpacking
	routines.
	(Trac #3661, git 42a4854208ec16834c590a9316b9a5306c60a3bb)

893.	[func,bug]	fdupont
	Changed the qualifying-suffix parameter in the dhcp-ddns
	configuration element to be mandatory with no default value when
	updates are enabled (i.e., the enable-updates mandatory parameter
	is true).
	(Trac #3632, git 12808651448837c611e4f6a262f7a1eb3deaf8da)

892.	[func]		sar
	A class, LeaseFileStats, has been added to provide simple
	statistics for use with lease files.  Also added logging
	to the kea-lfc process per the design.
	See http://kea.isc.org/wiki/LFCDesign for the design.
	(Trac #3667, git 7f36e034fe79d85f317d7d07e2fe636d6cdf1f6e)

891.	[func]		tomek
	libdhcpsrv: Allocation Engine now uses statically assigned
	addresses when processing DHCPv6 renewals.
	(Trac #3677, git 9ce50790c91624937ff2b622e4afff36d5d3cc2d)

890.	[func]		marcin
	It is now possible to specify whether the DHCPv4 server
	should use raw sockets or IP/UDP datagram sockets to
	receive and send DHCP messages. The configuration format
	has been changed for the selection of interfaces on which
	the DHCPv4 and DHCPv6 servers should listen. The
	configuration files using an old format are incompatible
	with the latest version of Kea.
	(Trac #3604, git c726bbc4eae0f576f6791c7490bfba8c30a401d9)

889.	[bug]		marcin
	Resolved a bug in the DHCPv4 allocation engine whereby the
	client could request and obtain an address reserved for
	another client.
	(Trac #3690, git 1afa4e24b0fcdd6d3a2e596663ce1102ffe2340d)

888.	[func]		marcin
	DHCPv4 and DHCPv6 servers launch the kea-lfc program, according
	to the value of lfc-interval configuration parameter for the
	Memfile lease database backend.
	(Trac #3669, git c92665ce05d71e9e5cad9a0679018e9e3f7e3be5)

887.	[func]		sar
	A new process, kea-lfc, has been added. It is meant to
	be periodically executed by the DHCPv4 and DHCPv6 servers
	to remove redundant information from the lease files.
	See http://kea.isc.org/wiki/LFCDesign for the design.
	(Trac #3664, git cc85938b35e2d4bd00ccb74f1b83d3017ab0e41b)
	(Trac #3665, git b1707981f48b13895b50bf27176dede866576292)
	(Trac #3687, git 1e92382aaa2fbff08bbf1d6bbf0add195a7b6fae)

886.	[func]		tomek
	libdhcpsrv: Allocation Engine now uses statically assigned
	addresses when it allocates leases for the DHCPv6 clients.
	(Trac #3563, git b86b24fd011c0617515d62b7091d56fdfd1a7360)

885.	[func]		tomek
	Information-Request (stateless mode) in DHCPv6 is now supported.
	(Trac #2949, git 3185d229c39ed4660e9bc98a7f4a9d0dfbe64a04)

884.	[func]		marcin
	The DHCPv6 server configuration now allows for defining a pool
	for prefix delegation in which prefixes do not match a
	subnet prefix.
	(Trac #3647, git 5455d96cbf773e678bd6b1c3e31bfdeb617e6c13)

883.	[bug]		marcin
	libdhcpsrv: Prevent infinite loops in the allocation engine,
	when the address pool becomes exhausted.
	(Trac #3692, git f1e464558c89a6dc88ab28a25dd14a65fee62578)

882.	[func]		sar
	A utility class has been added which handles writing and
	deleting pid files as well as checking if the process with
	the given pid is running.
	(Trac #3687, git 1e92382aaa2fbff08bbf1d6bbf0add195a7b6fae)

881.	[func]		kalmus
	Extracting hardware/MAC address from the DHCPv6 remote-id
	option is now implemented.
	(Trac #3552, git 6db5fc158133b3f308c43f1fe2fa54a6f89baae1)

880.	[doc]		tomek
	kea-admin is now described in Kea User's Guide.
	(Trac #3644, git fa83c48826e41663d93e56ec7fd6983e9b0b2cd1)

879.	[bug]		fdupont
	Drop DHCPREQUEST message from an unknown client in the
	INIT-REBOOT state.
	(Trac #3656, git 8e205adc35d8e72d1802d5ee9056e6c4ac78274a)

878.	[func]		marcin
	DHCPv4 and DHCPv6 server now support the lfc-interval
	parameter which configures the interval in which the
	Memfile lease database backend executes the Lease File
	Cleanup (LFC). Note: the LFC is currently no-op and will
	be implemented shortly.
	(Trac #3668, git 2ce54eeb607d2caa0901125b5d86a373e9e3f165)

877.	[func]           marcin
	DHCPv4 server drops unicast packets sent to the IPv4 address
	on which the server is not configured to listen.
	(Trac #3547, git 803f1f0f145b0f252ffc3637f758a47e0061de85)

876.	[func]          tomek
	Two new MAC acquisition methods implemented for DHCPv6:
	docsis-modem (which extracts MAC address from an option inserted
	by a cable modem) and docsis-ctms (which extracts MAC address from
	an option inserted by CMTS which acts as a DHCPv6 relay agent).
	(Trac #3553, git ad0a3772774bc5f9831a5ba16725a5a22887b8cb)

875.    [bug]           afidalgo, marcin
	The DHCPv4 server no longer appends the trailing dot to the
	hostnames sent to the clients in the Hostname option (12).
	Appending trailing dot confused some DHCPv4 clients.
	Credits to Alexis Fidalgo for submitting a patch.
	(Trac #3636, git 450867e6987f4c786ad6c2cc95cabcff601c1b48)

874.    [func]           marcin
	Changes to the Memfile lease database backend to load
	leases from multiple files during startup or server
	reconfiguration. This change is required by the Lease File
	Cleanup feature, which leads to the creation of additional
	files holding cleaned up lease information.
	(Trac #3671, git 667de2ef9044e97c76b15cacc7285132cdffdfcf)

873.    [bug]           wlodek
	Removed references to non-existing pgsql_test.sh script
	from Makefile.
	(Trac #3662, git ab69f38dd82cf3c3736588e03c1dc568de3ae6d6)

872.    [func]          wlodek
	Check for required header file errcode.h for PostgreSQL
	backend added to configure process.
	(Trac #3663, git d666dd9263ba1aaf88bec5b8e5ae3f0cb8e5c1db)

871.	[func]		kalmus, tomek
	DHCPv6 is now able to extract MAC from DUID-LLT and DUID-LL.
	(Trac #3548, git f6d9630e2762a0f256a2b7825d74d2bce8fe4c60)

870.	[func]		fdupont
	Cleanup the cryptolink API (e.g., removing spurious 'magic'
	zero length parameters).
	(Trac #3606, git 55d2df9d78321b3844217055e376ae44ac962d8f)

869.	[func]		tomek
	'mac-sources' configuration parameter added. The DHCPv6 server
	can now be configured to use various MAC/Hardware address
	sources.
	(Trac #3554, git 2e7c32e7c19372f0c97968ef7c8256509d80fdfc)

868.    [func]          marcin
	DHCPv4 server configuration allows for selection of the
	address on the interface that server should listen on.
	This is specifically useful in the environments with
	multiple IPv4 addresses assigned to one interface.
	(Trac #3539, git ff71887c605eedc3914bacfd2e551da7bddcc0d6)

867.	[func]		marcin
	libdhcpsrv: Allocation Engine uses statically assigned
	addresses when it allocates or renews leases for the
	DHCPv4 clients.
	(Trac #3564, git 7b192fe314c12e38622742b3b338e997934f862f)

866.	[doc]		stephen
	Corrected documentation concerning the way to configure hooks
	libraries.
	(Trac #3635, git 42d1c98a2e66ab7fc3e372365edad1f5709df885)

865.	[func]		marcin
	Host reservations can be specified in the DHCPv4 and DHCPv6
	servers configuration. The reservations are loaded, but they
	are currently unused.
	(Trac #3562, git 1ba5ec3b7831ef8126be17b9542d9b89a419e7dd)
	(Trac #3628, git 00b49298ec5e5e5c722e5938547c86c954fc76e1)

864.	[func]		tomek
	MySQL backend is now able to store information about hardware
	addresses and associated information in DHCPv6.
	(Trac #3556, git 08a29d8d2374bc3c6b3799d5dd97f586ee869392)

863.	[func]		tomek
	A new tool called kea-admin added. It allows database maintenance.
	Initialization of a new database, version check and upgrade between
	version is now supported. Currently the only backend supported is
	mysql, but support for memfile and pgsql is planned.
	(Trac #3599, git cf22f8d212f2435957f89b51722f8e26e14635f2)

862.	[func]		dgutier, tomek
	Support for client link-layer address option (RFC6939) has
	been added.
	(Trac #3551, git dabdf965d92085f86d5e96c8dadce0f0a8f7c8e3)

861.	[func]		marcin
	The configuration parameters for a DHCPv4 and DHCPv6 options are now
	optional.
	(Trac #3467, git 7bf8cef161e6dd00a7f2b2fe8ec04e1958d6db3f)

860.	[bug]		marcin
	Fixed calculation of the Client FQDN option length for the ASCII
	domain name encoding.
	(Trac #3624, git 5a120d9bf85e27ea5b2674d35af0f2774e4cd2a7)

859.	[func]		marcin
	Implemented Host Manager, which can retrieve host reservations
	specified in the server's configuration. Future tickets will
	extend Host Manager to retrieve reservations from other sources,
	e.g. SQL databases.
	(Trac #3561, git faac5e9746dbf82eb04ffef95658e4b4c7d64a4a)

858.	[bug]		marcin
	Added missing "lease-database" entry to the default DHCPv6
	server configuration, in kea.conf.
	(Trac #3630, git 0f7ff732ea2add45a24e040eae8a0dda27532a31)

857.	[func]		fdupont
	Improve the cryptolink code, for instance use a constant
	time comparison.
	(Trac #3602, git 0c1f433da650330b40fe1a67bae4716c9184f636)

856.	[build]		marcinw
	callout_manager.h and server_hooks.h headers are now exported,
	so statically linked libraries can be tested.
	(Github #4, git 00b5f3fa0369c13021bf4fb78c6450e524e4e411)

855.	[build]		fdupont
	Use convenience archives for objects used in a makefile and
	its parent makefile: before sources were compiled twice using
	the broken subdir-objects option of automake, now objects
	are put into a convenience static library (so an archive).
	(Trac #3631, git d7954b4234114d8fa41aa51f671d4faa1724b748)

854.	[bug]		marcin
	Corrected a regression on "make distcheck" which appeared after
	implementation of #3162 (partial fix).
	(Trac #3629, git 9bb6b76a24e4356b30e59631e76e32c3096fb515)

853.	[func]		tomek
	Lease6 now is able to store MAC/hardware address information. Memfile
	memfile backend has been updated to store/retrieve that additional
	piece of information. Server now tries to use available methods to
	obtain MAC/hardware address from incoming packet.
	(Trac #3555, git ab76a9e7a9d39cb3cf533729473b63a2d2401ac7)

852.	[func]		tomek
	Pkt6 class is now able to generate client's MAC from source IPv6
	link-local address if EUI-64 identifier was used.
	(Trac #3549, git d92e76860e6931477b3e60e5be8978302973f88f)

851.	[bug]		tmark
	Corrected a segmentation fault that was occurring under OS-X
	during D2 module shutdown.
	(Trac #3470, git f7822568abd04c12faa3cde34fadaac238a373d3)

850.	[build]		fdupont
	Moved optional gtest sources to ext/gtest.
	(Trac #3162, git 055512758f5c79f29eb375126d496483c9a6d0a1)

849.	[bug]		tomek
	DHCPv6 component now processes incoming vendor-class options
	properly (packets are classified as VENDOR_CLASS_[content of the
	vendor-class option]).
	(Trac #3486, git 62409cd9531b081943b8f3567f7b0dca36b18802)

848.	[func]		fdupont
	Added truncated HMAC support to TSIG, as per RFC 4635.
	(Trac #3593, git ae3a9cd1a0d2dc07b7092368149381d69bc2c61a)

847.	[build]		fdupont
	Removed no longer used configuration option --with-shared-memory
	and associated files and variables.
	(Trac #3614, git adee8c93f7c7c1303390dd63dbeae74a48a34845)

846.	[bug]		fdupont
	Fixed subdir-objects warnings from recent versions of autotools,
	e.g., on Apple OSX.
	(Trac #3162, git e25c7477f3c35cdaa0f038732f697224bfd44847)

845.	[func]		marcin
	Implemented Host class for storing information about IPv4 and IPv6
	reservations for the host.
	(Trac #3560, git fb5e1883b01ce6388d1b7a92c61061b493c36713)

844.	[bug]		tmark, marcin
	Fixed multiple issues in the DHCP-DDNS unit tests.
	(Trac #3615, git fec824d36121b12e98dd407a0bdf1bc71c8de18d)

843.	[bug]		marcin
	DHCPv4 server sets ciaddr to 0 in DHCPOFFER and DHCPNAK messages to
	adhere to section 4.3.1 of RFC2131.
	(Trac #3367, git 9f05a29caa960df2b09b7a8c23100da8b40e73d0)

842.	[func]		marcin
	DHCPv4 server logs when the packet sent by the client contains
	invalid combination of giaddr/hops before discarding the packet.
	(Trac #3537, git 760c652b54dcdfdfbd1a0014da43d3c31e848f02)

841.	[func]		tomek
	Pkt4 and Pkt6 class have a common base now. A lot code duplication
	removed. Added getMAC() method that will be used to extract MAC
	in DHCPv6.
	(Trac #3546, git 6e68af7dfe15e4d461bf068f545d2bdaaa8fcfb0)

840.	[func]		nicolas
	PktFilterInet::send method now sets source IPv4 address
	explicitly.  This enabled perfdhcp to control its source address
	on systems that have more than one address assigned to a given
	interface. Thanks to Nicolas Chaigneau from Capgemini for
	providing this fix.
	(Github #2, git 6ac36ed7a1d97bcf52ffb2aec7cbf116e58e5803)

839.	[doc]		adam
	DHCPv4 examples corrected in Kea ARM. Thanks to Adam Osuchowski
	from Silesian University of Technology for providing this fix.
	(Github #1, git 15785c0e28190659b037cfcca19f0267ccd9049f)

838.	[bug]		tomek
	Kea components now use the KEA_LOCKFILE_DIR environment variable
	to specify the directory of the logging lockfile. Locking can be
	disabled completely by setting the variable to 'none'.
	(Trac #3591, git d4556e1d21766b94f2f0cda59df15e47e6f2676e)

837.	[bug,doc]	tomek
	Logging configuration examples in kea.conf fixed. Also updated
	Kea documentation for logging.
	(Trac #3536, git 2cf3f6b9cb3d2ae6fc7b0940b55490f109ddd2f9)

836.	[bug]		fdupont
	Moved duplicated getXXXHashAlgorithm() function to new
	xxx_common.h include files in the cryptolink library.
	(Trac #3471, git 8cf2ee46b3d7398f4f716435be3d9b19bf3599f5)

835.	[build]		fdupont
	The configure script checks if OpenSSL supports SHA-2, in order
	to avoid very old (and likely subject to unfixed security bugs)
	OpenSSL versions.
	(Trac #3482, git c779a0ef23d2092cf896276dab1fbcb190380374)

834.	[bug]		marcin
	Corrected the definition of the example DHCPv4 and DHCPv6 address
	pools in the default kea.conf file.
	(Trac #3538, git 8712cc0df77368940d8d3d11811a9ac9504bce12)

833.	[func]		marcin
	Configuration Manager supports two stage configuration. In the
	first stage a temporary configuration is created and in the
	second stage this configuration is committed. If configuration
	fails at the first stage, the temporary configuration is rolled
	back and the server continues to use the old configuration.
	(Trac #3534, git 4ecee3c0c97fe417b050317356f9093ba3771a15)

Kea 0.9 released on August 29, 2014

832.	[bug]		jiri
	Compilation fix for PostgreSQL on i686. Thanks to Jiri Popelka
	from RedHat for providing a patch!
	(Trac #3532, git 96a06654f2177444dcea3a0e9f6fa06947855497)

831.	[func]		marcin
	DHCP servers check if the interfaces specified in the configuration,
	to be used to receive DHCP messages, are present in the system.
	If the interface doesn't exist, an error is reported. In addition,
	the SO_REUSEPORT flag is set for IPv6 sockets as multiple multicast
	sockets can be bound to the DHCPv6 server port.
	(Trac #3512, git 5cbbab2d01c6e1bf6d563ba64d80bc6bc857f73d)

830.	[build]		jreed
	The configure script no longer requires pkg-config.
	(Trac #3511, git 99a5a2db8c011b358873d485ac48f7c78ac6374c)

829.	[build]		wlodek
	Lettuce DNS tests removed with all related python code,
	most of them will be used in Forge project which can be found
	http://kea.isc.org/wiki/IscForge
	(Trac #3420, git e51bcbeedbc169050751c1b896726965243667be)

828.	[bug]		marcin
	Corrected the IfaceMgrTest.detectIface unit test that failed on
	Linux systems with virtual interfaces present.
	(Trac #3527, git 7aa01a6965b6e9fc39ff005803cada7f58f2e628)

827.	[build]		jiri, tomek
	Deprecated AC_PROG_LIBTOOL macro replaced by LT_INIT. Thanks to
	Jiri Popelka from RedHat for providing a patch!
	(Trac #3525, git 6c0aacf29fae1d0501ca69ff6324df8d4fc8c7ee)

826.	[bug]		jiri, tomek
	Compilation fix for Red Hat running on armv7. Thanks to Jiri
	Popelka from RedHat for providing a patch!
	(Trac #3526, git eac5a80472dcb78b538c2ed34cc0534f801e5145)

825.	[bug]		jiri, tomek
	Example JSON configuration files permission fix. Thanks to Jiri
	Popelka	from RedHat for providing a patch!
	(Trac #3524, git 822a39ba33870f70787a1f666aed772e06d04d79)

824.	[bug]		marcin
	Kea deamons report configuration summary when the configuration is
	applied successfully.
	(Trac #3477, git f39d208024f720f72c931016cfa50a54e80f8c61)

823.	[build]		tomek
	query_cmp tool removed from the source code.
	(Trac #3509, git f61c800059bd5e5c74e435d7dd97ae561d29151a)

822.	[build]		tomek
	'host' program was removed from examples.
	(Trac #3421, git aeea893fb1c52d20258929a62a59ae2e7bd12e3d)

821.	[bug]		marcin
	DHCP servers no longer log an error when Interface Manager fails to
	receive a packet as a result of signal being received.
	(Trac #3478, git d80c83aef8e103dd483234429d35aeb66149e0b9)

820.	[bug]		marcin
	Corrected the IfaceMgrTest.detectIfaces unit test which reported
	false positives for specific network configurations.
	(Trac #3517, git 9affa1b2210f5cc9d7a99724e5d5c8979409cefd)

Kea 0.9beta1 released on August 13, 2014

819.	[build]		marcin
	Renamed variables in the configure.ac so as their names do not
	refer to BIND10 project. As a result of renaming the B10_CXXFLAGS
	to KEA_CXXFLAGS in configure.ac all dependent Makefiles had to
	be updated in the tree. The AX_BOOST_FOR_BIND10 macro has been
	renamed to AX_BOOST_FOR_KEA.
	(Trac #3507, git 6616b1c0ad0a78e11bca9395fafb8efdba8d8b9c)

818.	[func]		tomek
	DHCPv4, DHCPv6 and DDNS components now report their versions.
	(Trac #3508, git 3f46c74ffa0ea1197e1fa62cb2f6580931be35f3)

817.	[bug]		marcin
	DHCPv4 and DHCPv6 servers will log an error during an attempt to
	open socket on the interface which is down or not configured.
	(Trac #3487, git fadc776914aa858ce637aab1513ab3d87631f612)

816.	[doc]		tomek
	AUTHORS file rewritten.
	(Trac #3469, git 6ef55abaa1ef79e09ad332c0da28dee7bfed70fe)

815.	[func]		tomek
	Pool definitions in DHCPv4 and DHCPv6 are now lists of
	structures. This makes adding new per-pool parameters easier in
	the future.
	(Trac #3464, git 4bd0c0eda9d86608f8802d28bd360239fe88e905)

814.	[func,doc]		tomek
	It is now possible to specify logging parameters in a
	configuration file for DHCPv4, DHCPv6 and DHCP-DDNS components.
	(Trac #3427, git 23285903645c36fc35c6866a74c50c74089cd255)

813.	[func]		tomek
	Functions, methods and variables referring to BIND10 were renamed
	to Kea. In particular, system variables (B10_LOGGER_ROOT,
	B10_LOCKFILE_DIR_FROM_BUILD etc.) were renamed. B10_ prefix was
	replaced with KEA_.
	(Trac #3417, git 1db8988de6af435fa388dc9c7f909c4a004a01d0)

812.	[doc]		tomek
	DHCPv6 and DDNS sections in Kea Administrator Reference Manual
	has been updated. Usage of keactl has been documented.
	(Trac #3468, git 3945fc6211bcadb9bece7147039a6b50ebcf936b)
	(Trac #3466, git fa9570d19c73cbe7effc75589b7eb855c411f6a3)

811.	[doc]		tmark
	Added documentation of message protocol between DHCP servers and the
	DHCP-DDNS process.
	(Trac #3505, git 6d9aed2f8fe181714e8260493c6cc06e13d0edd0)

810.	[func]		stephen
	perfdhcp is now installed in sbin as it requires root privilege
	to run. The perfdhcp source has been moved to the directory
	src/bin/perfdhcp.
	(Trac #3481, git d101aed6156a993476fa1164f0b0ec8395f5886c)

809.	[func]		stephen
	sockcreator is no longer built or installed.  The code is being
	retained in the repository for the moment, but may be deleted at
	some point in the future.
	(Trac #3480, git 2a55a469dde8fcc053b49e287c30d0906baa91b4)

808.	[func]		stephen
	Reduced number of startup and shutdown messages in the
	DHCP-DDNS process by making some of them debug messages.
	(Trac #3479, git bca0bae285de9ce904c0afd21af777dac2edb4e6)

807.	[func]		marcin
	DHCPv6 server responds to Confirm messages from clients.
	(Trac #3269, git 4f43c309a994e30c07f5aa27057552fb195ec284)

806.	[func]		marcin
	DHCPv4 server processes Requested IP Address option (50).
	(Trac #3320, git ad411a177a32bbe6a93f4baf813d985558c99e2f)

805.	[func]		stephen
	Changed all occurrences of "BIND 10" in message files to "Kea".
	(Trac #3416, git e88090b57a75424920d9b96efbf50e3554048828)

804.	[func]		marcin
	DHCPv4 server supports DHCPINFORM messages from the clients.
	(Trac #3390, git 77f8577b1dbb52bdc6deb8bed3eef6ce7abc33fd)

803.	[func]		marcin
	DHCPv4 server supports responding to directly connected clients on
	FreeBSD, NetBSD and OpenBSD using Berkeley Packet Filtering. This
	also resolves the problem reported in #3438 that the server doesn't
	pick the correct interface to respond to the client and the client
	never gets the response from the server.
	(Trac #2893, git 9fba39d93b9ece950c4294230984d6315dfa11f6)

802.	[doc]		tomek, marcin
	Developer's Guide updated to Change BIND 10 references to Kea.
	Documentation for Keactrl added.
	(Trac #3396, git 271450edbc63e9022f877c9aa3d1dc290708f151)
	(Trac #3466, git fa9570d19c73cbe7effc75589b7eb855c411f6a3)

801.	[build]		fdupont
	Detect all OS X versions more recent than 10.9 (where
	pthread_cond_destroy() doesn't work as documented,
	which makes some of unit tests to fail).
	(Trac #3473, git d620ef6659598bcc1f4c30241e845348770e264e)

800.	[bug]		marcin
	DHCPv6 server is now usable on FreeBSD, NetBSD and OpenBSD systems.
	It can receive messages sent to ff02::1:2 multicast address. Also,
	fixed the bug whereby the DHCPv6 server failed to bind the socket
	to global unicast address on BSD systems due to invalid scope id
	setting.
	(Trac #3437, git f4c2fe2fc37a37f1510e138e1f6c4ccd757e1f06)

799.	[func]		tmark
	Configuration parsing for all Kea servers has been enhanced to include
	the location of the error within the configuration file presented as
	file name, line number, and column within the configuration file.
	(Trac #3436, git b927deb2b4579f93ba74d4be8f5a3a4eaa3c6422)
	(Trac #3409, git 777dbdb29a641f7d8661f9cc2c22f1cb9fe7eb14)

798.	[build]		tomek
	JSON configuration backend is now the default. BUNDY backend
	is now deprecated after #3413 removed the BIND10/Bundy framework.
	(Trac #3476, git 727b65f2c62bbd7dc599b2e7956167e2b3c34098)

797.	[build]		tomek
	Removed a lot of remaining BIND10 framework: bind10, bindctl,
	cfgmgr, cmdctl, msgq, stats, sysinfo, tests, usermgr from src/bin
	directory, also src/lib/python directory. Python3 is not
	required anymore, unless documentation generation is enabled.
	(Trac #3413, git d7b297ac475193f687d07b0489ac74585d4f3814)

796.	[doc]		tomek
	User's Guide renamed to Kea Administrator Reference Manual,
	removed sections specific to BIND10/Bundy framework, rewritten
	general and DHCPv4 specific examples.
	(Trac #3418, git 73e6019d83760f0500890240e2e187dcd5e1e14c)

795.	[func]		marcin
	Added support to keactrl to start, stop, reconfigure and gather
	status of the DHCP-DDNS server.
	(Trac #3465, git 6bc61470c9ccee001fe282d0f879bcddac0b8721)

794.	[func]		fdupont
	cryptolink: add OpenSSL crypto backend as an alternative to Botan
	by specifying --with-openssl[=PATH] on the "configure" command
	line. Add hash support to the cryptolink API and use it in DHCP
	DDNS, removing the Botan dependency.
	(Trac #2406, git 4b4110dd68706b4171fc6d8a6f4f2a9cd820edac)

793.	[func]		tmark
	DHCP-DDNS: Implemented dynamic reconfiguration of the server,
	triggered when the SIGHUP signal is received by the server's
	process. Also, server performs a graceful shut down when SIGINT
	or SIGTERM signal is received.
	(Trac #3407, git f1a224df1e46098748ba60205be09ada4600515f)

792.	[func]		marcin
	Implemented keactrl script used to start, stop, reconfigure Kea
	servers and get their status and configuration data. This script
	is installed only if the JSON configuration backend is in use.
	(Trac #3422, git e1d164c7a9a54a7aacea88c8c57cd2826e06012b)

791.	[func]		tmark
	DHCP-DDNS: Now supports configure.ac parameter: --with-kea-config.
	It allows selecting configuration backend and accepts one of two
	values: BUNDY, which uses Bundy (former BIND10) framework as Kea
	0.8 did, or JSON, which reads configuration from a JSON file.
	(Trac #3401, git 8e69209caafc81041229f3d9601599f3d98fc86e)

790.	[func]		marcin
	DHCPv4 server: Implemented dynamic reconfiguration of the server,
	triggered when the SIGHUP signal is received by the server's
	process. Also, server performs a graceful shut down when SIGINT
	or SIGTERM signal is received.
	(Trac #3405, git dd0270bd91cf8fc958b8b388950d343d311ee99e)

789.	[bug]		marcin
	DHCPv4 server sends Renewal Time (58) and Rebinding Time (59)
	options to the client when the appropriate timers are set
	in the configuration. Previously, the timers were ignored.
	(Trac #3336, git b3c8a079889411182ade517c85aa4fe5d6b8719a)

788.	[func]		tomek
	DHCPv4 server: New parameter added to configure.ac: --with-kea-config.
	It allows selecting configuration backend and accepts one of two
	values: BUNDY, which uses Bundy (former BIND10) framework as Kea
	0.8 did, or JSON, which reads configuration from a JSON file.
	(Trac #3399, git 6e4dd3ae58c091ba0fd64c87fa8d7c268210f99b)

787.	[func]		marcin
	DHCPv6 server: Implemented dynamic reconfiguration of the server,
	triggered when the SIGHUP signal is received by the server's
	process. Also, server performs a graceful shut down when SIGINT
	or SIGTERM signal is received.
	(Trac #3406, git 3be60fa6ac521aecae6ae92d26dc03792bc76903)

786.	[func]		tmark
	DHCP-DDNS now supports DDNS updates with TSIG.  Please refer to the
	Kea Guide for details. Prior to this TSIG keys could be defined but
	were not used.
	(Trac #3432, git 80fea12a53d1e832d4e7b710ca6ea613300f73ea)

785.	[bug]		marcin
	DHCPv6 server avoids collisions between prefixes that are allocated
	as a result of receiving hints from the clients. Previously the
	whole prefix (including bits beyond the prefix length) was used to
	search existing leases in the lease database. If not found, the
	new lease was crated for the prefix sent by the client. If another
	client sent the same prefix but with different non-significant bits
	the prefix was allocated. This led to prefix collisions. Currently,
	server ignores bits beyond the prefix length when searching for
	existing leases.
	(Trac #3246, git 50de7df4195195e981ae9c8c6f1b4100047d5bb5)

784.	[func]		tmark
	DHCP_DDNS's configuration was changed. The unused parameter,
	"interface" was deleted.  Three new parameters, "ncr_protocol",
	"ncr_format", and "dns_server_timeout" were added.  Please refer to
	Kea Guide for details.
	(Trac #3268,    git bd60252e679f19b062f61926647f661ab169f21c)

783.	[func]*		tomek
	DHCPv6 server: New parameter added to configure: --with-kea-config.
	It allows selecting configuration backend and accepts one of two
	values: BUNDY, which uses Bundy (former BIND10 framework as Kea
	0.8 did, or JSON, which reads configuration from a JSON file.
	(Trac #3400, git 7e9fdfa644b81f72bfa5300b7ddcdb9754400769)

782.	[func]		tmark
	Added sender-ip, sender-port, and max-queue-size parameters to
	the dhcp-ddns configuration section of both b10-dhcp4 and b10-dhcp6.
	(Trac #3328,    git 8d8d0b5eedaab20bf1008dfb3a6913eb006a6e73)

781.	[func]		marcin
	libkea-dhcpsrv: the Memfile lease storage backend returns leases
	of a specified type. Previously, it ignored the lease type parameter
	and returned all leases for a particular client. Thanks to David
	Carlier for helping to implement this ticket.
	(Trac #3148, git d2f0edf473716cd747a21d6917e89ba55c148d8e)

780.	[func]		marcin
	libkea-cc: JSON parser stores information about the position
	of the data element values in the JSON string. The position
	comprises the line number and the offset within this line where
	the specific value resides. This functionality is intended to
	be used for error logging during configuration parsing.
	(Trac #3408, git 115a52a6713340fc589f6f95d73d242931239405)

779.	[doc]		tmark
	Added a section to the developer's guide for Kea's DHCP-DDNS
	component, D2.
	(Trac #3158,    git  7be263c7372b1401a8b4288742854f96b5bec0d6)

bind10-1.2.0 (kea 0.8) released on April 17, 2014

bind10-1.2.0rc1 released on April 8, 2014

778.	[func]*		marcin
	libdhcpsrv: the Memfile lease storage backend now writes
	leases into a CSV file. Configuration parsers for b10-dhcp4
	and b10-dhcp6 use the new configuration parameters to
	control the location of the lease file. It is possible to
	disable lease writes to disk using configuration for testing
	purposes.
	(Trac #3360, git 09e6e71abf8bc693e389ebd262fd149b43c1f1d4)

777.	[func]		tmark
	If b10-dhcp-ddns is configured to listen on an address other than
	loopback, it will issue a log message warning the user that this is
	insecure and is supported for testing purposes only.
	(Trac #3383,    git  652aa4de2fa82fdf3de569d01d9f4aa618fc1972)

776.	[func]		tomek
	b10-dhcp4 and b10-dhcp6 now support using PostgreSQL as the backend
	for storing lease data.  This backend is enabled by specifying
	--with-dhcp-pgsql on the "configure" command line. Without this
	switch the PostgreSQL backend is not compiled leaving BIND 10 able to
	be built on systems without PostgreSQL installed.  Thanks to David
	Carlier who contributed the initial patches for this work.
	(Trac #3080,    git  1aae8b1fab3008e62c4f085948b1abadad512447)

775.	[func]		marcin
	b10-dhcp4, b10-dhcp6: added a new parameter to subnet configuration.
	This parameter allows subnet ids to be set to arbitrary values or
	automatically generated values. Generated subnet ids are renumbered
	each time one or more subnets are removed.  Setting the ids to
	specific values prevents this renumbering.
	(Trac #3281, git d90e9a0642fbb16a4e664160b4812f61fb81f1aa)

774.	[doc]		marcin
	Updated information in the BIND 10 Guide about the standards supported
	by Kea and its current limitations.
	(Trac #3258, git ff52b86206e3a256a02ca6d5cde55040550ba86a)

773.	[doc]		tmark
	Added sections to the BIND 10 guide on configuring and using the
	DHCP-DDNS feature of Kea.  Chapter 19, describes the new DHCP-DDNS
	server and its configuration. Additions to chapters 17 and 18
	describe configuring the DHCP servers to work with the new server.
	(Trac #3283, git 806eea955c61eba2d7268958a740a8e8ea63bdaf)

772.	[bug]		tmark
	b10-dhcp4 and b10-dhcp6 now both correctly support DDNS updates
	when honoring client requested delegation. When DDNS is enabled,
	and the client's FQDN indicates they will do the forward updates,
	the servers will now post a DDNS update request to b10-dhcp-ddns
	for the reverse updates. Prior to this the servers were posting no
	DDNS update requests when honoring client delegation.
	(Trac #3352, git b1a0f405463723d539b2e6ed2dcdd692d7796b88)

771.	[bug]		tmark
	Ticket #3339 (entry 760) was reverted to fix regression
	where components added through bindctl, could not be removed.
	(Trac #3374, git c641e2d0569df3ca3e5a93beaf0ecf39db07e402)

770.	[bug]		tmark
	Configuration parsing in b10-dhcp6 and b10-dhcp4 for the "dhcp-ddns"
	section of their configurations now supplies hard-coded default values
	rather than those from their spec files.  This is a temporary solution
	to circumvent an issue in the configuration libraries which causes
	map-items to behave incorrectly.
	(Trac #3358, git 983d8acec3a7ccb1ffef662eac7518aed5f99381)

769.	[func]		marcin
	b10-dhcp6: Implemented support for Rebind message.
	(Trac #3232, git 3649413932857470558a6f19e0b0e181b3fc0fda)

768.	[bug]		tmark
	b10-dhcp-ddns now treats a DNS server response code of
	NXRRSET as a successful outcome when processing a request
	to remove DNS data.  This corrects a defect in which
	b10-dhcp-ddns would incorrectly fail a request to remove
	DNS data when the DNS server's response was NXRRSET.
	(Trac #3362, git da3b0d4f364d069ffdb47723545798ac589fae42)

767.	[func]		tomek
	Unit-tests for all DHCP database backends are now shared.
	This improves test coverage for memfile and any future
	backends that may appear.
	(Trac #3359, git 3d6c11630ada9d0681a813cf026f6bb16aabb9fa)

bind10-1.2.0beta1 released on March 6, 2014

766.	[func]		muks
	--disable-dns and --disable-dhcp configure arguments have been
	added to conditionally disable the DNS or DHCP components
	respectively. This facility can be used to do a DNS or DHCP-only
	build of BIND 10. DNS and DHCP components are both enabled by
	default.
	(Trac #2367, git 81a689b61b1c4abf8a1a4fcbe41cfc96fd11792a)

765.	[bug]		tomek
	b10-dhcp4: Fixed a minor bug in eRouter1.0 class processing. The
	server no longer sets giaddr field.
	(Trac #3353, git 23c22e9b1141c699f361d45c309e737dfecf6f3f)

764.	[bug]		tomek
	b10-dhcp4: Fixed a bug caused client classification to not work
	properly.
	(Trac #3343, git 1801400ac874380e7a565d373b4bae96a49e21f7)

763.	[func]		tmark
	b10-dhcp-ddns may now be configured to disable DNS updates in
	in a given direction by simply not defining any domains for that
	direction in its configuration.  This allows it to be configured to
	support either forward DNS or reverse DNS only.  Prior to this if
	a request was received that could not be matched to servers in a
	given direction it was failed immediately.
	(Trac #3341, git 01f26bce1d9faaddb8be59802f73891ea065b200)

762.	[func]		tmark
	If configured to do so, b10-dhcp6 will now create DHCP-DDNS update
	requests and send them to b10-dhcp-ddns for processing.
	(Trac# 3329, git 239956696465a13196a2b6bc0f3a61aed21a5de8)

761.	[doc]		stephen, jreed
	Added "man" page for perfdhcp.
	(Trac #2307, git ff2f538912c205fbdb1408ee613c09b90de53514)

760.	[bug]		tmark
	When merging a map of configuration elements into another, elements
	that are themselves maps will be merged. In particular, this
	corrects a defect which caused a configuration commit error to
	occur when using bindctl to modify a single a parameter in
	dhcp-ddns portion of b10-dhcp4 configuration.
	(Trac# 3339, git 3ae0d93d89f3277a566eeb045191a43b2dd9d9b1)

759.	[func]		tomek
	b10-dhcp4, b10-dhcp6: IP address of the relay agent can now be
	specified for both IPv4 and IPv6 subnets. That information allows
	the server to properly handle a case where relay agent address
	does not match subnet.  This is mostly useful in shared subnets
	and cable networks.
	(Trac #3322, git 5de565baea42c9096dff78ed5fbd05982a174469)

758.	[bug]		tmark
	b10-dhcp4 now correctly handles DHO_HOST_OPTION.  This corrects
	a bug where the server would fail to recognize the option in the
	DHCP request and then skip generating the appropriate DHCP-DDNS
	update request.
	(Trac #2426, git 985d66cba7665a71e17ef70c5d22c767abaad1b6)

757.	[func]		tmark
	b10-dhcp6 now parses parameters which support DHCP-DDNS updates
	via the DHCP-DDNS module, b10-dhcp-ddns.  These parameters are
	part of new configuration element, dhcp-ddns, defined in
	dhcp4.spec. These parameters influence when and how DDNS updates
	requests are created but communicating them to b10-dhcp-ddns is
	not yet supported.  That will be provided under separate ticket,
	Trac #3222.
	(Trac# 3034, git 22c667a66536ff3e3741bc67025d824644ed4e7d)

756.	[bug]		marcin
	b10-dhcp6: server parses DHCPv6 Vendor Class option. Previously
	the server failed to parse Vendor Class option having empty opaque
	data field because of the invalid definition in libdhcp++. The
	DHCPv6 Vendor Class option and DHCPv4 V-I Vendor Class option is
	now represented by the new OptionVendorClass. The b10-dhcp4 is
	affected by this change such that it uses new class to parse the
	DHCPv4 V-I Vendor Class option.
	(Trac #3316, git 1e61d7db5b8dc76682aa568cd62bfae0eeff46e3)

755.	[func]		muks
	Add support for the CAA RR type (RFC 6844).
	(Trac #2512, git 39162608985e5c904448f308951c73bb9c32da8f)

754.	[func]		muks
	Add support for the TLSA RR type (RFC 6698).
	(Trac #2185, git a168170430f6927f28597b2a6debebe31cf39b13)

753.	[func]		muks
	libdns++: the unknown/generic (RFC 3597) RDATA class now uses the
	generic lexer in constructors from text.
	(Trac #2426, git 0770d2df84e5608371db3a47e0456eb2a340b5f4)

752.	[func]		tmark
	If configured to do so, b10-dhcp4 will now create DHCP-DDNS update
	requests and send them to b10-dhcp-ddns for processing.
	(Trac# 3329, git 4546dd186782eec5cfcb4ddb61b0a3aa5c700751)

751.	[func]		muks
	The BIND 10 zone loader now supports the $GENERATE directive (a
	BIND 9 extension).
	(Trac #2430, git b05064f681231fe7f8571253c5786f4ff0f2ca03)

750.	[func]		tomek
	b10-dhcp4, b10-dhcp6: Simple client classification has been
	implemented. Incoming packets can be assigned to zero or more
	client classes. It is possible to restrict subnet usage to a given
	client class. User's Guide and Developer's Guide has been updated.
	(Trac #3274, git 1791d19899b92a6ee411199f664bdfc690ec08b2)

749.	[bug]		tmark
	b10-dhcp-ddns now sets the TTL value in RRs that add A, AAAA, or
	PTR DNS entries to the lease length provided in instigating
	NameChangeRequest.  This corrected a bug in which the TTL was
	always set to 0.
	(Trac# 3299, git dbacf27ece77f3d857da793341c6bd31ef1ea239)

748.	[bug]		marcin
	b10-dhcp4 server picks a subnet, to assign address for a directly
	connected client, using IP address of the interface on which the
	client's message has been received. If the message is received on
	the interface for which there is no suitable subnet, the message
	is discarded. Also, the subnet for renewing client which unicasts
	its request, is selected using ciaddr.
	(Trac #3242, git 9e571cc217d6b1a2fd6fdae1565fcc6fde6d08b1)

747.	[bug]		marcin
	libdhcpsrv: server configuration mechanism allows creating definitions
	for standard options for which Kea doesn't provide a definition yet.
	Without this, the server administrator couldn't configure options for
	which a definition didn't exist.
	(Trac# 3309, git 16a6ed6e48a6a950670c4874a2e81b1faf287d99)

746.	[func]		tomek
	IOAddress no longer exposes underlying asio objects. The getAddress()
	method has been removed and replaced with several convenience methods.
	(Trac #1485, git ecdb62db16b3f3d447db4a9d2a4079d5260431f0)

745.	[bug]*		muks
	b10-auth now returns rcode=REFUSED for all questions with
	qtype=RRSIG (i.e., where RRSIGs are queried directly). This is
	because RRSIGs are meaningless without being bundled alongside the
	RRs they cover.
	(Trac #2226, git 68d24e65c9c3dfee38adfbe1c93367b0083f9a58)

744.	[func]		marcin
	b10-dhcp6: Refactored the code which is processing Client FQDN
	option.  The major user-visible change is that server generates
	DDNS NameChangeRequest for the first IPv6 address (instead of all)
	acquired by a client. Also, the server generates fully qualified
	domain name from acquired IPv6 address, if the client sends an
	empty name in Client FQDN option.
	(Trac# 3295, git aa1c94a54114e848c64771fde308fc9ac0c00fd0)

743.	[func]		tmark
	b10-dhcp4 now responds with changes in DDNS behavior based upon
	configuration parameters specified through its dhcp-ddns configuration
	element. The parameters now supported are override-no-update,
	override-client-update, replace-client-name, generated-prefix, and
	qualifying-suffix.
	(Trac# 3282, git 42b1f1e4c4f5aa48b7588233402876f5012c043c)

742.	[func]		muks
	The authoritative server now includes the datasource configuration
	when logging some errors with the
	AUTH_DATASRC_CLIENTS_BUILDER_RECONFIGURE_ERROR message ID.
	(Trac #2756, git 31872754f36c840b4ec0b412a86afe9f38be86e0)

741.	[bug]		shane
	Remove hard-coded (and unnecessary) TSIG key from error message.
	This also prevents a crash if the TSIG name is missing.
	(Trac #3099, git 0ba8bbabe09756a4627e80aacdbb5050407faaac)

740.	[func]		muks
	When displaying messages about mismatched configuration data types
	in entered values (between the supplied value type and expected
	schema type), bindctl now includes both the supplied and expected
	configuration data types in the returned error. The user has more
	information on what caused the error now.
	(Trac #3239, git 84d5eda2a6ae0d737aef68d56023fc33fef623e6)

739.	[bug]		muks
	Various minor updates were made to the SSHFP RDATA parser. Mainly,
	the SSHFP constructor no longer throws an isc::BadValue exception.
	generic::SSHFP::getFingerprintLen() was also renamed to
	getFingerprintLength().
	(Trac #3287, git 2f26d781704618c6007ba896ad3d9e0c107d04b0)

738.	[bug]		muks
	b10-auth now correctly processes NXDOMAIN results in the root zone
	when using a SQLite3 data source.
	(Trac #2951, git 13685cc4580660eaf5b041b683a2d2f31fd24de3)

737.	[func]		muks
	b10-auth now additionally logs the source address and port when
	DNS messages with unsupported opcodes are received.
	(Trac #1516, git 71611831f6d1aaaea09143d4837eddbd1d67fbf4)

736.	[bug]		wlodek
	b10-dhcp6 is now capable to determine if a received
	message is addressed to it, using server identifier option.
	The messages with non-matching server identifier are dropped.
	(Trac #2892, git 3bd69e9b4ab9be231f7c966fd62b95a4e1595901)

735.	[doc]		stephen
	Expanded Developer's Guide to include chapter on logging.
	(Trac #2566, git a08d702839d9df6cddefeccab1e7e657377145de)

734.	[bug]		marcin
	libdhcp++: fixed a bug which caused an error when setting boolean
	values for an option. Also, bind10-guide has been updated with the
	examples how to set the boolean values for an option.
	(Trac# 3292, git 7c4c0514ede3cffc52d8c2874cdbdb74ced5f4ac)

733.	[bug]		marcin
	libdhcp++: a function which opens IPv6/UDPv6 sockets for the
	DHCPv6 server, gracefully handles errors to bind socket to
	a multicast address.
	(Trac #3288, git 76ace0c46a5fe0e53a29dad093b817ad6c891f1b)

732.	[func]		tomek
	b10-dhcp4, b10-dhcp6: Support for simplified client classification
	added. Incoming packets are now assigned to a client class based
	on the content of the packet's user class option (DHCPv4) or vendor
	class option (DHCPv6). Two classes (docsis3.0 and eRouter1.0) have
	class specific behavior in b10-dhcp4. See DHCPv4 Client
	Classification and DHCPv6 Client Classification in BIND10
	Developer's Guide for details.  This is a first ticket in a series
	of planned at least three tickets.
	(Trac #3203, git afea612c23143f81a4201e39ba793bc837c5c9f1)

731.	[func]		tmark
	b10-dhcp4 now parses parameters which support DHCP-DDNS updates
	via the DHCP-DDNS module, b10-dhcp-ddns.  These parameters are
	part of new configuration element, dhcp-ddns, defined in
	dhcp4.spec.  The parameters parse, store and retrieve but do not
	yet govern behavior.  That will be provided under separate ticket.
	(Trac# 3033, git 0ba859834503f2b9b908cd7bc572e0286ca9201f)

730.	[bug]		tomek
	b10-dhcp4, b10-dhcp6: Both servers used to unnecessarily increase
	subnet-id values after reconfiguration. The subnet-ids are now reset
	to 1 every time a server is reconfigured.
	(Trac #3234, git 31e416087685a6dadc3047fdbb0927bbf60095aa)

729.	[bug]		marcin
	b10-dhcp4 discards DHCPv4 messages carrying server identifiers
	which don't match server identifiers used by the server.
	(Trac #3279, git 805d2b269c6bf3e7be68c13f1da1709d8150a666)

728.	[func]		marcin
	b10-dhcp6: If server fails to open a socket on one interface it
	will log a warning and continue to open sockets on other interfaces.
	The warning message is communicated from the libdhcp++ via the
	error handler function supplied by the DHCPv6 server.
	(Trac #3252, git af5eada1bba906697ee92df3fcc25cc0e3979221)

727.	[func]		muks
	RRset::setName() has now been removed.
	(Trac #2335, git c918027a387da8514acf7e125fd52c8378113662)

726.	[bug]*		muks
	Don't print trailing newlines in Question::toText() output by
	default.  This fixes some logging that were split with a line
	feed.  It is possible to get the old behavior by passing
	toText(true).  Message::toText() output is unchanged.
	(Trac #571, git 7286499d5206c6d2aa8a59a5247c3841a772a43e)

725.	[func]		tmark
	b10-dhcp-ddns D2UpdateMgr now uses the newly implemented
	NameAddTransaction and NameRemoveTransaction classes.  This allows
	it to conduct actual DNS update exchanges based upon queued
	NameChangeRequests.
	(Trac# 3089, git 9ff948a169e1c1f3ad9e1bad1568375590a3ef42)

724.	[bug]		marcin
	b10-dhcp4: Different server identifiers are used for the packets
	being sent through different interfaces. The server uses IPv4 address
	assigned to the particular interface as a server identifier. This
	guarantees that the unicast packet sent by a relay or a client, to
	the address being a server identifier, will reach the server.
	(Trac #3231, git c7a229f15089670d2bfde6e9f0530c30ce6f8cf8)

723.	[bug]		marcin
	libdhcp++: Implemented unit tests for the IfaceMgr's routine
	which opens IPv6 sockets on detected interfaces. The IfaceMgr
	logic performing low level operations on sockets has been
	moved to a separate class. By providing a custom implementation
	of this class, the unit tests may use fake interfaces with
	custom configuration and thus cover wide range of test
	scenarios for the function.
	(Trac #3251, git 21d2f7ec425f8461b545687104cd76a42da61b2e)

722.	[bug]		muks
	b10-cmdctl now prints a more operator-friendly message when the
	address+port that b10-cmdctl listens on is already in use.
	(Trac #3227, git 5ec35e37dbb46f66ff0f6a9d9a6a87a393b37934)

721.	[func]		tmark
	Updates the user_chk example hooks shared library with callouts
	for packet receive and packet send.  Decision outcome now includes
	the lease or prefix assigned.  The user registry now supports a
	default user entry.
	(Trac #3207, git 34fddf2e75b80d9e517a8f9c3321aa4878cda795)

720.	[func]		tmark
	Added the initial implementation of the class, NameAddTransaction,
	to b10-dhcp-ddns.  This class provides a state machine which
	implements the logic required to remove forward and reverse DNS
	entries as described in RFC 4703, section 5.5. This includes the
	ability to construct the necessary DNS requests.
	(Trac# 3088, git ca58ac00fce4cb5f46e534d7ffadb2db4e4ffaf3)

719.	[func]		tomek
	b10-dhcp4: Support for sending back client-id (RFC6842) has been
	added now. Also a configuration parameter (echo-client-id) has
	been added, so it is possible to enable backward compatibility
	("echo-client-id false").
	(Trac #3210, git 88a4858db206dfcd53a227562198f308f7779a72)

718.	[func]		dclink, tomek
	libdhcp++: Interface detection implemented for FreeBSD, NetBSD,
	OpenBSD, Mac OS X and Solaris 11. Thanks to David Carlier for
	contributing a patch.
	(Trac #2246, git d8045b5e1580a1d0b89a232fd61c10d25a95e769)

717.	[bug]		marcin
	Fixed the bug which incorrectly treated DHCPv4 option codes 224-254 as
	standard options, barring them from being used as custom options.
	(Trac #2772, git c6158690c389d75686545459618ae0bf16f2cdb8)

716.	[func]		marcin
	perfdhcp: added support for sending DHCPv6 Release messages
	at the specified rate and measure performance. The orphan
	messages counters are not displayed for individual exchanges
	anymore. The following ticket: #3261 has been submitted to
	implement global orphan counting for all exchange types.
	(Trac #3181, git 684524bc130080e4fa31b65edfd14d58eec37e50)

715.	[bug]		marcin
	libdhcp++: Used the CMSG_SPACE instead of CMSG_LEN macro to calculate
	msg_controllen field of the DHCPv6 message. Use of CMSG_LEN causes
	sendmsg failures on OpenBSD due to the bug kernel/6080 on OpenBSD.
	(Trac #1824, git 39c9499d001a98c8d2f5792563c28a5eb2cc5fcb)

714.	[doc]		tomek
	BIND10 Contributor's Guide added.
	(Trac #3109, git 016bfae00460b4f88adbfd07ed26759eb294ef10)

713.	[func]		tmark
	Added DNS update request construction to d2::NameAddTransaction
	in b10-dhcp-ddns.  The class now generates all DNS update
	request variations needed to fulfill it's state machine in
	compliance with RFC 4703, sections 5.3 and 5.4.
	(Trac# 3241, git dceca9554cb9410dd8d12371b68198b797cb6cfb)

712.	[func]		marcin, dclink
	b10-dhcp4: If server fails to open a socket on one interface it
	will log a warning and continue to open sockets on other interfaces.
	The warning message is communicated from the libdhcp++ via the
	error handler function supplied by the DHCPv4 server. Thanks to
	David Carlier for providing a patch.
	(Trac #2765, git f49c4b8942cdbafb85414a1925ff6ca1d381f498)

711.	[func]		tmark
	Added the initial implementation of the class, NameAddTransaction,
	to b10-dhcp-ddns.  This class provides the state model logic
	described in the DHCP_DDNS design to add or replace forward and
	reverse DNS entries for a given FQDN.  It does not yet construct
	the actual DNS update requests, this will be added under Trac#
	3241.
	(Trac# 3087, git 8f99da735a9f39d514c40d0a295f751dc8edfbcd)

710.	[build]		jinmei
	Fixed various build time issues for MacOS X 10.9.  Those include
	some general fixes and improvements:
	- (libdns++) masterLoad() functions now use the generic MasterLoader
	  class as backend, eliminating the restrictions of the previous
	  versions.
	- (libcc) fixed a minor portability bug in the JSON parser.  Although
	  the only known affected system is OS X 10.9 at the moment, that
	  could potentially cause disruption on other existing and future
	  systems.
	Other notes:
	- if built with googletest, gtest 1.7 (and possibly higher) is
	  required.
	- many older versions of Boost don't work.  A known workable version
	  is 1.54.
	(Trac #3213, git d4e570f097fe0eb9009b177a4af285cde0c636cc)

709.	[bug]		marcin
	b10-dhcp6: Server crashed when the client sent FQDN option and did
	not request FQDN option to be returned.
	(Trac #3220, git 0f1ed4205a46eb42ef728ba6b0955c9af384e0be)

708.	[bug]		dclink, marcin
	libdhcpsrv: Fixed a bug in Memfile lease database backend which
	caused DHCPv4 server crashes when leases with NULL client id
	were present. Thanks to David Carlier for submitting the patch.
	(Trac #2940, git a232f3d7d92ebcfb7793dc6b67914299c45c715b)

707.	[bug]		muks
	Using very large numbers (out of bounds) in config values caused
	BIND 10 to throw an exception. This has been fixed in a patch
	contributed by David Carlier.
	(Trac #3114, git 9bd776e36b7f53a6ee2e4d5a2ea79722ba5fe13b)

706.	[func]		marcin
	b10-dhcp4: Server processes the DHCPv4 Client FQDN and Host Name
	options sent by a client and generates the response. As a result
	of processing, the server generates NameChangeRequests which
	represent changes to DNS mappings for a particular lease (addition
	or removal of DNS mappings).
	Currently all generated NameChangeRequests are dropped. Sending
	them to b10-dhcp-ddns will be implemented with the future tickets.
	(Trac #3035, git f617e6af8cdf068320d14626ecbe14a73a6da22)

705.	[bug]*		kean
	When commands are piped into bindctl, no longer attempt to query the
	user name and password if no default user name and password file is
	present, or it contains no valid entries.
	(Trac #264, git 4921d7de6b5623c7e85d2baf8bc978686877345b)

704.	[func]		naokikambe
	New statistics items related to IP sockets added into b10-xfrin:
	open, openfail, close, connfail, conn, senderr, and recverr.
	Their values can be obtained by invoking "Stats show Xfrin" via
	bindctl while b10-xfrin is running.
	(Trac #2300, git 4655c110afa0ec6f5669bf53245bffe6b30ece4b)

703.	[bug]		kean
	A bug in b10-msgq was fixed where it would remove the socket file if
	there was an existing copy of b10-msgq running. It now correctly
	detects and reports this without removing the socket file.
	(Trac #433, git c18a49b0435c656669e6f87ef65d44dc98e0e726)

702.	[func]		marcin
	perfdhcp: support for sending DHCPv6 Renew messages at the specified
	rate and measure performance.
	(Trac #3183, git 66f2939830926f4337623b159210103b5a8e2434)

701.	[bug]		tomek
	libdhcp++: Incoming DHCPv6 IAPREFIX option is now parsed properly.
	(Trac #3211, git ed43618a2c7b2387d76f99a5a4b1a3e05ac70f5e)

700.	[func]		tomek, marcin
	b10-dhcp4, b10-dhcp6: Support for vendor options has been added. It
	is now possible to configure vendor options. Server is able to
	parse some CableLabs vendor options and send configured	vendor
	options	in response. The support is not complete.
	(Trac #3194, git 243ded15bbed0d35e230d00f4e3ee42c3609616c)

699.	[bug]		marcin
	libdhcp++: Options with defined suboptions are now handled properly.
	In particular, Relay Agent Info options is now echoed back properly.
	(Trac #3102, git 6f6251bbd761809634aa470f36480d046b4d2a20)

698.	[bug]		muks
	A bug was fixed in the interaction between b10-init and b10-msgq
	that caused BIND 10 failures after repeated start/stop of
	components.
	(Trac #3094, git ed672a898d28d6249ff0c96df12384b0aee403c8

697.	[func]		tmark
	Implements "user_check" hooks shared library which supports subnet
	selection based upon the contents of a list of known DHCP lease users
	(i.e. clients).  Adds the following subdirectories to the bind10 src
	directory for maintaining hooks shared libraries:
	bind10/src/hooks - base directory for hooks shared libraries;
	bind10/src/hooks/dhcp - base directory for all hooks libs
	pertaining to DHCP (Kea);
	bind10/src/hooks/dhcp/user_check - directory containing the
	user_check hooks library.
	(Trac #3186, git f36aab92c85498f8511fbbe19fad5e3f787aef68)

696.	[func]		tomek
	b10-dhcp4: It is now possible to specify value of siaddr field
	in DHCPv4 responses. It is used to point out to the next
	server in the boot process (that typically is TFTP server).
	(Trac #3191, git 541922b5300904a5de2eaeddc3666fc4b654ffba)

695.	[func]		tomek
	b10-dhcp6 is now able to listen on global IPv6 unicast addresses.
	(Trac #3195, git 72e601f2a57ab70b25d50877c8e49242739d1c9f)

694.	[bug]		tomek
	b10-dhcp6 now handles exceptions better when processing initial
	configuration. In particular, errors with socket binding do not
	prevent b10-dhcp6 from establishing configuration session anymore.
	(Trac #3195, git 72e601f2a57ab70b25d50877c8e49242739d1c9f)

693.	[bug]		tomek
	b10-dhcp6 now handles IPv6 interface enabling correctly.
	(Trac #3195, git 72e601f2a57ab70b25d50877c8e49242739d1c9f)

692.	[bug]		marcin
	b10-dhcp4: Fix a bug whereby the Parameter Request List was not parsed
	by the server and requested DHCPv4 options were not returned to the
	client. Options are not sent back to the client if server failed to
	assign a lease.
	(Trac #3200, git 50d91e4c069c6de13680bfaaee3c56b68d6e4ab1)

691.	[bug]		marcin
	libdhcp++: Created definitions for standard DHCPv4 options:
	tftp-server-name (66) and boot-file-name (67). Also, fixed definition
	of DHCPv4 option time-offset (2).
	(Trac #3199, git 6e171110c4dd9ae3b1be828b9516efc65c33460b)

690.	[bug]		tomek
	b10-dhcp4: Relay Agent Info option is now echoed back in
	DHCPv4 responses.
	(Trac #3184, git 287389c049518bff66bdf6a5a49bb8768be02d8e)

689.	[func]*		marcin
	b10-dhcp4 and b10-dhcp6 install callback functions which parse options
	in the received DHCP packets.
	(Trac #3180, git f73fba3cde9421acbeb9486c615900b0af58fa25)

688.	[func]		tomek
	b10-dhcp6: Prefix Delegation support is now extended to
	Renew and Release messages.
	(Trac #3153, #3154, git 3207932815f58045acea84ae092e0a5aa7c4bfd7)

687.	[func]		tomek
	b10-dhcp6: Prefix Delegation (IA_PD and IAPREFIX options) is now
	supported in Solicit and Request messages.
	(Trac #3152, git a0e73dd74658f2deb22fad2c7a1f56d122aa9021)

686.	[bug]		tomek
	b10-dhcp6 now sends back relayed traffic to proper port.
	(Trac #3177, git 6b33de4bea92eecb64b6c673bf1b8ae51f8edcf1)

685.	[func]		tomek
	libdhcpsrv: Allocation Engine is now able to handle IPv6 prefixes.
	This will be used in Prefix Delegation.
	(Trac #3171, git 7d1431b4c887f0c7ee1b26b9b82d3d3b8464b34f)

684.	[func]		muks, vorner
	API support to delete zone data has been added. With this,
	DomainTree and RdataSet which form the central zone data
	structures of b10-auth allow deletion of names and RR data
	respectively.
	(Trac #2750, git d3dbe8e1643358d4f88cdbb7a16a32fd384b85b1)
	(Trac #2751, git 7430591b4ae4c7052cab86ed17d0221db3b524a8)

683.	[bug]		stephen
	Modifications to fix problems running unit tests if they
	are statically linked.  This includes provision of an
	initialization function that must be called by user-written
	hooks libraries if they are loaded by a statically-linked
	image.
	(Trac #3113, git 3d19eee4dbfabc7cf7ae528351ee9e3a334cae92)

682.	[func]		naokikambe
	New statistics items added into b10-xfrin : ixfr_running,
	axfr_running, and soa_in_progress.  Their values can be
	obtained by invoking "Stats show Xfrin" via bindctl when
	b10-xfrin is running.
	(Trac #2274, git ca691626a2be16f08754177bb27983a9f4984702)

681.	[func]		tmark
	Added support for prefix delegation configuration to b10-dhcp6
	subnets.
	(Trac# 3151, git 79a22be33825bafa1a0cdfa24d5cb751ab1ae2d3)

680.	[func]		marcin
	perfdhcp: Added support for requesting IPv6 prefixes using IA_PD
	option being sent to the server.
	(Trac #3173, git 4cc844f7cc82c8bd749296a2709ef67af8d9ba87)

679.	[func]		tmark
	b10-dhcp-ddns: Finite state machine logic was refactored
	into its own class, StateModel.
	(Trac# 3156, git 6e9227b1b15448e834d1f60dd655e5633ff9745c)

678.	[func]		tmark
	MySQL backend used by b10-dhcp6 now uses lease type as a
	filtering parameter in all IPv6 lease queries.
	(Trac# 3147, git 65b6372b783cb1361fd56efe2b3247bfdbdc47ea)

677.	[func]		tomek
	libdhcpsrv: CfgMgr is now able to store IA, TA and PD pools in
	Subnet6 structures.
	(Trac #3150, git e6f0e89162bac0adae3ce3141437a282d5183162)

676.	[bug]		muks
	We now also allow the short name ("hmac-md5"), along with the long
	name ("hmac-md5.sig-alg.reg.int") that was allowed before for
	HMAC-MD5, so that it is more convenient to configure TSIG keys
	using it.
	(Trac #2762, git c543008573eba65567e9c189824322954c6dd43b)

675.	[func]		vorner
	If there's an exception not handled in a Python BIND10 component,
	it is now stored in a temporary file and properly logged, instead
	of dumping to stderr.
	(Trac #3095, git 18cf54ed89dee1dd1847053c5210f0ca220590c2)

674.	[func]		tomek
	Preparatory work for prefix delegation in LeaseMgr. getLease6()
	renamed to getLeases6(). It now can return more than one lease.
	(Trac #3146, git 05a05d810be754e7a4d8ca181550867febf6dcc6)

673.	[func]		tomek
	libdhcp: Added support for IA_PD and IAPREFIX options. New class
	for IAPREFIX (Option6_IAPrefix) has been added.
	(Trac #3145, git 3a844e85ecc3067ccd1c01841f4a61366cb278f4)

672.	[func]		tmark
	Added b10-dhcp-ddns transaction base class, NameChangeTransaction.
	This class provides the common structure and methods to implement
	the state models described in the DHCP_DDNS design, plus
	integration with DNSClient and its callback mechanism for
	asynchronous IO with the DNS servers.
	(Trac #3086, git 079b862c9eb21056fdf957e560b8fe7b218441b6)

671.	[func]		dclink, tomek
	The memfile backend now supports getLease4(hwaddr) and
	getLease4(client-id) methods. Thanks to David Carlier for
	contributing a patch.
	(Trac #2592, git a11683be53db2f9f8f9b71c1d1c163511e0319b3)

670.	[func]		marcin
	libdhcpsrv: Added support to MySQL lease database backend to
	store FQDN data for the lease.
	(Trac #3084, git 79b7d8ee017b57a81cec5099bc028e1494d7e2e9)

669.	[func]		tmark
	Added main process event loop to D2Process which is the primary
	application object in b10-dhcp-ddns. This allows DHCP-DDNS
	to queue requests received from clients for processing while
	listening for command control events.
	(Trac #3075 git e2f9d2e4c1b36f01eb5bfa2c4f8d55cf139c7e02)

668.	[func]		marcin
	libdhcpsrv: Implemented changes to lease allocation engine to
	propagate information about client's FQDN.
	(Trac #3083, git 37af28303d1cd61f675faea969cd1159df65bf9d)

667.	[func]		tomek
	Additional hooks (buffer4_receive, lease4_renew,
	lease4_release, buffer4_send) added to the DHCPv4 server.
	(Trac #2983, git fd47f18f898695b98623a63a0a1c68d2e4b37568)

666.	[func]		vorner
	The CmdCtl's command "print_settings" was removed. It served no real
	purpose and was just experimental leftover from early development.
	(Trac #3028, git 0d22246092ad4822d48f5a52af5f644f5ae2f5e2)

665.	[doc]		stephen
	Added the "Hook's Maintenance Guide" to the BIND 10 developer
	documentation.
	(Trac #3063, git 5d1ee7b7470fc644b798ac47db1811c829f5ac24)

664.	[bug]		tmark
	Corrects a bug in Hooks processing that was improperly
	creating a new callout handle on every call, rather
	than maintaining it throughout the context of the
	packet being processed.
	(Trac #3062, git 28684bcfe5e54ad0421d75d4445a04b75358ce77)

663.	[func]		marcin
	b10-dhcp6: Server processes the DHCPv6 Client FQDN Option
	sent by a client and generates the response. The DHCPv6 Client
	FQDN Option is represented by the new class in the libdhcp++.
	As a result of FQDN Option processing, the server generates
	NameChangeRequests which represent changes to DNS mappings for
	a particular lease (addition or removal of DNS mappings).
	Currently all generated NameChangeRequests are dropped. Sending
	them to b10-dhcp-ddns will be implemented with the future tickets.
	(Trac #3036, git 209f3964b9f12afbf36f3fa6b62964e03049ec6e)

662.	[func]		marcin
	libdhcp++: Implemented an Option4ClientFqdn class which represents
	DHCPv4 Client FQDN Option (code 81) defined in RFC4702. This class
	supports the domain name encoding in canonical FQDN format as well
	as in deprecated ASCII format.
	(Trac# 3082, git 1b434debfbf4a43070eb480fa0975a6eff6429d4)

661.	[func]		stephen
	Copy additional header files to the BIND 10 installation directory
	to allow the building of DHCP hooks libraries against an installed
	version of BIND 10.
	(Trac #3092, git e9beef0b435ba108af9e5979476bd2928808b342)

660.	[func]		fujiwara
	src/lib/cc: Integer size of C++ CC library is changed to int64_t.
	b10-auth: The size of statistics counters is changed to uint64_t.
	b10-auth sends lower 63 bit of counter values to b10-stats.
	(Trac #3015,  git e5b3471d579937f19e446f8a380464e0fc059567
	 and Trac #3016, git ffbcf9833ebd2f1952664cc0498608b988628d53)

659.	[func]		stephen
	Added capability to configure the hooks libraries for the
	b10-dhcp4 and b10-dhcp6 servers through the BIND 10
	configuration mechanism.
	(Trac #2981, git aff6b06b2490fe4fa6568e7575a9a9105cfd7fae)

658.	[func]*		vorner
	The resolver, being experimental, is no longer installed by default.
	If you really want to use it, even when it is known to be buggy, use
	the ./configure --enable-experimental-resolver option.
	(Trac #3064, git f5f07c976d2d42bdf80fea4433202ecf1f260648)

657.	[bug]		vorner
	Due to various problems with older versions of boost and
	shared memory, the server rejects to compile with combination
	of boost < 1.48 and shared memory enabled. Most users don't
	need shared memory, admins of large servers are asked to
	upgrade boost.
	(Trac #3025, git 598e458c7af7d5bb81131112396e4c5845060ecd)

656.	[func]		tomek
	Additional hooks (buffer6_receive, lease6_renew,
	lease6_release, buffer6_send) added to the DHCPv6 server.
	(Trac #2984, git 540dd0449121094a56f294c500c2ed811f6016b6)

655.	[func]		tmark
	Added D2UpdateMgr class to b10-dhcp-ddns. This class is
	the b10-dhcp-ddns task master, instantiating and supervising
	transactions that carry out the DNS updates needed to
	fulfill the requests (NameChangeRequests) received from
	b10-dhcp-ddns clients (e.g. DHCP servers).
	(Trac #3059 git d72675617d6b60e3eb6160305738771f015849ba)

654.	[bug]		stephen
	Always clear "skip" flag before calling any callouts on a hook.
	(Trac# 3050, git ff0b9b45869b1d9a4b99e785fbce421e184c2e93)

653.	[func]		tmark
	Added initial implementation of D2QueueMgr to
	b10-dhcp-ddns.  This class manages the receipt and
	queueing of requests received by b10-dhcp-ddns from
	its clients (e.g. DHCP servers)
	(Trac# 3052, git a970f6c5255e000c053a2dc47926cea7cec2761c)

652.	[doc]		stephen
	Added the "Hook Developer's Guide" to the BIND 10 developer
	documentation.
	(Trac# 2982, git 26a805c7e49a9ec85ee825f179cda41a2358f4c6)

651.	[bug]		muks
	A race condition when creating cmdctl certificates caused corruption
	of these certificates in rare cases. This has now been fixed.
	(Trac# 2962, git 09f557d871faef090ed444ebeee7f13e142184a0)

650.	[func]		muks
	The DomainTree rebalancing code has been updated to be more
	understandable. This ChangeLog entry is made just to make a note
	of this change. The change should not cause any observable
	difference whatsoever.
	(Trac# 2811, git 7c0bad1643af13dedf9356e9fb3a51264b7481de)

649.	[func]		muks
	The default b10-xfrout also_notify port has been changed from
	0 to 53.
	(Trac# 2925, git 8acbf043daf590a9f2ad003e715cd4ffb0b3f979)

648.	[func]		tmark
	Moved classes pertaining to sending and receiving
	NameChangeRequests from src/bin/d2 into their own library,
	libdhcp_ddns, in src/lib/dhcp_ddns.  This allows the
	classes to be shared between DHDCP-DDNS and its clients,
	such as the DHCP servers.
	(Trac# 3065, git 3d39bccaf3f0565152ef73ec3e2cd03e77572c56)

647.	[func]		tmark
	Added initial implementation of classes for sending
	and receiving NameChangeRequests between DHCP-DDNS
	and its clients such as DHCP. This includes both
	abstract classes and a derivation which traffics
	requests across UDP sockets.
	(Trac #3008, git b54530b4539cec4476986442e72c047dddba7b48)

646.	[func]		stephen
	Extended the hooks framework to add a "validate libraries" function.
	This will be used to check libraries specified during BIND 10
	configuration.
	(Trac #3054, git 0f845ed94f462dee85b67f056656b2a197878b04)

645.	[func]		tomek
	Added initial set of hooks (pkt4_receive, subnet4_select,
	lease4_select, pkt4_send) to the DHCPv4 server.
	(Trac #2994, git be65cfba939a6a7abd3c93931ce35c33d3e8247b)

644.	[func]		marcin
	b10-dhcp4, b10-dhcp6: Implemented selection of the interfaces
	that server listens on, using Configuration Manager. It is
	possible to specify interface names explicitly or use asterisk
	to specify that server should listen on all available interfaces.
	Sockets are reopened according to the new configuration as
	soon as it is committed.
	(Trac #1555, git f48a3bff3fbbd15584d788a264d5966154394f04)

643.	[bug]		muks
	When running some unittests as root that depended on insufficient
	file permissions, the tests used to fail because the root user
	could still access such files. Such tests are now skipped when
	they are run as the root user.
	(Trac #3056, git 92ebabdbcf6168666b03d7f7fbb31f899be39322)

642.	[func]		tomek
	Added initial set of hooks (pkt6_receive, subnet6_select,
	lease6_select, pkt6_send) to the DHCPv6 server.
	(Trac #2995, git d6de376f97313ba40fef989e4a437d184fdf70cc)

641.	[func]		stephen
	Added the hooks framework. This allows shared libraries of
	user-written functions to be loaded at run-time and the
	functions called during packet processing.
	(Trac #2980, git 82c997a72890a12af135ace5b9ee100e41c5534e)

640.	[func]		marcin
	b10-dhcp-ddns: Implemented DNSClient class which implements
	asynchronous DNS updates using UDP. The TCP and TSIG support
	will be	implemented at later time. Nevertheless, class API
	accommodates the use of TCP and TSIG.
	(Trac #2977, git 5a67a8982baa1fd6b796c063eeb13850c633702c)

639.	[bug]		muks
	Added workaround for build failure on Fedora 19 between GCC 4.8.x
	and boost versions less than 1.54. Fedora 19 currently ships
	boost-1.53.
	(Trac #3039, git 4ef6830ed357ceb859ebb3e5e821a064bd8797bb)

638.	[bug]*		naokikambe
	Per-zone statistics counters are distinguished by zone class,
	e.g. IN, CH, and HS. A class name is added onto a zone name in
	structure of per-zone statistics.
	(Trac #2884, git c0153581c3533ef045a92e68e0464aab00947cbb)

637.	[func]		tmark
	Added initial implementation of NameChangeRequest,
	which embodies DNS update requests sent to DHCP-DDNS
	by its clients.
	(trac3007 git f33bdd59c6a8c8ea883f11578b463277d01c2b70)

636.	[func]		tmark
	Added the initial implementation of configuration parsing for
	DHCP-DDNS.
	(Trac #2957, git c04fb71fa44c2a458aac57ae54eeb1711c017a49)

635.	[func]		marcin
	b10-dhcp-ddns: Implemented DNS Update message construction.
	(Trac #2796, git eac5e751473e238dee1ebf16491634a1fbea25e2)

634.	[bug]		muks
	When processing DDNS updates, we now check the zone more
	thoroughly with the received zone data updates to check if it is
	valid.  If the zone fails validation, we reply with SERVFAIL
	rcode. So, while previously we may have allowed more zone data
	cases without checking which resulted in invalid zones, such
	update requests are now rejected.
	(Trac #2759, git d8991bf8ed720a316f7506c1dd9db7de5c57ad4d)

633.	[func]		jinmei
	b10-memmgr: a new BIND 10 module that manages shared memory
	segments for DNS zone data.  At this point it's runnable but does
	nothing really meaningful for end users; it was added to the
	master branch for further development.
	(Trac #2854, git d05d7aa36d0f8f87b94dba114134b50ca37eabff)

632.	[bug]		marcin
	perfdhcp: Fixed a bug in whereby the application was sporadically
	crashing when timed out packets were garbage collected.
	(Trac #2979, git 6d42b333f446eccc9d0204bcc04df38fed0c31db)

631.	[bug]		muks
	Applied a patch by Tomas Hozza to fix a couple of compile errors
	on Fedora 19 development release.
	(Trac #3001, git 6e42b90971b377261c72d51c38bf4a8dc336664a)

630.	[bug]		muks
	If there is a problem loading the backend module for a type of
	data source, b10-auth would not serve any zones. This behaviour
	has been changed now so that it serves zones from all other usable
	data sources that were configured.
	(Trac #2947, git 9a3ddf1e2bfa2546bfcc7df6d9b11bfbdb5cf35f)

629.	[func]		stephen
	Added first part of the hooks framework.
	(Trac #2794, git d2b107586db7c2deaecba212c891d231d7e54a07)

628.	[func]		y-aharen
	b10-auth: A new statistics item 'qryrecursion' has been introduced.
	The counter is for the number of queries (OpCode=Query) with Recursion
	Desired (RD) bit on.
	(Trac #2796, git 3d291f42cdb186682983aa833a1a67cb9e6a8434)

627.	[func]		tmark
	Logger name for DHCP-DDNS has been changed from "d2_logger" to
	"dhcpddns".  In addition, its log messages now use two suffixes,
	DCTL_ for logs the emanate from the underlying base classes, and
	DHCP_DDNS_ for logs which emanate from DHCP-DDNS specific code
	(Trac #2978, git 5aec5fb20b0486574226f89bd877267cb9116921)

626.	[func]		tmark
	Created the initial implementation of DHCP-DDNS service
	controller class, D2Controller, and the abstract class from
	which it derives, DControllerBase. D2Controller manages the
	lifecycle and BIND10 integration of the DHCP-DDNS application
	process, D2Process. Also note, module name is now
	b10-dhcp-ddns.
	(Trac #2956, git a41cac582e46213c120b19928e4162535ba5fe76)

625.	[bug]*		jinmei
	b10-xfrin/b10-loadzone: b10-xfrin now refers to the unified
	"data_sources" module configuration instead of almost-deprecated
	the Auth/database_file configuration (Note: zonemgr still uses the
	latter, so a secondary server would still need it for the moment).
	Due to this change, b10-xfrin does not auto-generate an initial
	zone for the very first transfer anymore; b10-loadzone has been
	extended with a new -e option for the initial setup.
	(Trac #2946, git 8191aec04c5279c199909f00f0a0b2b8f7bede94)

624.	[bug]		jinmei
	logging: prevented multiple BIND 10 processes from generating
	multiple small log files when they dumped logs to files and try
	to roll over them simultaneously.  This fix relies on a feature of
	underling logging library (log4cplus) version 1.1.0 or higher,
	so the problem can still happen if BIND 10 is built with an older
	version of log4cplus. (But this is expected to happen rarely in
	any case unless a verbose debug level is specified).
	(Trac #1622, git 5da8f8131b1224c99603852e1574b2a1adace236)

623.	[func]		tmark
	Created the initial, bare-bones implementation of DHCP-DDNS
	service process class, D2Process, and the abstract class
	from which it derives, DProcessBase. D2Process will provide
	the DHCP-DDNS specific event loop and business logic.
	(Trac #2955, git dbe4772246039a1257b6492936fda2a8600cd245)

622.	[func]*		jinmei
	b10-xfrin now has tighter control on the choice of IXFR or AXFR
	through zones/request_ixfr configuration item.  It includes
	the new "IXFR only" behavior for some special cases.  b10-xfrin
	now also uses AXFR whenever necessary, so it is now safe to try
	IXFR by default and it's made the default.  The previous
	use_ixfr configuration item was deprecated and triggers startup
	failure if specified; configuration using use_ixfr should be
	updated.
	(Trac #2911, git 8118f8e4e9c0ad3e7b690bbce265a163e4f8767a)

621.	[func]		team
	libdns++: All Rdata classes now use the generic lexer in
	constructors from text. This means that the name fields in such
	RRs in a zone file can now be non-absolute (the origin name in that
	context will be used), e.g., when loaded by b10-loadzone. Note
	that the existing string constructors for these Rdata classes also
	use the generic lexer, and they now expect an absolute name (with
	the trailing '.') in the name fields.
	(Trac #2522, git ea97070cf6b41299351fc29af66fa39c6465d56a)
	(Trac #2521, git c6603decaadcd33ccf9aee4a7b22447acec4b7f6)
	(See also ChangeLog 594, 564, 545)

620.	[bug]		jinmei
	b10-auth now returns SERVFAIL to queries for a zone that is
	configured to be loaded in-memory but isn't due to load time
	errors (missing zone file or errors in the zone file, etc).
	Such zones were previously treated as non existent and would
	result in REFUSED or unintentional match against less specific
	zones.  The revised behavior is also compatible with BIND 9.
	(Trac #2905, git 56ee9810fdfb5f86bd6948e6bf26545ac714edd8)

619.	[bug]		jinmei
	b10-xfrout now uses blocking send for xfr response messages
	to prevent abrupt termination of the stream due to a slower
	client or narrower network bandwidth.
	(Trac #2934, git bde0e94518469557c8b455ccbecc079a38382afd)

618.	[func]*		marcin
	b10-dhcp4: Added the ability for the server to respond to a
	directly connected client which does not yet have an IP address.
	On Linux, the server will unicast the response to the client's
	hardware address and the 'yiaddr' (the client's new IP
	address). Sending a response to the unicast address prevents other
	(not interested) hosts from receiving the server response. This
	capability is not yet implemented on non-Linux Operating Systems
	where, in all cases, the server responds to the broadcast
	address. The logic conforms to section 4.1 of RFC 2131.
	(Trac #2902, git c2d40e3d425f1e51647be6a717c4a97d7ca3c29c)

617.	[bug]		marcin
	b10-dhcp4: Fixed a bug whereby the domain-name option was encoded
	as FQDN (using technique described in RFC1035) instead of a string.
	Also, created new class which represents an option carrying a single
	string value. This class is now used for all standard options of
	this kind.
	(Trac #2786, git 96b1a7eb31b16bf9b270ad3d82873c0bd86a3530)

616.	[doc]		stephen
	Added description to the DHCP "Database Back-Ends" section of the
	BIND 10 Developer's Guide about how to set up a MySQL database for
	testing the DHCP MySQL backend.
	(Trac #2653, git da3579feea036aa2b7d094b1c260a80a69d2f9aa)

615.	[bug]		jinmei
	b10-auth: Avoid referencing to a freed object when authoritative
	server addresses are reconfigured.  It caused a crash on a busy
	server during initial startup time, and the same crash could also
	happen if listen_on parameters are reconfigured at run time.
	(Trac #2946, git d5f2a0d0954acd8bc33aabb220fab31652394fcd)

614.	[func]		tmark
	b10-d2: Initial DHCP-DDNS (a.k.a. D2) module implemented.
	Currently it does nothing useful, except for providing the
	skeleton implementation to be expanded in the future.
	(Trac #2954, git 392c5ec5d15cd8c809bc9c6096b9f2bfe7b8c66a)

613.	[func]		jinmei
	datasrc: Error handling in loading zones into memory is now more
	consistent and convenient: data source configuration does not fail
	due to zones configured to be loaded into memory but not available
	in the data source, just like the case of missing zone file for
	the MasterFiles type of data source.  Also, zones that aren't
	loaded into memory due to errors can now be reloaded for b10-auth
	using the bindctl Auth loadzone command after fixing the error,
	without reconfiguring the entire data source.
	(Trac #2851, git a3d4fe8a32003534150ed076ea0bbf80e1fcc43c)

612.	[func]		tomek
	b10-dhcp6: Support for relayed DHCPv6 traffic has been added.
	(Trac #2898, git c3f6b67fa16a07f7f7ede24dd85feaa7c157e1cb)

611.	[func]		naokikambe
	Added Xfrin statistics items such as the number of successful
	transfers.  These are per-zone type counters.  Their values can be
	obtained with zone names by invoking "Stats show Xfrin" via bindctl
	while Xfrin is running.
	(Trac #2252, git e1a0ea8ef5c51b9b25afa111fbfe9347afbe5413)

bind10-1.1.0beta2 released on May 10, 2013

610.	[bug]		muks
	When the sqlite3 program is not available on the system (in
	PATH), we no longer attempt to run some tests which depend
	on it.
	(Trac #1909, git f85b274b85b57a094d33ca06dfbe12ae67bb47df)

609.	[bug]		jinmei
	Handled some rare error cases in DNS server classes correctly.
	This fix specifically solves occasional crash of b10-auth due to
	errors caused by TCP DNS clients.  Also, as a result of cleanups
	with the fix, b10-auth should now be a little bit faster in
	handling UDP queries: in some local experiments it ran about 5%
	faster.
	(Trac #2903, git 6d3e0f4b36a754248f8a03a29e2c36aef644cdcc)

608.	[bug]		jinmei
	b10-cmdctl: fixed a hangup problem on receiving the shutdown
	command from bindctl.  Note, however, that cmdctl is defined as
	a "needed" module by default, so shutting down cmdctl would cause
	shutdown of the entire BIND 10 system anyway, and is therefore
	still not very useful in practice.
	(Trac #2712, git fa392e8eb391a17d30550d4b290c975710651d98)

607.	[bug]		jinmei
	Worked around some unit test regressions on FreeBSD 9.1 due to
	a binary compatibility issue between standard and system
	libraries (http://www.freebsd.org/cgi/query-pr.cgi?pr=175453).
	While not all tests still pass, main BIND 10 programs should
	generally work correctly.  Still, there can be odd run time
	behavior such as abrupt crash instead of graceful shutdown
	when some fatal event happens, so it's generally discouraged to
	use BIND 10 on FreeBSD 9.1 RELEASE.  According to the above
	bug report for FreeBSD, it seems upgrading or downgrading the
	FreeBSD version will solve this problem.
	(Trac #2887, git 69dfb4544d9ded3c10cffbbfd573ae05fdeb771f)

606.	[bug]		jinmei
	b10-xfrout now correctly stops sending notify requests once it
	receives a valid response.  It previously handled it as if the
	requests are timed out and resent it a few times in a short
	period.
	(Trac #2879, git 4c45f29f28ae766a9f7dc3142859f1d0000284e1)

605.	[bug]		tmark
	Modified perfdhcp to calculate the times displayed for packet sent
	and received as time elapsed since perfdhcp process start time.
	Previously these were times since the start of the epoch.
	However the large numbers involved caused loss of precision
	in the calculation of the test statistics.
	(Trac #2785, git e9556924dcd1cf285dc358c47d65ed7c413e02cf)

604.	[func]		marcin
	libdhcp++: abstracted methods which open sockets and send/receive
	DHCP4 packets to a separate class. Other classes will be derived
	from it to implement OS-specific methods of DHCPv4 packets filtering.
	The primary purpose for this change is to add support for Direct
	DHCPv4 response to a client which doesn't have an address yet on
	different OSes.
	(Trac #991, git 33ffc9a750cd3fb34158ef676aab6b05df0302e2)

603.	[func]		tmark
	The directory in which the b10-dhcp4 and b10-dhcp6 server id files has
	been changed from the local state directory (set by the "configure"
	--localstatedir switch) to the "bind10" subdirectory of it. After an
	upgrade, server id files in the former location will be orphaned and
	should be manually removed.
	(Trac #2770, git a622140d411b3f07a68a1451e19df36118a80650)

602.	[bug]		tmark
	Perfdhcp will now exit gracefully if the command line argument for
	IP version (-4 or -6) does not match the command line argument
	given for the server. Prior to this perfdhcp would core when given
	an IP version of -6 but a valid IPv4 address for server.
	(Trac #2784, git 96b66c0c79dccf9a0206a45916b9b23fe9b94f74)

601.	[bug]*		jinmei, vorner
	The "delete record" interface of the database based data source
	was extended so that the parameter includes reversed name in
	addition to the actual name.  This may help the underlying
	accessor implementation if reversed names are more convenient
	for the delete operation.  This was the case for the SQLite3
	accessor implementation, and it now performs delete operations
	much faster.  At a higher level, this means IXFR and DDNS Updates
	to the sqlite3 database are no longer so slow on large zones as
	they were before.
	(Trac #2877, git 33bd949ac7288c61ed0a664b7329b50b36d180e5)

600.	[bug]		tmark
	Changed mysql_lease_mgr to set the SQL mode option to STRICT. This
	causes mysql it to treat invalid input data as an error. Rather than
	"successfully" inserting a too large value by truncating it, the
	insert will fail, and the lease manager will throw an exception.
	Also, attempts to create a HWAddr (hardware address) object with
	too long an array of data now throw an exception.
	(Trac #2387, git cac02e9290600407bd6f3071c6654c1216278616)

599.	[func]		tomek
	libdhcp++: Pkt6 class is now able to parse and build relayed DHCPv6
	messages.
	(Trac #2827, git 29c3f7f4e82d7e85f0f5fb692345fd55092796b4)

bind10-1.1.0beta1 released on April 4, 2013

598.	[func]*		jinmei
	The separate "static" data source is now deprecated as it can be
	served in the more generic "MasterFiles" type of data source.
	This means existing configuration may not work after an update.
	If "config show data_sources/classes/CH[0]" on bindctl contains a
	"static" type of data source, you'll need to update it as follows:
	> config set data_sources/classes/CH[0]/type MasterFiles
	> config set data_sources/classes/CH[0]/params {"BIND": =>
	  "<the value of current data_sources/classes/CH[0]/params>"}
	> config set data_sources/classes/CH[0]/cache-enable true
	> config commit
	(Same for CH[1], CH[2], IN[0], etc, if applicable, although it
	should be very unlikely in practice.  Also note: '=>' above
	indicates the next line is actually part of the command.  Do
	not type in this "arrow").
	(Part of Trac #2833, git 0363b4187fe3c1a148ad424af39e12846610d2d7)

597.	[func]		tmark
	b10-dhcp6: Added unit tests for handling requests when no
	IPv6 subnets are configured/defined. Testing these conditions
	was overlooked during implementation of Trac #2719.
	(Trac #2721, git ce7f53b2de60e2411483b4aa31c714763a36da64)

596.	[bug]		jinmei
	Added special handling for the case where b10-auth receives a
	NOTIFY message, but zonemgr isn't running. Previously this was
	logged as a communications problem at the ERROR level, resulting
	in increasing noise when zonemgr is intentionally stopped. Other
	than the log level there is no change in externally visible
	behavior.
	(Trac #2562, git 119eed9938b17cbad3a74c823aa9eddb7cd337c2)

595.	[bug]		tomek
	All DHCP components now gracefully refuse to handle too short
	DUIDs and client-id.
	(Trac #2723, git a043d8ecda6aff57922fe98a33c7c3f6155d5d64)

594.	[func]		muks, pselkirk
	libdns++: the NSEC, DS, DLV, and AFSDB Rdata classes now use the
	generic lexer in constructors from text.  This means that the name
	fields in such RRs in a zone file can now be non-absolute (the
	origin name in that context will be used), e.g., when loaded by
	b10-loadzone.
	(Trac #2386, git dc0f34afb1eccc574421a802557198e6cd2363fa)
	(Trac #2391, git 1450d8d486cba3bee8be46e8001d66898edd370c)

593.	[func]		jelte
	Address + port output and logs is now consistent according to our
	coding guidelines, e.g. <address>:<port> in the case of IPv4, and
	[<address>]:<port> in the case of IPv6, instead of <address>#<port>
	(Trac #1086, git bcefe1e95cdd61ee4a09b20522c3c56b315a1acc)

592.	[bug]		jinmei
	b10-auth and zonemgr now handle some uncommon NOTIFY messages more
	gracefully: auth immediately returns a NOTAUTH response if the
	server does not have authority for the zone (the behavior
	compatible with BIND 9) without bothering zonemgr; zonemgr now
	simply skips retransfer if the specified zone is not in its
	secondary zone list, instead of producing noisy error logs.
	(Trac #1938, git 89d7de8e2f809aef2184b450e7dee1bfec98ad14)

591.	[func]		vorner
	Ported the remaining tests from the old shell/perl based system to
	lettuce. Make target `systest' is now gone. Currently, the lettuce
	tests are in git only, not part of the release tarball.
	(Trac #2624, git df1c5d5232a2ab551cd98b77ae388ad568a683ad)

590.	[bug]		tmark
	Modified "include" statements in DHCP MySQL lease manager code to
	fix build problems if MySQL is installed in a non-standard location.
	(Trac #2825, git 4813e06cf4e0a9d9f453890557b639715e081eca)

589.	[bug]		jelte
	b10-cmdctl now automatically re-reads the user accounts file when
	it is updated.
	(Trac #2710, git 16e8be506f32de668699e6954f5de60ca9d14ddf)

588.	[bug]*		jreed
	b10-xfrout: Log message id XFROUT_QUERY_QUOTA_EXCCEEDED
	changed to XFROUT_QUERY_QUOTA_EXCEEDED.
	(git be41be890f1349ae4c870a887f7acd99ba1eaac5)

587.	[bug]		jelte
	When used from python, the dynamic datasource factory now
	explicitly loads the logging messages dictionary, so that correct
	logging messages does not depend on incidental earlier import
	statements. Also, the sqlite3-specific log messages have been moved
	from the general datasource library to the sqlite3 datasource
	(which also explicitly loads its messages).
	(Trac #2746, git 1c004d95a8b715500af448683e4a07e9b66ea926)

586.	[func]		marcin
	libdhcp++: Removed unnecessary calls to the function which
	validates option definitions used to create instances of options
	being decoded in the received packets. Eliminating these calls
	lowered the CPU utilization by the server by approximately 10%.
	Also, added the composite search indexes on the container used to
	store DHCP leases by Memfile backend. This resulted in the
	significant performance rise when using this backend to store
	leases.
	(Trac #2701, git b96a30b26a045cfaa8ad579b0a8bf84f5ed4e73f)

585.	[func]		jinmei, muks
	The zone data loader now accepts RRs in any order during load.
	Before it used to reject adding non-consecutive RRsets. It
	expected records for a single owner name and its type to be
	grouped together. These restrictions are now removed.  It now also
	suppresses any duplicate RRs in the zone file when loading them
	into memory.
	(Trac #2440, git 232307060189c47285121f696d4efb206f632432)
	(Trac #2441, git 0860ae366d73314446d4886a093f4e86e94863d4)

584.	[bug]		jinmei
	Fixed build failure with Boost 1.53 (and probably higher) in the
	internal utility library.  Note that with -Werror it may still
	fail, but it's due to a Boost bug that is reportedly fixed in their
	development trunk.  See https://svn.boost.org/trac/boost/ticket/8080
	Until the fix is available in a released Boost version you may need
	to specify the --without-werror configure option to build BIND 10.
	(Trac #2764, git ca1da8aa5de24358d7d4e7e9a4625347457118cf)

583.	[func]*		jelte
	b10-cmdctl-usermgr has been updated and its options and arguments
	have changed; it now defaults to the same accounts file as
	b10-cmdctl defaults to. It can now be used to remove users from the
	accounts file as well, and it now accepts command-line arguments to
	specify the username and password to add or remove, in which case
	it will not prompt for them.
	Note that using a password on the command line is not recommended,
	as this can be viewed by other users.
	(Trac #2713, git 9925af3b3f4daa47ba8c2eb66f556b01ed6f0502)

582.	[func]		naokikambe
	New statistics items related unixdomain sockets added into Xfrout :
	open, openfail, close, bindfail, acceptfail, accept, senderr, and
	recverr.  Their values can be obtained by invoking "Stats show Xfrout"
	via bindctl while Xfrout is running.
	(Trac #2225, git 6df60554683165adacc2d1c3d29aa42a0c9141a1)

581.	[func]*		y-aharen
	Added statistics items in b10-auth based on
	http://bind10.isc.org/wiki/StatisticsItems. Qtype counters are
	dropped as it requires further spec design discussion.
	(Trac #2154, Trac #2155,
	             git 61d7c3959eb991b22bc1c0ef8f4ecb96b65d9325)
	(Trac #2157, git e653adac032f871cbd66cd500c37407a56d14589)

bind10-1.0.0-rc released on February 14, 2013

580.	[func]*		muks
	There is no longer a default user account. The old default account
	with username 'root' has been removed. In a fresh installation of
	BIND 10, the administrator has to configure a user account using
	the b10-cmdctl-usermgr program.
	(Trac #2641, git 54e8f4061f92c2f9e5b8564240937515efa6d934)

579.	[bug]		jinmei
	libdatasrc/b10-auth: corrected some corner cases in query handling
	of in-memory data source that led to the following invalid/odd
	responses from b10-auth:
	- duplicate RRs in answer and additional for type ANY query
	- incorrect NSEC for no error, no data (NXRRSET) response that
	  matches a wildcard
	(Trac #2585, git abe78fae4ba3aca5eb01806dd4e05607b1241745)

578.	[bug]		jinmei
	b10-auth now returns closest encloser NSEC3 proof to queries for
	an empty non terminal derived from an Opt-Out NSEC3 RR, as clarified
	in errata 3441 for RFC5155.  Previously it regarded such case as
	broken zone and returned SERVFAIL.
	(Trac #2659, git 24c235cb1b379c6472772d340e21577c3460b742)

577.	[func]		muks
	Added an SQLite3 index on records(rname, rdtype). This decreases
	insert performance by ~28% and adds about ~20% to the file size,
	but increases zone iteration performance. As it introduces a new
	index, a database upgrade would be required.
	(Trac #1756, git 9b3c959af13111af1fa248c5010aa33ee7e307ee)

576.	[bug]		tmark, tomek
	b10-dhcp6: Fixed bug when the server aborts operation when
	receiving renew and there are no IPv6 subnets configured.
	(Trac #2719, git 3132b8b19495470bbfd0f2ba0fe7da443926034b)

575.	[bug]		marcin
	b10-dhcp6: Fixed the bug whereby the subnet for the incoming
	packet was selected using only its source address. The subnet
	is now selected using either source address or the name of the
	server's interface on which the packet has been received.
	(Trac #2704, git 1cbacf19a28bdae50bb9bd3767bca0147fde37ed)

574.	[func]		tmark
	b10-dhcp4, b10-dhcp6: Composite key indexes were added to the lease
	tables to reduce lease search time. The lease4 table now has two
	additional indexes: a) hwaddr/subnet_id and b) client_id/subnet_id.
	The lease6 now has the one additional index: iaid/subnet_id/duid.
	Adding these indexes significantly improves lease acquisition
	performance.
	(Trac #2699, #2703, git 54bbed5fcbe237c5a49b515ae4c55148723406ce)

573.	[bug]		stephen
	Fixed problem whereby the DHCP server crashed if it ran out of
	addresses.  Such a condition now causes a packet to be returned
	to the client refusing the allocation of an address.
	(Trac #2681, git 87ce14cdb121b37afb5b1931af51bed7f6323dd6)

572.	[bug]		marcin
	perfdhcp: Fixed bug where the command line switches used to
	run the perfdhcp where printed as ASCII codes.
	(Trac #2700, git b8d6b949eb7f4705e32fbdfd7694ca2e6a6a5cdc)

571.	[build]		jinmei
	The ./configure script can now handle output from python-config
	--ldflags that contains a space after -L switches.  This fixes
	failure reported on some Solaris environments.
	(Trac #2661, git e6f86f2f5eec8e6003c13d36804a767a840d96d6)

570.	[bug]		tmark, marcin, tomek
	b10-dhcp4: Address renewal now works properly for DHCPv4 clients
	that do not send client ID.
	(Trac #2702, git daf2abe68ce9c111334a15c14e440730f3a085e2)

569.	[bug]		tomek
	b10-dhcp4: Fix bug whereby a DHCP packet without a client ID
	could crash the MySQL lease database backend.
	(Trac #2697, git b5e2be95d21ed750ad7cf5e15de2058aa8bc45f4)

568.	[func]		muks
	Various message IDs have been renamed to remove the word 'ERROR'
	from them when they are not logged at ERROR severity level.
	(Trac #2672, git 660a0d164feaf055677f375977f7ed327ead893e)

567.	[doc]		marcin, stephen, tomek
	Update DHCP sections of the BIND 10 guide.
	(Trac #2657, git 1d0c2004865d1bf322bf78d13630d992e39179fd)

566.	[func]*		jinmei
	libdns++/Python isc.dns: In Python isc.dns, function style
	constants for RRType, RRClass, Rcode and Opcode were deprecated
	and replaced with straightforward object constants, e.g., from
	RRType.AAAA() to RRType.AAAA.  This is a backward incompatible
	change (see the Trac ticket for a conversion script if needed).
	Also, these constants are now more consistent between C++
	and Python, and RRType constants for all currently standardized
	types are now supported (even if Rdata for these are not yet
	available).
	(Trac #1866 and #2409, git e5005185351cf73d4a611407c2cfcd163f80e428)

565.	[func]*		jelte
	The main initializer script (formerly known as either 'bind10',
	'boss', or 'bob'), has been renamed to b10-init (and Init in
	configuration). Configuring which components are run is henceforth
	done through '/Init/components', and the sbin/bind10 script is now
	simply a shellscript that runs b10-init. Existing configuration is
	automatically updated. NOTE: once configuration with this update
	has been saved (by committing any new change with bindctl), you
	cannot run older versions of BIND 10 anymore with this configuration.
	(Trac #1901, git bae3798603affdb276f370c1ac6b33b011a5ed4f)

564.	[func]		muks
	libdns++: the CNAME, DNAME, MX, NS, PTR and SRV Rdata classes now
	use the generic lexer in constructors from text.  This means that
	the name fields in such RRs in a zone file can now be non-absolute
	(the origin name in that context will be used), e.g., when loaded
	by b10-loadzone. One additional change to the libdns++ API is that
	the existing string constructors for these Rdata classes also use
	the generic lexer, and they now expect an absolute name (with the
	trailing '.') in the name fields.
	(Trac #2390, git a01569277cda3f78b1171bbf79f15ecf502e81e2)
	(Trac #2656, git 5a0d055137287f81e23fbeedd35236fee274596d)

563.	[build]		jinmei
	Added --disable-rpath configure option to avoid embedding library
	paths to binaries.  Patch from Adam Tkac.
	(Trac #2667, git 1c50c5a6ee7e9675e3ab154f2c7f975ef519fca2)

562.	[func]*		vorner
	The b10-xfrin now performs basic sanity check on just received
	zone. It'll reject severely broken zones (such as missing NS
	records).
	(Trac #2439, git 44699b4b18162581cd1dd39be5fb76ca536012e6)

561.	[bug]		kambe, jelte
	b10-stats-httpd no longer dumps request information to the console,
	but uses the bind10 logging system. Additionally, the logging
	identifiers have been changed from STATHTTPD_* to STATSHTTPD_*
	(Trac #1897, git 93716b025a4755a8a2cbf250a9e4187741dbc9bb)

560.	[bug]		jinmei
	b10-auth now sets the TTL of SOA RR for negative responses to
	the minimum of the RR TTL and the minimum TTL of the SOA RDATA
	as specified in RFC2308; previously the RR TTL was always used.
	The ZoneFinder class was extended partly for implementing this
	and partly for allowing further optimization.
	(Trac #2309 and #2635, git ee17e979fcde48b59d91c74ac368244169065f3b)

559.	[bug]		jelte
	b10-cmdctl no longer aborts on basic file issues with its https
	certificate or private key file. It performs additional checks, and
	provides better error logs if these fail. Additionally, bindctl
	provides a better error report if it is unable to connect over
	https connection. This issue could occur if BIND 10 was installed
	with root privileges but then started as a normal user.
	(Trac #2595, git 09b1a2f927483b407d70e98f5982f424cc872149)

558.	[func]		marcin
	b10-dhcp4: server now adds configured options to its
	responses to a client when client requests them.
	A few basic options: Routers, Domain Name, Domain
	Name Servers and Subnet Mask are added regardless
	if client requested them or not.
	(Trac #2591, git aeec2dc1b9c511d17971ac63138576c37e7c5164)

557.	[doc]		stephen
	Update DHCP sections of the BIND 10 guide.
	(Trac #2642, git e5faeb5fa84b7218fde486347359504cf692510e)

556.	[bug]		marcin
	Fixed DHCP servers configuration whereby the servers did not
	receive a configuration stored in the database on their startup.
	Also, the configuration handler function now uses full configuration
	instead of partial to configure the server. This guarantees that
	dependencies between various configuration parameters are
	fulfilled.
	(Trac #2637, git 91aa998226f1f91a232f2be59a53c9568c4ece77)

555.	[func]		marcin
	The encapsulated option space name can be specified for
	a DHCP option. It comprises sub-options being sent within
	an option that encapsulates this option space.
	(Trac #2314, git 27e6119093723a1e46a239ec245a8b4b10677635)

554.	[func]		jinmei
	b10-loadzone: improved completion log message and intermediate
	reports: It now logs the precise number of loaded RRs on
	completion, and intermediate reports show additional information
	such as the estimated progress in percentage and estimated time
	to complete.
	(Trac #2574, git 5b8a824054313bdecb8988b46e55cb2e94cb2d6c)

553.	[func]		stephen
	Values of the parameters to access the DHCP server lease database
	can now be set through the BIND 10 configuration mechanism.
	(Trac #2559, git 6c6f405188cc02d2358e114c33daff58edabd52a)

552.	[bug]		shane
	Build on Raspberry PI.
	The main issue was use of char for reading from input streams,
	which is incorrect, as EOF is returned as an int -1, which would
	then get cast into a char -1.
	A number of other minor issues were also fixed.
	(Trac #2571, git 525333e187cc4bbbbde288105c9582c1024caa4a)

551.	[bug]		shane
	Kill msgq if we cannot connect to it on startup.
	When the boss process was unable to connect to the msgq, it would
	exit. However, it would leave the msgq process running. This has
	been fixed, and the msgq is now stopped in this case.
	(Trac #2608, git 016925ef2437e0396127e135c937d3a55539d224)

550.	[func]		tomek
	b10-dhcp4: The DHCPv4 server now generates a server identifier
	the first time it is run. The identifier is preserved in a file
	across server restarts.
	b10-dhcp6: The server identifier is now preserved in a file across
	server restarts.
	(Trac #2597, git fa342a994de5dbefe32996be7eebe58f6304cff7)

549.	[func]		tomek
	b10-dhcp6: It is now possible to specify that a configured subnet
	is reachable locally over specified interface (see "interface"
	parameter in Subnet6 configuration).
	(Trac #2596, git a70f6172194a976b514cd7d67ce097bbca3c2798)

548.	[func]		vorner
	The message queue daemon now appears on the bus. This has two
	effects, one is it obeys logging configuration and logs to the
	correct place like the rest of the modules. The other is it
	appears in bindctl as module (but it doesn't have any commands or
	configuration yet).
	(Trac #2582, git ced31d8c5a0f2ca930b976d3caecfc24fc04634e)

547.	[func]*		vorner
	The b10-loadzone now performs more thorough sanity check on the
	loaded data.  Some of the checks are now fatal and zone failing
	them will be rejected.
	(Trac #2436, git 48d999f1cb59f308f9f30ba2639521d2a5a85baa)

546.	[func]		marcin
	DHCP option definitions can be now created using the
	Configuration Manager. The option definition specifies
	the option code, name and the types of the data being
	carried by the option.  The Configuration Manager
	reports an error on attempt to override standard DHCP
	option definition.
	(Trac #2317, git 71e25eb81e58a695cf3bad465c4254b13a50696e)

545.	[func]		jinmei
	libdns++: the SOA Rdata class now uses the generic lexer in
	constructors from text.  This means that the MNAME and RNAME of an
	SOA RR in a zone file can now be non absolute (the origin name
	in that context will be used), e.g., when loaded by b10-loadzone.
	(Trac #2500, git 019ca218027a218921519f205139b96025df2bb5)

544.	[func]		tomek
	b10-dhcp4: Allocation engine support for IPv4 added. Currently
	supported operations are server selection (Discover/Offer),
	address assignment (Request/Ack), address renewal (Request/Ack),
	and address release (Release). Expired leases can be reused.
	Some options (e.g. Router Option) are still hardcoded, so the
	DHCPv4 server is not yet usable, although its address allocation
	is operational.
	(Trac #2320, git 60606cabb1c9584700b1f642bf2af21a35c64573)

543.	[func]*		jelte
	When calling getFullConfig() as a module, , the configuration is now
	returned as properly-structured JSON.  Previously, the structure had
	been flattened, with all data being labelled by fully-qualified
	element names.
	(Trac #2619, git bed3c88c25ea8f7e951317775e99ebce3340ca22)

542.	[func]		marcin
	Created OptionSpace and OptionSpace6 classes to represent DHCP
	option spaces. The option spaces are used to group instances
	and definitions of options having unique codes. A special type
	of option space is the so-called "vendor specific option space"
	which groups sub-options sent within Vendor Encapsulated Options.
	The new classes are not used yet but they will be used once
	the creation of option spaces by configuration manager is
	implemented.
	(Trac #2313, git 37a27e19be874725ea3d560065e5591a845daa89)

541.	[func]		marcin
	Added routines to search for configured DHCP options and their
	definitions using name of the option space they belong to.
	New routines are called internally from the DHCPv4 and DHCPv6
	servers code.
	(Trac #2315, git 741fe7bc96c70df35d9a79016b0aa1488e9b3ac8)

540.	[func]		marcin
	DHCP Option values can be now specified using a string of
	tokens separated with comma sign. Subsequent tokens are used
	to set values for corresponding data fields in a particular
	DHCP option. The format of the token matches the data type
	of the corresponding option field: e.g. "192.168.2.1" for IPv4
	address, "5" for integer value etc.
	(Trac #2545, git 792c129a0785c73dd28fd96a8f1439fe6534a3f1)

539.	[func]		stephen
	Add logging to the DHCP server library.
	(Trac #2524, git b55b8b6686cc80eed41793c53d1779f4de3e9e3c)

538.	[bug]		muks
	Added escaping of special characters (double-quotes, semicolon,
	backslash, etc.) in text-like RRType's toText() implementation.
	Without this change, some TXT and SPF RDATA were incorrectly
	stored in SQLite3 datasource as they were not escaped.
	(Trac #2535, git f516fc484544b7e08475947d6945bc87636d4115)

537.	[func]		tomek
	b10-dhcp6: Support for RELEASE message has been added. Clients
	are now able to release their non-temporary IPv6 addresses.
	(Trac #2326, git 0974318566abe08d0702ddd185156842c6642424)

536.	[build]		jinmei
	Detect a build issue on FreeBSD with g++ 4.2 and Boost installed via
	FreeBSD ports at ./configure time.  This seems to be a bug of
	FreeBSD	ports setup and has been reported to the maintainer:
	http://www.freebsd.org/cgi/query-pr.cgi?pr=174753
	Until it's fixed, you need to build BIND 10 for FreeBSD that has
	this problem with specifying --without-werror, with clang++
	(development version), or with manually extracted Boost header
	files (no compiled Boost library is necessary).
	(Trac #1991, git 6b045bcd1f9613e3835551cdebd2616ea8319a36)

535.	[bug]		jelte
	The log4cplus internal logging mechanism has been disabled, and no
	output from the log4cplus library itself should be printed to
	stderr anymore. This output can be enabled by using the
	compile-time option --enable-debug.
	(Trac #1081, git db55f102b30e76b72b134cbd77bd183cd01f95c0)

534.	[func]*		vorner
	The b10-msgq now uses the same logging format as the rest
	of the system. However, it still doesn't obey the common
	configuration, as due to technical issues it is not able
	to read it yet.
	(git 9e6e821c0a33aab0cd0e70e51059d9a2761f76bb)

bind10-1.0.0-beta released on December 20, 2012

533.	[build]*		jreed
	Changed the package name in configure.ac from bind10-devel
	to bind10. This means the default sub-directories for
	etc, include, libexec, share, share/doc, and var are changed.
	If upgrading from a previous version, you may need to move
	and update your configurations or change references for the
	old locations.
	(git bf53fbd4e92ae835280d49fbfdeeebd33e0ce3f2)

532.	[func]		marcin
	Implemented configuration of DHCPv4 option values using
	the configuration manager. In order to set values for the
	data fields carried by a particular option, the user
	specifies a string of hexadecimal digits that is converted
	to binary data and stored in the option buffer. A more
	user-friendly way of specifying option content is planned.
	(Trac #2544, git fed1aab5a0f813c41637807f8c0c5f8830d71942)

531.	[func]		tomek
	b10-dhcp6: Added support for expired leases. Leases for IPv6
	addresses that are past their valid lifetime may be recycled, i.e.
	relocated to other clients if needed.
	(Trac #2327, git 62a23854f619349d319d02c3a385d9bc55442d5e)

530.	[func]*		team
	b10-loadzone was fully overhauled.  It now uses C++-based zone
	parser and loader library, performing stricter checks, having
	more complete support for master file formats, producing more
	helpful logs, is more extendible for various types of data
	sources, and yet much faster than the old version.  In
	functionality the new version should be generally backwards
	compatible to the old version, but there are some
	incompatibilities: name fields of RDATA (in NS, SOA, etc) must
	be absolute for now; due to the stricter checks some input that was
	(incorrectly) accepted by the old version may now be rejected;
	command line options and arguments are not compatible.
	(Trac #2380, git 689b015753a9e219bc90af0a0b818ada26cc5968)

529.	[func]*		team
	The in-memory data source now uses a more complete master
	file parser to load textual zone files.  As of this change
	it supports multi-line RR representation and more complete
	support for escaped and quoted strings.  It also produces
	more helpful log messages when there is an error in the zone
	file.  It will be enhanced as more specific tasks in the
	#2368 meta ticket are completed.  The new parser is generally
	backward compatible to the previous one, but due to the
	tighter checks some input that has been accepted so far
	could now be rejected, so it's advisable to check if you
	use textual zone files directly loaded to memory.
	(Trac #2470, git c4cf36691115c15440b65cac16f1c7fcccc69521)

528.	[func]		marcin
	Implemented definitions for DHCPv4 option definitions identified
	by option codes: 1 to 63, 77, 81-82, 90-92, 118-119, 124-125.
	These definitions are now used by the DHCPv4 server to parse
	options received from a client.
	(Trac #2526, git 50a73567e8067fdbe4405b7ece5b08948ef87f98)

527.	[bug]		jelte
	Fixed a bug in the synchronous UDP server code where unexpected
	errors from ASIO or the system libraries could cause b10-auth to
	stop. In asynchronous mode these errors would be ignored
	completely. Both types have been updated to report the problem with
	an ERROR log message, drop the packet, and continue service.
	(Trac #2494, git db92f30af10e6688a7dc117b254cb821e54a6d95)

526.	[bug]		stephen
	Miscellaneous fixes to DHCP code including rationalisation of
	some methods in LeaseMgr and resolving some Doxygen/cppcheck
	issues.
	(Trac #2546, git 0140368ed066c722e5d11d7f9cf1c01462cf7e13)

525.	[func]		tomek
	b10-dhcp4: DHCPv4 server is now able to parse configuration. It
	is possible to specify IPv4 subnets with dynamic pools within
	them. Although configuration is accepted, it is not used yet. This
	will be implemented shortly.
	(Trac #2270, git de29c07129d41c96ee0d5eebdd30a1ea7fb9ac8a)

524.	[func]		tomek
	b10-dhcp6 is now able to handle RENEW messages. Leases are
	renewed and REPLY responses are sent back to clients.
	(Trac #2325, git 7f6c9d057cc0a7a10f41ce7da9c8565b9ee85246)

523.	[bug]		muks
	Fixed a problem in inmem NSEC3 lookup (for, instance when using a
	zone with no non-apex names) which caused exceptions when the zone
	origin was not added as an explicit NSEC3 record.
	(Trac #2503, git 6fe86386be0e7598633fe35999112c1a6e3b0370)

522.	[func]*		jelte
	Configuration of TSIG keys for b10-xfrin has changed; instead of
	specifying the full TSIG key (<name>:<base64>:<algo>) it now expects
	just the name, and uses the global TSIG Key Ring like all the other
	components (configuration list /tsig_keys/keys).
	Note: this is not automatically updated, so if you use TSIG in
	xfrin, you need to update your configuration.
	(Trac #1351, git e65b7b36f60f14b7abe083da411e6934cdfbae7a)

521.	[func]		marcin
	Implemented definitions for DHCPv6 standard options identified
	by codes up to 48. These definitions are now used by the DHCPv6
	server to create instances of options being sent to a client.
	(Trac #2491, git 0a4faa07777189ed9c25211987a1a9b574015a95)

520.	[func]		jelte
	The system no longer prints initial log messages to stdout
	regardless of what logging configuration is present, but it
	temporarily stores any log messages until the configuration is
	processed. If there is no specific configuration, or if the
	configuration cannot be accessed, it will still fall back to stdout.
	Note that there are still a few instances where output is printed,
	these shall be addressed separately.
	Note also that, currently, in case it falls back to stdout (such as
	when it cannot connect to b10-cfgmgr), all log messages are always
	printed (including debug messages), regardless of whether -v was
	used. This shall also be addressed in a future change.
	(Trac #2445, git 74a0abe5a6d10b28e4a3e360e87b129c232dea68)

519.	[bug]		muks
	Fixed a problem in inmem NSEC lookup which caused returning an
	incorrect NSEC record or (in rare cases) assert failures
	when a non-existent domain was queried, which was a sub-domain of
	a domain that existed.
	(Trac #2504, git 835553eb309d100b062051f7ef18422d2e8e3ae4)

518.	[func]		stephen
	Extend DHCP MySQL backend to handle IPv4 addresses.
	(Trac #2404, git ce7db48d3ff5d5aad12b1da5e67ae60073cb2607)

517.	[func]		stephen
	Added IOAddress::toBytes() to get byte representation of address.
	Also added convenience methods for V4/V6 address determination.
	(Trac #2396, git c23f87e8ac3ea781b38d688f8f7b58539f85e35a)

516.	[bug]		marcin
	Fixed 'make distcheck' failure when running perfdhcp unit tests.
	The unit tests used to read files from the folder specified
	with the path relative to current folder, thus when the test was
	run from a different folder the files could not be found.
	(Trac #2479, git 4e8325e1b309f1d388a3055ec1e1df98c377f383)

515.	[bug]		jinmei
	The in-memory data source now accepts an RRSIG provided without
	a covered RRset in loading.  A subsequent query for its owner name
	of the covered type would generally result in NXRRSET; if the
	covered RRset is of type NSEC3, the corresponding NSEC3 processing
	would result in SERVFAIL.
	(Trac #2420, git 6744c100953f6def5500bcb4bfc330b9ffba0f5f)

514.	[bug]		jelte
	b10-msgq now handles socket errors more gracefully when sending data
	to clients. It no longer exits with 'broken pipe' errors, and is
	also better at resending data on temporary error codes from send().
	(Trac #2398, git 9f6b45ee210a253dca608848a58c824ff5e0d234)

513.	[func]		marcin
	Implemented the OptionCustom class for DHCPv4 and DHCPv6.
	This class represents an option which has a defined
	structure: a set of data fields of specific types and order.
	It is used to represent those options that can't be
	represented by any other specialized class.
	(Trac #2312, git 28d885b457dda970d9aecc5de018ec1120143a10)

512.	[func]		jelte
	Added a new tool b10-certgen, to check and update the self-signed
	SSL certificate used by b10-cmdctl. The original certificate
	provided has been removed, and a fresh one is generated upon first
	build. See the b10-certgen manpage for information on how to update
	existing installed certificates.
	(Trac #1044, git 510773dd9057ccf6caa8241e74a7a0b34ca971ab)

511.	[bug]		stephen
	Fixed a race condition in the DHCP tests whereby the test program
	spawned a subprocess and attempted to read (without waiting) from
	the interconnecting pipe before the subprocess had written
	anything.  The lack of output was being interpreted as a test
	failure.
	(Trac #2410, git f53e65cdceeb8e6da4723730e4ed0a17e4646579)

510.	[func]		marcin
	DHCP option instances can be created using a collection of strings.
	Each string represents a value of a particular data field within
	an option. The data field values, given as strings, are validated
	against the actual types of option fields specified in the options
	definitions.
	(Trac #2490, git 56cfd6612fcaeae9acec4a94e1e5f1a88142c44d)

509.	[func]		muks
	Log messages now include the pid of the process that logged the
	message.
	(Trac #1745, git fc8bbf3d438e8154e7c2bdd322145a7f7854dc6a)

508.	[bug]		stephen
	Split the DHCP library into two directories, each with its own
	Makefile.  This properly solves the problem whereby a "make"
	operation with multiple threads could fail because of the
	dependencies between two libraries in the same directory.
	(Trac #2475, git 834fa9e8f5097c6fd06845620f68547a97da8ff8)

bind10-devel-20121115 released on November 15, 2012

507.	[doc]		jelte
	Added a chapter about the use of the bindctl command tool to
	to the BIND 10 guide.
	(Trac #2305, git c4b0294b5bf4a9d32fb18ab62ca572f492788d72)

506.	[security]		jinmei
	Fixed a use-after-free case in handling DNAME record with the
	in-memory data source.  This could lead to a crash of b10-auth
	if it serves a zone containing a DNAME RR from the in-memory
	data source.  This bug was introduced at bind10-devel-20120927.
	(Trac #2471, git 2b1793ac78f972ddb1ae2fd092a7f539902223ff)

505.	[bug]		jelte
	Fixed a bug in b10-xfrin where a wrong call was made during the
	final check of a TSIG-signed transfer, incorrectly rejecting the
	transfer.
	(Trac #2464, git eac81c0cbebee72f6478bdb5cda915f5470d08e1)

504.	[bug]*		naokikambe
	Fixed an XML format viewed from b10-stats-httpd. Regarding
	per-zone counters as zones of Xfrout, a part of the item
	values wasn't an exact XML format. A zone name can be
	specified in URI as
	/bind10/statistics/xml/Xfrout/zones/example.org/xfrreqdone.
	XSD and XSL formats are also changed to constant ones due
	to these changes.
	(Trac #2298, git 512d2d46f3cb431bcdbf8d90af27bff8874ba075)

503.	[func]		Stephen
	Add initial version of a MySQL backend for the DHCP code.  This
	implements the basic IPv6 lease access functions - add lease, delete
	lease and update lease.  The backend is enabled by specifying
	--with-dhcp-mysql on the "configure" command line: without this
	switch, the MySQL code is not compiled, so leaving BIND 10 able to
	be built on systems without MySQL installed.
	(Trac #2342, git c7defffb89bd0f3fdd7ad2437c78950bcb86ad37)

502.	[func]		vorner
	TTLs can be specified with units as well as number of seconds now.
	This allows specifications like "1D3H".
	(Trac #2384, git 44c321c37e17347f33ced9d0868af0c891ff422b)

501.	[func]		tomek
	Added DHCPv6 allocation engine, now used in the processing of DHCPv6
	messages.
	(Trac #2414, git b3526430f02aa3dc3273612524d23137b8f1fe87)

500.	[bug]		jinmei
	Corrected the autoconf example in the examples directory so it can
	use the configured path to Boost to check availability of the BIND 10
	library.  Previously the sample configure script could fail if
	Boost is installed in an uncommon place.  Also, it now provides a
	helper m4 function and example usage for embedding the library
	path to executable (using linker options like -Wl,-R) to help
	minimize post-build hassles.
	(Trac #2356, git 36514ddc884c02a063e166d44319467ce6fb1d8f)

499.	[func]		team
	The b10-auth 'loadzone' command now uses the internal thread
	introduced in 495 to (re)load a zone in the background, so that
	query processing isn't blocked while loading a zone.
	(Trac #2213, git 686594e391c645279cc4a95e0e0020d1c01fba7e)

498.	[func]		marcin
	Implemented DHCPv6 option values configuration using configuration
	manager. In order to set values for data fields carried by the
	particular option, user specifies the string of hexadecimal digits
	that is in turn converted to binary data and stored into option
	buffer. More user friendly way of option content specification is
	planned.
	(Trac #2318, git e75c686cd9c14f4d6c2a242a0a0853314704fee9)

497.	[bug]		jinmei
	Fixed several issues in isc-sysinfo:
	- make sure it doesn't report a negative value for free memory
	  size (this happened on FreeBSD, but can possibly occur on other
	  BSD variants)
	- correctly identifies the SMP support in kernel on FreeBSD
	- print more human readable uptime as well as the time in seconds
	(Trac #2297, git 59a449f506948e2371ffa87dcd19059388bd1657)

496.	[func]		tomek
	DHCPv6 Allocation Engine implemented. It allows address allocation
	from the configured subnets/pools. It currently features a single
	allocator: IterativeAllocator, which assigns addresses iteratively.
	Other allocators (hashed, random) are planned.
	(Trac #2324, git 8aa188a10298e3a55b725db36502a99d2a8d638a)

495.	[func]		team
	b10-auth now handles reconfiguration of data sources in
	background using a separate thread.  This means even if the new
	configuration includes a large amount of data to be loaded into
	memory (very large zones and/or a very large number of zones),
	the reconfiguration doesn't block query handling.
	(Multiple Trac tickets up to #2211)

494.	[bug]		jinmei
	Fixed a problem that shutting down BIND 10 kept some of the
	processes alive.  It was two-fold: when the main bind10 process
	started as a root, started b10-sockcreator with the privilege, and
	then dropped the privilege, the bind10 process cannot kill the
	sockcreator via signal any more (when it has to), but it kept
	sending the signal and didn't stop.  Also, when running on Python
	3.1 (or older), the sockcreator had some additional file
	descriptor open, which prevented it from exiting even after the
	bind10 process terminated.  Now the bind10 process simply gives up
	killing a subprocess if it fails due to lack of permission, and it
	makes sure the socket creator is spawned without any unnecessary
	FDs open.
	(Trac #1858, git 405d85c8a0042ba807a3a123611ff383c4081ee1)

493.	[build]		jinmei
	Fixed build failure with newer versions of clang++.  These
	versions are stricter regarding "unused variable" and "unused
	(driver) arguments" warnings, and cause fatal build error
	with -Werror.  The affected versions of clang++ include Apple's
	customized version 4.1 included in Xcode 4.5.1.  So this fix
	will solve build errors for Mac OS X that uses newer versions of
	Xcode.
	(Trac #2340, git 55be177fc4f7537143ab6ef5a728bd44bdf9d783,
	3e2a372012e633d017a97029d13894e743199741 and commits before it
	with [2340] in the commit log)

492.	[func]		tomek
	libdhcpsrv: The DHCP Configuration Manager is now able to store
	information about IPv4 subnets and pools. It is still not possible
	to configure that information. Such capability will be implemented
	in a near future.
	(Trac #2237, git a78e560343b41f0f692c7903c938b2b2b24bf56b)

491.	[func]		tomek
	b10-dhcp6: Configuration for DHCPv6 has been implemented.
	Currently it is possible to configure IPv6 subnets and pools
	within those subnets, global and per subnet values of renew,
	rebind, preferred and valid lifetimes. Configured parameters
	are accepted, but are not used yet by the allocation engine yet.
	(Trac #2269, git 028bed9014b15facf1a29d3d4a822c9d14fc6411)

490.	[func]		tomek
	libdhcpsrv: An abstract API for lease database has been
	implemented. It offers a common interface to all concrete
	database backends.
	(Trac #2140, git df196f7609757253c4f2f918cd91012bb3af1163)

489.	[func]		muks
	The isc::dns::RRsetList class has been removed. It was now unused
	inside the BIND 10 codebase, and the interface was considered
	prone to misuse.
	(Trac #2266, git 532ac3d0054f6a11b91ee369964f3a84dabc6040)

488.	[build]		jinmei
	On configure, changed the search order for Python executable.
	It first tries more specific file names such as "python3.2" before
	more generic "python3".  This will prevent configure failure on
	Mac OS X that installs Python3 via recent versions of Homebrew.
	(Trac #2339, git 88db890d8d1c64de49be87f03c24a2021bcf63da)

487.	[bug]		jinmei
	The bind10 process now terminates a component (subprocess) by the
	"config remove Boss/components" bindctl command even if the
	process crashes immediately before the command is sent to bind10.
	Previously this led to an inconsistent state between the
	configuration and an internal component list of bind10, and bind10
	kept trying to restart the component.  A known specific case of
	this problem is that b10-ddns could keep failing (due to lack of
	dependency modules) and the administrator couldn't stop the
	restart via bindctl.
	(Trac #2244, git 7565788d06f216ab254008ffdfae16678bcd00e5)

486.	[bug]*		jinmei
	All public header files for libb10-dns++ are now installed.
	Template configure.ac and utility AC macros for external projects
	using the library are provided under the "examples" directory.
	The src/bin/host was moved as part of the examples (and not
	installed with other BIND 10 programs any more).
	(Trac #1870, git 4973e638d354d8b56dcadf71123ef23c15662021)

485.	[bug]		jelte
	Several bugs have been fixed in bindctl; tab-completion now works
	within configuration lists, the problem where sometimes the
	completion added a part twice has been solved, and it no longer
	suggests the confusing value 'argument' as a completion-hint for
	configuration items. Additionally, bindctl no longer crashes upon
	input like 'config remove Boss'.
	(Trac #2254, git 9047de5e8f973e12e536f7180738e6b515439448)

484.	[func]		tomek
	A new library (libb10-dhcpsrv) has been created. At present, it
	only holds the code for the DHCP Configuration Manager. Currently
	this object only supports basic configuration storage for the DHCPv6
	server, but that capability will be expanded.
	(Trac #2238, git 6f29861b92742da34be9ae76968e82222b5bfd7d)

bind10-devel-20120927 released on September 27, 2012

483.	[func]		marcin
	libdhcp++: Added new parameter to define sub-second timeout
	for DHCP packet reception. The total timeout is now specified
	by two parameters:  first specifies integral number of
	seconds, second (which defaults to 0) specifies fractional
	seconds with microsecond resolution.
	(Trac #2231, git 15560cac16e4c52129322e3cb1787e0f47cf7850)

482.	[func]		team
	Memory footprint of the in-memory data source has been
	substantially improved.  For example, b10-auth now requires much
	less memory than BIND 9 named for loading and serving the same
	zone in-memory.  This is a transparent change in terms of user
	operation; there's no need to update or change the configuration
	to enable this feature.
	Notes: multiple instances of b10-auth still make separate copies
	of the memory image.  Also, loading zones in memory still suspends
	query processing, so manual reloading or reloading after incoming
	transfer may cause service disruption for huge zones.
	(Multiple Trac tickets, Summarized in Trac #2101)

481.	[bug]		vorner
	The abbreviated form of IP addresses in ACLs is accepted
	(eg. "from": ["127.0.0.1", "::1"] now works).
	(Trac #2191, git 48b6e91386b46eed383126ad98dddfafc9f7e75e)

480.	[doc]		vorner
	Added documentation about global TSIG key ring to the Guide.
	(Trac #2189, git 52177bb31f5fb8e134aecb9fd039c368684ad2df)

479.	[func]		marcin
	Refactored perfdhcp tool to C++, added missing unit tests and removed
	the old code. The new code uses libdhcp++ (src/lib/dhcp) for DHCP
	packet management, network interface management and packet
	transmission.
	(Trac #1954, git 8d56105742f3043ed4b561f26241f3e4331f51dc)
	(Trac #1955, git 6f914bb2c388eb4dd3e5c55297f8988ab9529b3f)
	(Trac #1956, git 6f914bb2c388eb4dd3e5c55297f8988ab9529b3f)
	(Trac #1957, git 7fca81716ad3a755bf5744e88c3adeef15b04450)
	(Trac #1958, git 94e17184270cda58f55e6da62e845695117fede3)
	(Trac #1959, git a8cf043db8f44604c7773e047a9dc2861e58462a)
	(Trac #1960, git 6c192e5c0903f349b4d80cf2bb6cd964040ae7da)

478.	[func]		naokikambe
	New statistics items added into b10-xfrout: ixfr_running and
	axfr_running.  Their values can be obtained by invoking "Stats show
	Xfrout" via bindctl while b10-xfrout is running.
	(Trac #2222, git 91311bdbfea95f65c5e8bd8294ba08fac12405f1)

477.	[bug]		jelte
	Fixed a problem with b10-msgq on OSX when using a custom Python
	installation, that offers an unreliable select.poll() interface.
	(Trac #2190, git e0ffa11d49ab949ee5a4ffe7682b0e6906667baa)

476.	[bug]		vorner
	The Xfrin now accepts transfers with some TSIG signatures omitted, as
	allowed per RFC2845, section 4.4. This solves a compatibility
	issues with Knot and NSD.
	(Trac #1357, git 7ca65cb9ec528118f370142d7e7b792fcc31c9cf)

475.	[func]		naokikambe
	Added Xfrout statistics counters: notifyoutv4, notifyoutv6,
	xfrrej, and xfrreqdone. These are per-zone type counters.
	The value of these counters can be seen with zone name by
	invoking "Stats show Xfrout" via bindctl.
	(Trac #2158, git e68c127fed52e6034ab5309ddd506da03c37a08a)

474.	[func]		stephen
	DHCP servers now use the BIND 10 logging system for messages.
	(Trac #1545, git de69a92613b36bd3944cb061e1b7c611c3c85506)

473.	[bug]		jelte
	TCP connections now time out in b10-auth if no (or not all) query
	data is sent by the client. The timeout value defaults to 5000
	milliseconds, but is configurable in Auth/tcp_recv_timeout.
	(Trac #357, git cdf3f04442f8f131542bd1d4a2228a9d0bed12ff)

472.	[build]		jreed
	All generated documentation is removed from the git repository.
	The ./configure --enable-man option is removed. A new option
	-enable-generate-docs is added; it checks for required
	documentation building dependencies. Dummy documentation is
	built and installed if not used. Distributed tarballs will
	contain the generated documentation.
	(Trac #1687, git 2d4063b1a354f5048ca9dfb195e8e169650f43d0)

471.	[bug]		vorner
	Fixed a problem when b10-loadzone tried to tread semicolon
	in string data as start of comment, which caused invalid
	data being loaded.
	(Trac #2188, git 12efec3477feb62d7cbe36bdcfbfc7aa28a36f57)

470.	[func]		naokikambe
	The stats module now supports partial statistics updates. Each
	module can return only statistics data which have been updated since
	the last time it sent them to the stats module. The purpose of partial
	updates is to reduce the amount of statistics data sent through the
	message queue.
	(Trac #2179, git d659abdd9f3f369a29830831297f64484ac7b051)

469.	[bug]		jelte
	libdatasrc: the data source client list class now ignores zone
	content problems (such as out-of-zone data) in MasterFiles type
	zones, instead of aborting the entire configuration.  It only logs
	an error, and all other zones and datasources are still loaded. The
	error log message has been improved to include the zone origin and
	source file name.  As a result of this change, b10-auth no longer
	exits upon encountering such errors during startup.
	(Trac #2178, git a75ed413e8a1c8e3702beea4811a46a1bf519bbd)

468.	[func]*		naokikambe, fujiwara
	b10-stats polls the bind10 and b10-auth with new 'getstats' command
	to retrieve statistics data.  The "poll-interval" parameter in
	b10-stats is for configuring the polling interval.  All statistics
	data collected once are preserved while b10-stats is running.
	The "sendstats" command was removed from bind10 and b10-auth. The
	"statistics-interval" configuration item was removed from b10-auth.
	(Trac #2136, git dcb5ce50b4b4e50d28247d5f8b5cb8d90bda942a)
	(Trac #2137, git d53bb65a43f6027b15a6edc08c137951e3ce5e0e)
	(Trac #2138, git b34e3313460eebc9c272ca8c1beb27297c195150)

bind10-devel-20120816 released on August 16, 2012

467.	[bug]		jelte
	For configurations, allow named sets to contain lists of items.
	(Trac #2114, git 712637513505f7afb8434292ca2a98c3517dffd3)

466.	[func]		jelte
	Allow bindctl to add and remove items to and from lists
	and dicts for items of type "any". This is for easier
	configurations.
	(Trac #2184, git ad2d728d1496a9ff59d622077850eed0638b54eb)

465.	[doc]		vorner
	Improved documentation about ACLs in the Guide.
	(Trac #2066, git 76f733925b3f3560cfc2ee96d2a19905b623bfc3)

464.	[func]		jelte, muks
	libdns++: The LabelSequence class has been extended with some new
	methods.  These are mainly intended for internal development, but
	the class is public, so interested users may want to look into the
	extensions.
	(Trac #2052, git 57c61f2^..dbef0e2)
	(Trac #2053, git 1fc2b06b57a008ec602daa2dac79939b3cc6b65d)
	(Trac #2086, git 3fac7d5579c5f51b8e952b50db510b45bfa986f3)
	(Trac #2087, git 49ad6346f574d00cfbd1d12905915fd0dd6a0bac)
	(Trac #2148, git 285c2845ca96e7ef89f9158f1dea8cda147b6566)

463.	[func]		jinmei
	Python isc.dns: the Name, RRType and RRClass classes are now
	hashable.  So, for example, objects of these classes can be used
	as a dictionary key.
	(Trac #1883, git 93ec40dd0a1df963c676037cc60c066c748b3030)

462.	[build]		jreed
	BIND 10 now compiles against googletest-1.6.0 versions that are
	installed on the system as source code. For such versions, use the
	--with-gtest-source configure switch.
	(Trac #1999, git 6a26d459a40d7eed8ebcff01835377b3394a78de)

461.	[bug]		muks
	We now set g+w and g+s permissions (mode 02770) during
	installation for the BIND 10 local state directory
	($prefix/var/bind10-devel/) so that permissions to files
	and sub-directories created in that directory are inherited.
	(Trac #2171, git ab4d20907abdb3ce972172463dcc73405b3dee79)

460.	[bug]		muks
	SSHFP's algorithm and fingerprint type checks have been relaxed
	such that they will accept any values in [0,255]. This is so that
	future algorithm and fingerprint types are accommodated.
	(Trac #2124, git 49e6644811a7ad09e1326f20dd73ab43116dfd21)

459.	[func]		tomek
	b10-dhcp6: DHCPv6 server component is now integrated into
	BIND 10 framework. It can be started from BIND 10 (using bindctl)
	and can receive commands. The only supported command for now
	is 'Dhcp6 shutdown'.
	b10-dhcp4: Command line-switch '-s' to disable msgq was added.
	b10-dhcp6: Command line-switch '-s' to disable msgq was added.
	(Trac #1708, git e0d7c52a71414f4de1361b09d3c70431c96daa3f)

458.	[build]*		jinmei
	BIND 10 now relies on Boost offset_ptr, which caused some new
	portability issues.  Such issues are detected at ./configure time.
	If ./configure stops due to this, try the following workaround:
	- If it's about the use of mutable for a reference with clang++,
	  upgrade Boost version to 1.44 or higher, or try a different
	  compiler (e.g. g++ generally seems to be free from this issue)
	- If it's about the use of "variadic templates", specify
	  --without-werror so the warning won't be promoted to an error.
	  Specifying BOOST_NO_USER_CONFIG in CXXFLAGS may also work
	  (which would be the case if Boost is installed via pkgsrc)
	(Trac #2147, git 30061d1139aad8716e97d6b620c259752fd0a3cd)

457.	[build]*		muks
	BIND 10 library names now have a "b10-" prefix. This is to avoid
	clashes with other similarly named libraries on the system.
	(Trac #2071, git ac20a00c28069804edc0a36050995df52f601efb)

456.	[build]		muks
	BIND 10 now compiles against log4cplus-1.1.0 (RC releases)
	also.  Note: some older versions of log4cplus don't work any more;
	known oldest workable version is 1.0.4.  Thanks to John Lumby for
	sending a patch.
	(Trac #2169, git 7d7e5269d57451191c0aef1b127d292d3615fe2c)

455.	[func]*		vorner
	The server now uses newer API for data sources. This would be an
	internal change, however, the data sources are now configured
	differently. Please, migrate your configuration to the top-level
	"data_sources" module.  Also the bind10 -n and --no-cache
	and b10-auth -n options are removed.
	(Trac #1976, git 0d4685b3e7603585afde1b587cbfefdfaf6a1bb3)

454.	[bug]		jelte
	b10-cfgmgr now loads its configuration check plugins directly from
	the plugin search path, as opposed to importing them from the
	general python system module path list; this prevents naming
	conflicts with real python modules.
	(Trac #2119, git 2f68d7ac5c3c7cc88a3663191113eece32d46a3d)

453.	[bug]		jelte
	b10-auth no longer tries to send DDNS UPDATE messages to b10-ddns if
	b10-ddns is not running. Sending an UPDATE to BIND 10 that is not
	configured to run DDNS will now result in a response with rcode
	NOTIMP instead of SERVFAIL.
	(Trac #1986, git bd6b0a5ed3481f78fb4e5cb0b18c7b6e5920f9f8)

452.	[func]		muks, jelte
	isc-sysinfo: An initial implementation of the isc-sysinfo
	tool is now available for Linux, OpenBSD, FreeBSD, and Mac
	OS X. It gathers and outputs system information which can
	be used by future tech support staff. This includes a
	generic Python "sysinfo" module.
	(Trac #2062, #2121, #2122, #2172,
	git 144e80212746f8d55e6a59edcf689fec9f32ae95)

451.	[bug]		muks, jinmei
	libdatasrc: the database-based data source now correctly returns
	glue records on (not under) a zone cut, such as in the case where
	the NS name of an NS record is identical to its owner name. (Note:
	libdatasrc itself doesn't judge what kind of record type can be a
	"glue"; it's the caller's responsibility.)
	(Trac #1771, git 483f1075942965f0340291e7ff7dae7806df22af)

450.	[func]		tomek
	b10-dhcp4: DHCPv4 server component is now integrated into
	BIND 10 framework. It can be started from BIND 10 (using bindctl)
	and can receive commands. The only supported command for now
	is 'Dhcp4 shutdown'.
	(Trac #1651, git 7e16a5a50d3311e63d10a224ec6ebcab5f25f62c)

bind10-devel-20120621 released on June 21, 2012

449.	[bug]		muks
	b10-xfin: fixed a bug where xfrin sent the wrong notification
	message to zonemgr on successful zone transfer. This also
	solves other reported problems such as too frequent attempts
	of zone refreshing (see Trac #1786 and #1834).
	(Trac #2023, git b5fbf8a408a047a2552e89ef435a609f5df58d8c)

448.	[func]		team
	b10-ddns is now functional and handles dynamic update requests
	per RFC 2136.  See BIND 10 guide for configuration and operation
	details.
	(Multiple Trac tickets)

447.	[bug]		jinmei
	Fixed a bug in b10-xfrout where a helper thread could fall into
	an infinite loop if b10-auth stops while the thread is waiting for
	forwarded requests from b10-auth.
	(Trac #988 and #1833, git 95a03bbefb559615f3f6e529d408b749964d390a)

446.	[bug]		muks
	A number of warnings reported by Python about unclosed file and
	socket objects were fixed. Some related code was also made safer.
	(Trac #1828, git 464682a2180c672f1ed12d8a56fd0a5ab3eb96ed)

445.	[bug]*		jinmei
	The pre-install check for older SQLite3 DB now refers to the DB
	file with the prefix of DESTDIR.  This ensures that 'make install'
	with specific DESTDIR works regardless of the version of the DB
	file installed in the default path.
	(Trac #1982, git 380b3e8ec02ef45555c0113ee19329fe80539f71)

444.	[bug]		jinmei
	libdatasrc: fixed ZoneFinder for database-based data sources so
	that it handles type DS query correctly, i.e., treating it as
	authoritative data even on a delegation point.
	(Trac #1912, git 7130da883f823ce837c10cbf6e216a15e1996e5d)

443.	[func]*		muks
	The logger now uses a lockfile named `logger_lockfile' that is
	created in the local state directory to mutually separate
	individual logging operations from various processes. This is
	done so that log messages from different processes don't mix
	together in the middle of lines. The `logger_lockfile` is created
	with file permission mode 0660. BIND 10's local state directory
	should be writable and perhaps have g+s mode bit so that the
	`logger_lockfile` can be opened by a group of processes.
	(Trac #1704, git ad8d445dd0ba208107eb239405166c5c2070bd8b)

442.	[func]		tomek
	b10-dhcp4, b10-dhcp6: Both DHCP servers now accept -p parameter
	that can be used to specify listening port number. This capability
	is useful only for testing purposes.
	(Trac #1503, git e60af9fa16a6094d2204f27c40a648fae313bdae)

441.	[func]		tomek
	libdhcp++: Stub interface detection (support for interfaces.txt
	file) was removed.
	(Trac #1281, git 900fc8b420789a8c636bcf20fdaffc60bc1041e0)

bind10-devel-20120517 released on May 17, 2012

440.	[func]		muks
	bindctl: improved some error messages so they will be more
	helpful.  Those include the one when the zone name is unspecified
	or the name is invalid in the b10-auth configuration.
	(Trac #1627, git 1a4d0ae65b2c1012611f4c15c5e7a29d65339104)

439.	[func]		team
	The in-memory data source can now load zones from the
	sqlite3 data source, so that zones stored in the database
	(and updated for example by xfrin) can be served from memory.
	(Trac #1789, #1790, #1792, #1793, #1911,
	git 93f11d2a96ce4dba9308889bdb9be6be4a765b27)

438.	[bug]		naokikambe
	b10-stats-httpd now sends the system a notification that
	it is shutting down if it encounters a fatal error during
	startup.
	(Trac #1852, git a475ef271d4606f791e5ed88d9b8eb8ed8c90ce6)

437.	[build]		jinmei
	Building BIND 10 may fail on MacOS if Python has been
	installed via Homebrew unless --without-werror is specified.
	The configure script now includes a URL that explains this
	issue when it detects failure that is possibly because of
	this problem.
	(Trac #1907, git 0d03b06138e080cc0391fb912a5a5e75f0f97cec)

436.	[bug]		jelte
	The --config-file option now works correctly with relative paths if
	--data-path is not given.
	(Trac #1889, git ce7d1aef2ca88084e4dacef97132337dd3e50d6c)

435.	[func]		team
	The in-memory datasource now supports NSEC-signed zones.
	(Trac #1802-#1810, git 2f9aa4a553a05aa1d9eac06f1140d78f0c99408b)

434.	[func]		tomek
	libdhcp++: Linux interface detection refactored. The code is
	now cleaner. Tests better support certain versions of ifconfig.
	(Trac #1528, git 221f5649496821d19a40863e53e72685524b9ab2)

433.	[func]		tomek
	libdhcp++: Option6 and Pkt6 now follow the same design as
	options and packet for DHCPv4. General code refactoring after
	end of 2011 year release.
	(Trac #1540, git a40b6c665617125eeb8716b12d92d806f0342396)

432.	[bug]*		muks
	BIND 10 now installs its header files in a BIND 10 specific
	sub-directory in the install prefix.
	(Trac #1930, git fcf2f08db9ebc2198236bfa25cf73286821cba6b)

431.	[func]*		muks
	BIND 10 no longer starts b10-stats-httpd by default.
	(Trac #1885, git 5c8bbd7ab648b6b7c48e366e7510dedca5386f6c)

430.	[bug]		jelte
	When displaying configuration data, bindctl no longer treats
	optional list items as an error, but shows them as an empty list.
	(Trac #1520, git 0f18039bc751a8f498c1f832196e2ecc7b997b2a)

429.	[func]		jelte
	Added an 'execute' component to bindctl, which executes either a set
	of commands from a file or a built-in set of commands. Currently,
	only 'init_authoritative_server' is provided as a built-in set, but
	it is expected that more will be added later.
	(Trac #1843, git 551657702a4197ef302c567b5c0eaf2fded3e121)

428.	[bug]		marcin
	perfdhcp: bind to local address to allow reception of
	replies from IPv6 DHCP servers.
	(Trac #1908, git 597e059afaa4a89e767f8f10d2a4d78223af3940)

427.	[bug]		jinmei
	libdatasrc, b10-xfrin: the zone updater for database-based data
	sources now correctly distinguishes NSEC3-related RRs (NSEC3 and
	NSEC3-covering RRSIG) from others, and the SQLite3 implementation
	now manipulates them in the separate table for the NSEC3 namespace.
	As a result b10-xfrin now correctly updates NSEC3-signed zones by
	inbound zone transfers.
	(Trac #1781, #1788, #1891,
	git 672f129700dae33b701bb02069cf276238d66be3)

426.	[bug]		vorner
	The NSEC3 records are now included when transferring a
	signed zone out.
	(Trac #1782, git 36efa7d10ecc4efd39d2ce4dfffa0cbdeffa74b0)

425.	[func]*		muks
	Don't autostart b10-auth, b10-xfrin, b10-xfrout and b10-zonemgr in
	the default configuration.
	(Trac #1818, git 31de885ba0409f54d9a1615eff5a4b03ed420393)

424.	[bug]		jelte
	Fixed a bug in bindctl where in some cases, configuration settings
	in a named set could disappear, if a child element is modified.
	(Trac #1491, git 00a36e752802df3cc683023d256687bf222e256a)

423.	[bug]		jinmei
	The database based zone iterator now correctly resets mixed TTLs
	of the same RRset (when that happens) to the lowest one.  The
	previous implementation could miss lower ones if it appears in a
	later part of the RRset.
	(part of Trac #1791, git f1f0bc00441057e7050241415ee0367a09c35032)

422.	[bug]		jinmei
	The database based zone iterator now separates RRSIGs of the same
	name and type but for different covered types.
	(part of Trac #1791, git b4466188150a50872bc3c426242bc7bba4c5f38d)

421.	[build]		jinmei
	Made sure BIND 10 can be built with clang++ 3.1.  (It failed on
	MacOS 10.7 using Xcode 4.3, but it's more likely to be a matter of
	clang version.)
	(Trac #1773, git ceaa247d89ac7d97594572bc17f005144c5efb8d)

420.	[bug]*		jinmei, stephen
	Updated the DB schema used in the SQLite3 data source so it can
	use SQL indices more effectively.  The previous schema had several
	issues in this sense and could be very slow for some queries on a
	very large zone (especially for negative answers).  This change
	requires a major version up of the schema; use b10-dbutil to
	upgrade existing database files.  Note: 'make install' will fail
	unless old DB files installed in the standard location have been
	upgraded.
	(Trac #324, git 8644866497053f91ada4e99abe444d7876ed00ff)

419.	[bug]		jelte
	JSON handler has been improved; escaping now works correctly
	(including quotes in strings), and it now rejects more types of
	malformed input.
	(Trac #1626, git 3b09268518e4e90032218083bcfebf7821be7bd5)

418.	[bug]		vorner
	Fixed crash in bindctl when config unset was called.
	(Trac #1715, git 098da24dddad497810aa2787f54126488bb1095c)

417.	[bug]		jelte
	The notify-out code now looks up notify targets in their correct
	zones (and no longer just in the zone that the notify is about).
	(Trac #1535, git 66300a3c4769a48b765f70e2d0dbf8bbb714435b)

416.	[func]*		jelte
	The implementations of ZoneFinder::find() now throw an OutOfZone
	exception when the name argument is not in or below the zone this
	zonefinder contains.
	(Trac #1535, git 66300a3c4769a48b765f70e2d0dbf8bbb714435b)

bind10-devel-20120329 released on March 29, 2012

415.	[doc]		jinmei, jreed
	BIND 10 Guide updated to now describe the in-memory data source
	configurations for b10-auth.
	(Trac #1732, git 434d8db8dfcd23a87b8e798e5702e91f0bbbdcf6)

414.	[bug]		jinmei
	b10-auth now correctly handles delegation from an unsigned zone
	(defined in the in-memory data source) when the query has DNSSEC
	DO bit on.  It previously returned SERVFAIL.
	(Trac #1836, git 78bb8f4b9676d6345f3fdd1e5cc89039806a9aba)

413.	[func]		stephen, jelte
	Created a new tool b10-dbutil, that can check and upgrade database
	schemas, to be used when incompatible changes are introduced in the
	backend database schema. Currently it only supports sqlite3 databases.
	Note: there's no schema change that requires this utility as of
	the March 29th release.  While running it shouldn't break
	an existing database file, it should be even more advisable not to
	run it at the moment.
	(Trac #963, git 49ba2cf8ac63246f389ab5e8ea3b3d081dba9adf)

412.	[func]		jelte
	Added a command-line option '--clear-config' to bind10, which causes
	the system to create a backup of the existing configuration database
	file, and start out with a clean default configuration. This can be
	used if the configuration file is corrupted to the point where it
	cannot be read anymore, and BIND 10 refuses to start. The name of
	the backup file can be found in the logs (CFGMGR_RENAMED_CONFIG_FILE).
	(Trac #1443, git 52b36c921ee59ec69deefb6123cbdb1b91dc3bc7)

411.	[func]		muks
	Add a -i/--no-kill command-line argument to bind10, which stops
	it from sending SIGTERM and SIGKILL to other b10 processes when
	they're shutting down.
	(Trac #1819, git 774554f46b20ca5ec2ef6c6d5e608114f14e2102)

410.	[bug]		jinmei
	Python CC library now ensures write operations transmit all given
	data (unless an error happens).  Previously it didn't check the
	size of transmitted data, which could result in partial write on
	some systems (notably on OpenBSD) and subsequently cause system
	hang up or other broken state.  This fix specifically solves start
	up failure on OpenBSD.
	(Trac #1829, git 5e5a33213b60d89e146cd5e47d65f3f9833a9297)

409.	[bug]		jelte
	Fixed a parser bug in bindctl that could make bindctl crash. Also
	improved 'command help' output; argument order is now shown
	correctly, and parameter descriptions are shown as well.
	(Trac #1172, git bec26c6137c9b0a59a3a8ca0f55a17cfcb8a23de)

408.	[bug]		stephen, jinmei
	b10-auth now filters out duplicate RRsets when building a
	response message using the new query handling logic.  It's
	currently only used with the in-memory data source, but will
	also be used for others soon.
	(Trac #1688, git b77baca56ffb1b9016698c00ae0a1496d603d197)

407.	[build]		haikuo
	Remove "--enable-boost-threads" switch in configure command. This
	thread lock mechanism is useless for bind10 and causes performance
	hits.
	(Trac #1680, git 9c4d0cadf4adc802cc41a2610dc2c30b25aad728)

406.	[bug]		muks
	On platforms such as OpenBSD where pselect() is not available,
	make a wrapper around select() in perfdhcp.
	(Trac #1639, git 6ea0b1d62e7b8b6596209291aa6c8b34b8e73191)

405.	[bug]		jinmei
	Make sure disabling Boost threads if the default configuration is
	to disable it for the system.  This fixes a crash and hang up
	problem on OpenBSD, where the use of Boost thread could be
	different in different program files depending on the order of
	including various header files, and could introduce inconsistent
	states between a library and a program.  Explicitly forcing the
	original default throughout the BIND 10 build environment will
	prevent this from happening.
	(Trac #1727, git 23f9c3670b544c5f8105958ff148aeba050bc1b4)

404.	[bug]		naokikambe
	The statistic counters are now properly accumulated across multiple
	instances of b10-auth (if there are multiple instances), instead of
	providing result for random instance.
	(Trac #1751, git 3285353a660e881ec2b645e1bc10d94e5020f357)

403.	[build]*		jelte
	The configure option for botan (--with-botan=PATH) is replaced by
	--with-botan-config=PATH, which takes a full path to a botan-config
	script, instead of the botan 'install' directory. Also, if not
	provided, configure will try out config scripts and pkg-config
	options until it finds one that works.
	(Trac #1640, git 582bcd66dbd8d39f48aef952902f797260280637)

402.	[func]		jelte
	b10-xfrout now has a visible command to send out notifies for
	a given zone, callable from bindctl. Xfrout notify <zone> [class]
	(Trac #1321, git 0bb258f8610620191d75cfd5d2308b6fc558c280)

401.	[func]*		jinmei
	libdns++: updated the internal implementation of the
	MessageRenderer class.  This is mostly a transparent change, but
	the new version now doesn't allow changing compression mode in the
	middle of rendering (which shouldn't be an issue in practice).
	On the other hand, name compression performance was significantly
	improved: depending on the number of names, micro benchmark tests
	showed the new version is several times faster than the previous
	version .
	(Trac #1603, git 9a2a86f3f47b60ff017ce1a040941d0c145cfe16)

400.	[bug]		stephen
	Fix crash on Max OS X 10.7 by altering logging so as not to allocate
	heap storage in the static initialization of logging objects.
	(Trac #1698, git a8e53be7039ad50d8587c0972244029ff3533b6e)

399.	[func]		muks
	Add support for the SSHFP RR type (RFC 4255).
	(Trac #1136, git ea5ac57d508a17611cfae9d9ea1c238f59d52c51)

398.	[func]		jelte
	The b10-xfrin module now logs more information on successful
	incoming transfers. In the case of IXFR, it logs the number of
	changesets, and the total number of added and deleted resource
	records. For AXFR (or AXFR-style IXFR), it logs the number of
	resource records. In both cases, the number of overhead DNS
	messages, runtime, amount of wire data, and transfer speed are logged.
	(Trac #1280, git 2b01d944b6a137f95d47673ea8367315289c205d)

397.	[func]		muks
	The boss process now gives more helpful description when a
	sub-process exits due to a signal.
	(Trac #1673, git 1cd0d0e4fc9324bbe7f8593478e2396d06337b1e)

396.	[func]*		jinmei
	libdatasrc: change the return type of ZoneFinder::find() so it can
	contain more context of the search, which can be used for
	optimizing post find() processing.  A new method getAdditional()
	is added to it for finding additional RRsets based on the result
	of find().  External behavior shouldn't change.  The query
	handling code of b10-auth now uses the new interface.
	(Trac #1607, git 2e940ea65d5b9f371c26352afd9e66719c38a6b9)

395.	[bug]		jelte
	The log message compiler now errors (resulting in build failures) if
	duplicate log message identifiers are found in a single message file.
	Renamed one duplicate that was found (RESOLVER_SHUTDOWN, renamed to
	RESOLVER_SHUTDOWN_RECEIVED).
	(Trac #1093, git f537c7e12fb7b25801408f93132ed33410edae76)
	(Trac #1741, git b8960ab85c717fe70ad282e0052ac0858c5b57f7)

394.	[bug]		jelte
	b10-auth now catches any exceptions during response building; if any
	datasource either throws an exception or causes an exception to be
	thrown, the message processing code will now catch it, log a debug
	message, and return a SERVFAIL response.
	(Trac #1612, git b5740c6b3962a55e46325b3c8b14c9d64cf0d845)

393.	[func]		jelte
	Introduced a new class LabelSequence in libdns++, which provides
	lightweight accessor functionality to the Name class, for more
	efficient comparison of parts of names.
	(Trac #1602, git b33929ed5df7c8f482d095e96e667d4a03180c78)

392.	[func]*		jinmei
	libdns++: revised the (Abstract)MessageRenderer class so that it
	has a default internal buffer and the buffer can be temporarily
	switched.  The constructor interface was modified, and a new
	method setBuffer() was added.
	(Trac #1697, git 9cabc799f2bf9a3579dae7f1f5d5467c8bb1aa40)

391.	[bug]*		vorner
	The long time unused configuration options of Xfrout "log_name",
	"log_file", "log_severity", "log_version" and "log_max_bytes" were
	removed, as they had no effect (Xfrout uses the global logging
	framework).  However, if you have them set, you need to remove
	them from the configuration file or the configuration will be
	rejected.
	(Trac #1090, git ef1eba02e4cf550e48e7318702cff6d67c1ec82e)

bind10-devel-20120301 released on March 1, 2012

390.	[bug]		vorner
	The UDP IPv6 packets are now correctly fragmented for maximum
	guaranteed MTU, so they won't get lost because being too large
	for some hop.
	(Trac #1534, git ff013364643f9bfa736b2d23fec39ac35872d6ad)

389.	[func]*		vorner
	Xfrout now uses the global TSIG keyring, instead of its own. This
	means the keys need to be set only once (in tsig_keys/keys).
	However, the old configuration of Xfrout/tsig_keys need to be
	removed for Xfrout to work.
	(Trac #1643, git 5a7953933a49a0ddd4ee1feaddc908cd2285522d)

388.	[func]		jreed
	Use prefix "sockcreator-" for the private temporary directory
	used for b10-sockcreator communication.
	(git b98523c1260637cb33436964dc18e9763622a242)

387.	[build]		muks
	Accept a --without-werror configure switch so that some builders can
	disable the use of -Werror in CFLAGS when building.
	(Trac #1671, git 8684a411d7718a71ad9fb616f56b26436c4f03e5)

386.	[bug]		jelte
	Upon initial sqlite3 database creation, the 'diffs' table is now
	always created. This already happened most of the time, but there
	are a few cases where it was skipped, resulting in potential errors
	in xfrout later.
	(Trac #1717, git 30d7686cb6e2fa64866c983e0cfb7b8fabedc7a2)

385.	[bug]		jinmei
	libdns++: masterLoad() didn't accept comments placed at the end of
	an RR.  Due to this the in-memory data source cannot load a master
	file for a signed zone even if it's preprocessed with BIND 9's
	named-compilezone.
	Note: this fix is considered temporary and still only accepts some
	limited form of such comments.  The main purpose is to allow the
	in-memory data source to load any signed or unsigned zone files as
	long as they are at least normalized with named-compilezone.
	(Trac #1667, git 6f771b28eea25c693fe93a0e2379af924464a562)

384.	[func]		jinmei, jelte, vorner, haikuo, kevin
	b10-auth now supports NSEC3-signed zones in the in-memory data
	source.
	(Trac #1580, #1581, #1582, #1583, #1584, #1585, #1587, and
	other related changes to the in-memory data source)

383.	[build]		jinmei
	Fixed build failure on MacOS 10.7 (Lion) due to the use of
	IPV6_PKTINFO; the OS requires a special definition to make it
	visible to the compiler.
	(Trac #1633, git 19ba70c7cc3da462c70e8c4f74b321b8daad0100)

382.	[func]		jelte
	b10-auth now also experimentally supports statistics counters of
	the rcode responses it sends. The counters can be shown as
	rcode.<code name>, where code name is the lowercase textual
	representation of the rcode (e.g. "noerror", "formerr", etc.).
	Same note applies as for opcodes, see changelog entry 364.
	(Trac #1613, git e98da500d7b02e11347431a74f2efce5a7d622aa)

381.	[bug]		jinmei
	b10-auth: honor the DNSSEC DO bit in the new query handler.
	(Trac #1695, git 61f4da5053c6a79fbc162fb16f195cdf8f94df64)

380.	[bug]		jinmei
	libdns++: miscellaneous bug fixes for the NSECPARAM RDATA
	implementation, including incorrect handling for empty salt and
	incorrect comparison logic.
	(Trac #1638, git 966c129cc3c538841421f1e554167d33ef9bdf25)

379.	[bug]		jelte
	Configuration commands in bindctl now check for list indices if
	the 'identifier' argument points to a child element of a list
	item. Previously, it was possible to 'get' non-existent values
	by leaving out the index, e.g. "config show Auth/listen_on/port,
	which should be config show Auth/listen_on[<index>]/port, since
	Auth/listen_on is a list. The command without an index will now
	show an error. It is still possible to show/set the entire list
	("config show Auth/listen_on").
	(Trac #1649, git 003ca8597c8d0eb558b1819dbee203fda346ba77)

378.	[func]		vorner
	It is possible to start authoritative server or resolver in multiple
	instances, to use more than one core. Configuration is described in
	the guide.
	(Trac #1596, git 17f7af0d8a42a0a67a2aade5bc269533efeb840a)

377.	[bug]		jinmei
	libdns++: miscellaneous bug fixes for the NSEC and NSEC3 RDATA
	implementation, including a crash in NSEC3::toText() for some RR
	types, incorrect handling of empty NSEC3 salt, and incorrect
	comparison logic in NSEC3::compare().
	(Trac #1641, git 28ba8bd71ae4d100cb250fd8d99d80a17a6323a2)

376.	[bug]		jinmei, vorner
	The new query handling module of b10-auth did not handle type DS
	query correctly: It didn't look for it in the parent zone, and
	it incorrectly returned a DS from the child zone if it
	happened to exist there.  Both were corrected, and it now also
	handles the case of having authority for the child and a grand
	ancestor.
	(Trac #1570, git 2858b2098a10a8cc2d34bf87463ace0629d3670e)

375.	[func]		jelte
	Modules now inform the system when they are stopping. As a result,
	they are removed from the 'active modules' list in bindctl, which
	can then inform the user directly when it tries to send them a
	command or configuration update.  Previously this would result
	in a 'not responding' error instead of 'not running'.
	(Trac #640, git 17e78fa1bb1227340aa9815e91ed5c50d174425d)

374.	[func]*		stephen
	Alter RRsetPtr and ConstRRsetPtr to point to AbstractRRset (instead
	of RRset) to allow for specialised implementations of RRsets in
	data sources.
	(Trac #1604, git 3071211d2c537150a691120b0a5ce2b18d010239)

373.	[bug]		jinmei
	libdatasrc: the in-memory data source incorrectly rejected loading
	a zone containing a CNAME RR with RRSIG and/or NSEC.
	(Trac #1551, git 76f823d42af55ce3f30a0d741fc9297c211d8b38)

372.	[func]		vorner
	When the allocation of a socket fails for a different reason than the
	socket not being provided by the OS, the b10-auth and b10-resolver
	abort, as the system might be in inconsistent state after such error.
	(Trac #1543, git 49ac4659f15c443e483922bf9c4f2de982bae25d)

371.	[bug]		jelte
	The new query handling module of b10-auth (currently only used with
	the in-memory data source) now correctly includes the DS record (or
	the denial of its existence if NSEC is used) when returning a
	delegation from a signed zone.
	(Trac #1573, git bd7a3ac98177573263950303d4b2ea7400781d0f)

370.	[func]		jinmei
	libdns++: a new class NSEC3Hash was introduced as a utility for
	calculating NSEC3 hashes for various purposes.  Python binding was
	provided, too.  Also fixed a small bug in the NSEC3PARAM RDATA
	implementation that empty salt in text representation was
	rejected.
	(Trac #1575, git 2c421b58e810028b303d328e4e2f5b74ea124839)

369.	[func]		vorner
	The SocketRequestor provides more information about what error
	happened when it throws, by using subclasses of the original
	exception. This way a user not interested in the difference can
	still use the original exception, while it can be recognized if
	necessary.
	(Trac #1542, git 2080e0316a339fa3cadea00e10b1ec4bc322ada0)

368.	[func]*		jinmei
	libdatasrc: the interface of ZoneFinder() was changed: WILDCARD
	related result codes were deprecated and removed, and the
	corresponding information is now provided via a separate accessor
	method on FindResult.  Other separate FindResult methods will
	also tell the caller whether the zone is signed with NSEC or NSEC3
	(when necessary and applicable).
	(Trac #1611, git c175c9c06034b4118e0dfdbccd532c2ebd4ba7e8)

367.	[bug]		jinmei
	libdatasrc: in-memory data source could incorrectly reject to load
	zones containing RRSIG records.  For example, it didn't allow
	RRSIG that covers a CNAME RR.  This fix also makes sure find()
	will return RRsets with RRSIGs if they are signed.
	(Trac #1614, git e8241ea5a4adea1b42a60ee7f2c5cfb87301734c)

366.	[bug]		vorner
	Fixed problem where a directory named "io" conflicted with the python3
	standard module "io" and caused the installation to fail.  The
	offending directory has been renamed to "cio".
	(Trac #1561, git d81cf24b9e37773ba9a0d5061c779834ff7d62b9)

365.	[bug]		jinmei
	libdatasrc: in-memory datasource incorrectly returned delegation
	for DS lookups.
	(Trac #1571, git d22e90b5ef94880183cd652e112399b3efb9bd67)

364.	[func]		jinmei
	b10-auth experimentally supports statistics counters of incoming
	requests per opcode.  The counters can be (e.g.) shown as
	opcode.<code name> in the output of the bindctl "Stats show"
	command, where <code name> is lower-cased textual representation
	of opcodes ("query", "notify", etc).
	Note: This is an experimental attempt of supporting more
	statistics counters for b10-auth, and the interface and output may
	change in future versions.
	(Trac #1399, git 07206ec76e2834de35f2e1304a274865f8f8c1a5)

bind10-devel-20120119 released on January 19, 2012

363.	[func]		jelte
	Added dummy DDNS module b10-ddns. Currently it does not
	provide any functionality, but it is a skeleton implementation
	that will be expanded later.
	(Trac #1451, git b0d0bf39fbdc29a7879315f9b8e6d602ef3afb1b)

362.	[func]*		vorner
	Due to the socket creator changes, b10-auth and b10-resolver
	are no longer needed to start as root. They are started as
	the user they should be running, so they no longer have
	the -u flag for switching the user after initialization.
	Note: this change broke backward compatibility to boss component
	configuration.  If your b10-config.db contains "setuid" for
	Boss.components, you'll need to remove that entry by hand before
	starting BIND 10.
	(Trac #1508, #1509, #1510,
	git edc5b3c12eb45437361484c843794416ad86bb00)

361.	[func]		vorner, jelte, jinmei
	The socket creator is now used to provide sockets. It means you can
	reconfigure the ports and addresses at runtime even when the rest
	of the bind10 runs as non root user.
	(Trac #805, #1522, git 1830215f884e3b5efda52bd4dbb120bdca863a6a)

360.	[bug]		vorner
	Fixed problem where bindctl crashed when a duplicate non-string
	item was added  to a list.  This error is now properly reported.
	(Trac #1515, git a3cf5322a73e8a97b388c6f8025b92957e5d8986)

359.	[bug]		kevin
	Corrected SOA serial check in xfrout.  It now compares the SOA
	serial of an IXFR query with that of the server based serial
	number arithmetic, and replies with a single SOA record of the
	server's current version if the former is equal to or newer
	than the latter.
	(Trac #1462, git ceeb87f6d539c413ebdc66e4cf718e7eb8559c45)

358.	[bug]		jinmei
	b10-resolver ignored default configuration parameters if listen_on
	failed (this can easily happen especially for a test environment
	where the run time user doesn't have root privilege), and even if
	listen_on was updated later the resolver wouldn't work correctly
	unless it's fully restarted (for example, all queries would be
	rejected due to an empty ACL).
	(Trac #1424, git 2cba8cb83cde4f34842898a848c0b1182bc20597)

357.	[bug]		jinmei
	ZoneFinder::find() for database based data sources didn't
	correctly identify out-of-zone query name and could return a
	confusing result such as NXRRSET.  It now returns NXDOMAIN with an
	empty RRset.  Note: we should rather throw an exception in such a
	case, which should be revisited later (see Trac #1536).
	(Trac #1430, git b35797ba1a49c78246abc8f2387901f9690b328d)

356.	[doc]		tomek
	BIND 10 Guide updated. It now describes DHCPv4 and DHCPv6
	components, including their overview, usage, supported standard
	and limitations. libdhcp++ is also described.
	(Trac #1367, git 3758ab360efe1cdf616636b76f2e0fb41f2a62a0)

355.	[bug]		jinmei
	Python xfrin.diff module incorrectly combined RRSIGs of different
	type covered, possibly merging different TTLs.  As a result a
	secondary server could store different RRSIGs than those at the
	primary server if it gets these records via IXFR.
	(Trac #1502, git 57b06f8cb6681f591fa63f25a053eb6f422896ef)

354.	[func]		tomek
	dhcp4: Support for DISCOVER and OFFER implemented. b10-dhcp4 is
	now able to offer hardcoded leases to DHCPv4 clients.
	dhcp6: Code refactored to use the same approach as dhcp4.
	(Trac #1230, git aac05f566c49daad4d3de35550cfaff31c124513)

353.	[func]		tomek
	libdhcp++: Interface detection in Linux implemented. libdhcp++
	is now able (on Linux systems) to detect available network
	interfaces, its link-layer addresses, flags and configured
	IPv4 and IPv6 addresses. Interface detection on other
	systems is planned.
	(Trac #1237, git 8a040737426aece7cc92a795f2b712d7c3407513)

352.	[func]		tomek
	libdhcp++: Transmission and reception of DHCPv4 packets is now
	implemented. Low-level hacks are not implemented for transmission
	to hosts that don't have IPv4 address yet, so currently the code
	is usable for communication with relays only, not hosts on the
	same link.
	(Trac #1239, #1240, git f382050248b5b7ed1881b086d89be2d9dd8fe385)

351.	[func]		fdupont
	Alpha version of DHCP benchmarking tool added.  "perfdhcp" is able to
	test both IPv4 and IPv6 servers: it can time the four-packet exchange
	(DORA and SARR) as well as time the initial two-packet exchange (DO
	and SA).  More information can be obtained by invoking the utility
	(in tests/tools/perfdhcp) with the "-h" flag.
	(Trac #1450, git 85083a76107ba2236732b45524ce7018eefbaf90)

350.	[func]*		vorner
	The target parameter of ZoneFinder::find is no longer present, as the
	interface was awkward. To get all the RRsets of a single domain, use
	the new findAll method (the same applies to python version, the method
	is named find_all).
	(Trac #1483, #1484, git 0020456f8d118c9f3fd6fc585757c822b79a96f6)

349.	[bug]		dvv
	resolver: If an upstream server responds with FORMERR to an EDNS
	query, try querying it without EDNS.
	(Trac #1386, git 99ad0292af284a246fff20b3702fbd7902c45418)

348.	[bug]		stephen
	By default the logging output stream is now flushed after each write.
	This fixes a problem seen on some systems where the log output from
	different processes was jumbled up.  Flushing can be disabled by
	setting the appropriate option in the logging configuration.
	(Trac #1405, git 2f0aa20b44604b671e6bde78815db39381e563bf)

347.	[bug]		jelte
	Fixed a bug where adding Zonemgr/secondary_zones without explicitly
	setting the class value of the added zone resulted in a cryptic
	error in bindctl ("Error: class"). It will now correctly default to
	IN if not set. This also adds better checks on the name and class
	values, and better errors if they are bad.
	(Trac #1414, git 7b122af8489acf0f28f935a19eca2c5509a3677f)

346.	[build]*		jreed
	Renamed libdhcp to libdhcp++.
	(Trac #1446, git d394e64f4c44f16027b1e62b4ac34e054b49221d)

345.	[func]		tomek
	dhcp4: Dummy DHCPv4 component implemented. Currently it does
	nothing useful, except providing skeleton implementation that can
	be expanded in the future.
	(Trac #992, git d6e33479365c8f8f62ef2b9aa5548efe6b194601)

344.	[func]		y-aharen
	src/lib/statistics: Added statistics counter library for entire server
	items and per zone items. Also, modified b10-auth to use it. It is
	also intended to use in the other modules such as b10-resolver.
	(Trac #510, git afddaf4c5718c2a0cc31f2eee79c4e0cc625499f)

343.	[func]		jelte
	Added IXFR-out system tests, based on the first two test sets of
	http://bind10.isc.org/wiki/IxfrSystemTests.
	(Trac #1314, git 1655bed624866a766311a01214597db01b4c7cec)

342.	[bug]		stephen
	In the resolver, a FORMERR received from an upstream nameserver
	now results in a SERVFAIL being returned as a response to the original
	query.  Additional debug messages added to distinguish between
	different errors in packets received from upstream nameservers.
	(Trac #1383, git 9b2b249d23576c999a65d8c338e008cabe45f0c9)

341.	[func]		tomek
	libdhcp++: Support for handling both IPv4 and IPv6 added.
	Also added support for binding IPv4 sockets.
	(Trac #1238, git 86a4ce45115dab4d3978c36dd2dbe07edcac02ac)

340.	[build]		jelte
	Fixed several linker issues related to recent gcc versions, botan
	and gtest.
	(Trac #1442, git 91fb141bfb3aadfdf96f13e157a26636f6e9f9e3)

339.	[bug]		jinmei
	libxfr, used by b10-auth to share TCP sockets with b10-xfrout,
	incorrectly propagated ASIO specific exceptions to the application
	if the given file name was too long.  This could lead to
	unexpected shut down of b10-auth.
	(Trac #1387, git a5e9d9176e9c60ef20c0f5ef59eeb6838ed47ab2)

338.	[bug]		jinmei
	b10-xfrin didn't check SOA serials of SOA and IXFR responses,
	which resulted in unnecessary transfer or unexpected IXFR
	timeouts (these issues were not overlooked but deferred to be
	fixed until #1278 was completed).  Validation on responses to SOA
	queries were tightened, too.
	(Trac #1299, git 6ff03bb9d631023175df99248e8cc0cda586c30a)

337.	[func]		tomek
	libdhcp++: Support for DHCPv4 option that can store a single
	address or a list of IPv4 addresses added. Support for END option
	added.
	(Trac #1350, git cc20ff993da1ddb1c6e8a98370438b45a2be9e0a)

336.	[func]		jelte
	libdns++ (and its python wrapper) now includes a class Serial, for
	SOA SERIAL comparison and addition. Operations on instances of this
	class follow the specification from RFC 1982.
	Rdata::SOA::getSerial() now returns values of this type (and not
	uint32_t).
	(Trac #1278, git 2ae72d76c74f61a67590722c73ebbf631388acbd)

335.	[bug]*		jelte
	The DataSourceClientContainer class that dynamically loads
	datasource backend libraries no longer provides just a .so file name
	to its call to dlopen(), but passes it an absolute path. This means
	that it is no longer an system implementation detail that depends on
	[DY]LD_LIBRARY_PATH which file is chosen, should there be multiple
	options (for instance, when test-running a new build while a
	different version is installed).
	These loadable libraries are also no longer installed in the default
	library path, but in a subdirectory of the libexec directory of the
	target ($prefix/libexec/[version]/backends).
	This also removes the need to handle b10-xfin and b10-xfrout as
	'special' hardcoded components, and they are now started as regular
	components as dictated by the configuration of the boss process.
	(Trac #1292, git 83ce13c2d85068a1bec015361e4ef8c35590a5d0)

334.	[bug]		jinmei
	b10-xfrout could potentially create an overflow response message
	(exceeding the 64KB max) or could create unnecessarily small
	messages.  The former was actually unlikely to happen due to the
	effect of name compression, and the latter was marginal and at least
	shouldn't cause an interoperability problem, but these were still
	potential problems and were fixed.
	(Trac #1389, git 3fdce88046bdad392bd89ea656ec4ac3c858ca2f)

333.	[bug]		dvv
	Solaris needs "-z now" to force non-lazy binding and prevent
	g++ static initialization code from deadlocking.
	(Trac #1439, git c789138250b33b6b08262425a08a2a0469d90433)

332.	[bug]		vorner
	C++ exceptions in the isc.dns.Rdata wrapper are now converted
	to python ones instead of just aborting the interpreter.
	(Trac #1407, git 5b64e839be2906b8950f5b1e42a3fadd72fca033)

bind10-devel-20111128 released on November 28, 2011

331.	[bug]		shane
	Fixed a bug in data source library where a zone with more labels
	than an out-of-bailiwick name server would cause an exception to
	be raised.
	(Trac #1430, git 81f62344db074bc5eea3aaf3682122fdec6451ad)

330.	[bug]		jelte
	Fixed a bug in b10-auth where it would sometimes fail because it
	tried to check for queued msgq messages before the session was
	fully running.
	(git c35d0dde3e835fc5f0a78fcfcc8b76c74bc727ca)

329.	[doc]		vorner, jreed
	Document the bind10 run control configuration in guide and
	manual page.
	(Trac #1341, git c1171699a2b501321ab54207ad26e5da2b092d63)

328.	[func]		jelte
	b10-auth now passes IXFR requests on to b10-xfrout, and no longer
	responds to them with NOTIMPL.
	(Trac #1390, git ab3f90da16d31fc6833d869686e07729d9b8c135)

327.	[func]		jinmei
	b10-xfrout now supports IXFR.  (Right now there is no user
	configurable parameter about this feature; b10-xfrout will
	always respond to IXFR requests according to RFC1995).
	(Trac #1371 and #1372, git 80c131f5b0763753d199b0fb9b51f10990bcd92b)

326.	[build]*		jinmei
	Added a check script for the SQLite3 schema version.  It will be
	run at the beginning of 'make install', and if it detects an old
	version of schema, installation will stop.  You'll then need to
	upgrade the database file by following the error message.
	(Trac #1404, git a435f3ac50667bcb76dca44b7b5d152f45432b57)

325.	[func]		jinmei
	Python isc.datasrc: added interfaces for difference management:
	DataSourceClient.get_updater() now has the 'journaling' parameter
	to enable storing diffs to the data source, and a new class
	ZoneJournalReader was introduced to retrieve them, which can be
	created by the new DataSourceClient.get_journal_reader() method.
	(Trac #1333, git 3e19362bc1ba7dc67a87768e2b172c48b32417f5,
	git 39def1d39c9543fc485eceaa5d390062edb97676)

324.	[bug]		jinmei
	Fixed reference leak in the isc.log Python module.  Most of all
	BIND 10 Python programs had memory leak (even though the pace of
	leak may be slow) due to this bug.
	(Trac #1359, git 164d651a0e4c1059c71f56b52ea87ac72b7f6c77)

323.	[bug]		jinmei
	b10-xfrout incorrectly skipped adding TSIG RRs to some
	intermediate responses (when TSIG is to be used for the
	responses).  While RFC2845 optionally allows to skip intermediate
	TSIGs (as long as the digest for the skipped part was included
	in a later TSIG), the underlying TSIG API doesn't support this
	mode of signing.
	(Trac #1370, git 76fb414ea5257b639ba58ee336fae9a68998b30d)

322.	[func]		jinmei
	datasrc: Added C++ API for retrieving difference of two versions
	of a zone.  A new ZoneJournalReader class was introduced for this
	purpose, and a corresponding factory method was added to
	DataSourceClient.
	(Trac #1332, git c1138d13b2692fa3a4f2ae1454052c866d24e654)

321.	[func]*		jinmei
	b10-xfrin now installs IXFR differences into the underlying data
	source (if it supports journaling) so that the stored differences
	can be used for subsequent IXFR-out transactions.
	Note: this is a backward incompatibility change for older sqlite3
	database files.  They need to be upgraded to have a "diffs" table.
	(Trac #1376, git 1219d81b49e51adece77dc57b5902fa1c6be1407)

320.	[func]*		vorner
	The --brittle switch was removed from the bind10 executable.
	It didn't work after change #316 (Trac #213) and the same
	effect can be accomplished by declaring all components as core.
	(Trac #1340, git f9224368908dd7ba16875b0d36329cf1161193f0)

319.	[func]		naokikambe
	b10-stats-httpd was updated. In addition of the access to all
	statistics items of all modules, the specified item or the items
	of the specified module name can be accessed.  For example, the
	URI requested by using the feature is showed as
	"/bind10/statistics/xml/Auth" or
	"/bind10/statistics/xml/Auth/queries.tcp". The list of all possible
	module names and all possible item names can be showed in the
	root document, whose URI is "/bind10/statistics/xml".  This change
	is not only for the XML documents but also is for the XSD and
	XSL documents.
	(Trac #917, git b34bf286c064d44746ec0b79e38a6177d01e6956)

318.	[func]		stephen
	Add C++ API for accessing zone difference information in
	database-based data sources.
	(Trac #1330, git 78770f52c7f1e7268d99e8bfa8c61e889813bb33)

317.	[func]		vorner
	datasrc: the getUpdater method of DataSourceClient supports an
	optional 'journaling' parameter to indicate the generated updater
	to store diffs.  The database based derived class implements this
	extension.
	(Trac #1331, git 713160c9bed3d991a00b2ea5e7e3e7714d79625d)

316.	[func]*		vorner
	The configuration of what parts of the system run is more
	flexible now.  Everything that should run must have an
	entry in Boss/components.
	(Trac #213, git 08e1873a3593b4fa06754654d22d99771aa388a6)

315.	[func]		tomek
	libdhcp: Support for DHCPv4 packet manipulation is now implemented.
	All fixed fields are now supported. Generic support for DHCPv4
	options is available (both parsing and assembly). There is no code
	that uses this new functionality yet, so it is not usable directly
	at this time. This code will be used by upcoming b10-dhcp4 daemon.
	(Trac #1228, git 31d5a4f66b18cca838ca1182b9f13034066427a7)

314.	[bug]		jelte
	b10-xfrin would previously initiate incoming transfers upon
	receiving NOTIFY messages from any address (if the zone was
	known to b10-xfrin, and using the configured address). It now
	only starts a transfer if the source address from the NOTIFY
	packet matches the configured master address and port. This was
	really already fixed in release bind10-devel-20111014, but there
	were some deferred cleanups to add.
	(Trac #1298, git 1177bfe30e17a76bea6b6447e14ae9be9e1ca8c2)

313.	[func]		jinmei
	datasrc: Added C++ API for adding zone differences to database
	based data sources.  It's intended to be used for the support for
	IXFR-in and dynamic update (so they can subsequently be retrieved
	for IXFR-out).  The addRecordDiff method of the DatabaseAccessor
	defines the interface, and a concrete implementation for SQLite3
	was provided.
	(Trac #1329, git 1aa233fab1d74dc776899df61181806679d14013)

312.	[func]		jelte
	Added an initial framework for doing system tests using the
	cucumber-based BDD tool Lettuce. A number of general steps are
	included,  for instance running bind10 with specific
	configurations, sending queries, and inspecting query answers. A
	few very basic tests are included as well.
	(Trac #1290, git 6b75c128bcdcefd85c18ccb6def59e9acedd4437)

311.	[bug]		jelte
	Fixed a bug in bindctl where tab-completion for names that
	contain a hyphen resulted in unexpected behaviour, such as
	appending the already-typed part again.
	(Trac #1345, git f80ab7879cc29f875c40dde6b44e3796ac98d6da)

310.	[bug]		jelte
	Fixed a bug where bindctl could not set a value that is optional
	and has no default, resulting in the error that the setting
	itself was unknown. bindctl now correctly sees the setting and
	is able to set it.
	(Trac #1344, git 0e776c32330aee466073771600390ce74b959b38)

309.	[bug]		jelte
	Fixed a bug in bindctl where the removal of elements from a set
	with default values was not stored, unless the set had been
	modified in another way already.
	(Trac #1343, git 25c802dd1c30580b94345e83eeb6a168ab329a33)

308.	[build]		jelte
	The configure script will now use pkg-config for finding
	information about the Botan library. If pkg-config is unavailable,
	or unaware of Botan, it will fall back to botan-config. It will
	also use botan-config when a specific botan library directory is
	given using the '--with-botan=' flag
	(Trac #1194, git dc491833cf75ac1481ba1475795b0f266545013d)

307.	[func]		vorner
	When zone transfer in fails with IXFR, it is retried with AXFR
	automatically.
	(Trac #1279, git cd3588c9020d0310f949bfd053c4d3a4bd84ef88)

306.	[bug]		stephen
	Boss process now waits for the configuration manager to initialize
	itself before continuing with startup.  This fixes a race condition
	whereby the Boss could start the configuration manager and then
	immediately start components that depended on that component being
	fully initialized.
	(Trac #1271, git 607cbae949553adac7e2a684fa25bda804658f61)

305.	[bug]		jinmei
	Python isc.dns, isc.datasrc, xfrin, xfrout: fixed reference leak
	in Message.get_question(), Message.get_section(),
	RRset.get_rdata(), and DataSourceClient.get_updater().
	The leak caused severe memory leak in b10-xfrin, and (although no
	one reported it) should have caused less visible leak in
	b10-xfrout.  b10-xfrin had its own leak, which was also fixed.
	(Trac #1028, git a72886e643864bb6f86ab47b115a55e0c7f7fcad)

304.	[bug]		jelte
	The run_bind10.sh test script now no longer runs processes from
	an installed version of BIND 10, but will correctly use the
	build tree paths.
	(Trac #1246, git 1d43b46ab58077daaaf5cae3c6aa3e0eb76eb5d8)

303.	[bug]		jinmei
	Changed the installation path for the UNIX domain file used
	for the communication between b10-auth and b10-xfrout to a
	"@PACKAGE@" subdirectory (e.g. from /usr/local/var to
	/usr/local/var/bind10-devel).  This should be transparent change
	because this file is automatically created and cleaned up, but
	if the old file somehow remains, it can now be safely removed.
	(Trac #869, git 96e22f4284307b1d5f15e03837559711bb4f580c)

302.	[bug]		jelte
	msgq no longer crashes if the remote end is closed while msgq
	tries to send data. It will now simply drop the message and close
	the connection itself.
	(Trac #1180, git 6e68b97b050e40e073f736d84b62b3e193dd870a)

301.	[func]		stephen
	Add system test for IXFR over TCP.
	(Trac #1213, git 68ee3818bcbecebf3e6789e81ea79d551a4ff3e8)

300.	[func]*		tomek
	libdhcp: DHCP packet library was implemented. Currently it handles
	packet reception, option parsing, option generation and output
	packet building. Generic and specialized classes for several
	DHCPv6 options (IA_NA, IAADDR, address-list) are available. A
	simple code was added that leverages libdhcp. It is a skeleton
	DHCPv6 server. It receives incoming SOLICIT and REQUEST messages
	and responds with proper ADVERTISE and REPLY. Note that since
	LeaseManager is not implemented, server assigns the same
	hardcoded lease for every client. This change removes existing
	DHCPv6 echo server as it was only a proof of concept code.
	(Trac #1186, git 67ea6de047d4dbd63c25fe7f03f5d5cc2452ad7d)

299.	[build]		jreed
	Do not install the libfake_session, libtestutils, or libbench
	libraries. They are used by tests within the source tree.
	Convert all test-related makefiles to build test code at
	regular make time to better work with test-driven development.
	This reverts some of #1901. (The tests are ran using "make
	check".)
	(Trac #1286, git cee641fd3d12341d6bfce5a6fbd913e3aebc1e8e)

bind10-devel-20111014 released on October 14, 2011

298.	[doc]		jreed
	Shorten README. Include plain text format of the Guide.
	(git d1897d3, git 337198f)

297.	[func]		dvv
	Implement the SPF rrtype according to RFC4408.
	(Trac #1140, git 146934075349f94ee27f23bf9ff01711b94e369e)

296.	[build]		jreed
	Do not install the unittest libraries. At this time, they
	are not useful without source tree (and they may or may
	not have googletest support). Also, convert several makefiles
	to build tests at "check" time and not build time.
	(Trac #1091, git 2adf4a90ad79754d52126e7988769580d20501c3)

295.	[bug]		jinmei
	__init__.py for isc.dns was installed in the wrong directory,
	which would now make xfrin fail to start.  It was also bad
	in that it replaced any existing __init__.py in th public
	site-packages directory.  After applying this fix You may want to
	check if the wrong init file is in the wrong place, in which
	case it should be removed.
	(Trac #1285, git af3b17472694f58b3d6a56d0baf64601b0f6a6a1)

294.	[func]		jelte, jinmei, vorner
	b10-xfrin now supports incoming IXFR.  See BIND 10 Guide for
	how to configure it and operational notes.
	(Trac #1212, multiple git merges)

293.	[func]*		tomek
	b10-dhcp6: Implemented DHCPv6 echo server. It joins DHCPv6
	multicast groups and listens to incoming DHCPv6 client messages.
	Received messages are then echoed back to clients. This
	functionality is limited, but it can be used to test out client
	resiliency to unexpected messages. Note that network interface
	detection routines are not implemented yet, so interface name
	and its address must be specified in interfaces.txt.
	(Trac #878, git 3b1a604abf5709bfda7271fa94213f7d823de69d)

292.	[func]		dvv
	Implement the DLV rrtype according to RFC4431.
	(Trac #1144, git d267c0511a07c41cd92e3b0b9ee9bf693743a7cf)

291.	[func]		naokikambe
	Statistics items are specified by each module's spec file.
	Stats module can read these through the config manager. Stats
	module and stats httpd report statistics data and statistics
	schema by each module via both bindctl and HTTP/XML.
	(Trac #928, #929, #930, #1175,
	git 054699635affd9c9ecbe7a108d880829f3ba229e)

290.	[func]		jinmei
	libdns++/pydnspp: added an option parameter to the "from wire"
	methods of the Message class.  One option is defined,
	PRESERVE_ORDER, which specifies the parser to handle each RR
	separately, preserving the order, and constructs RRsets in the
	message sections so that each RRset contains only one RR.
	(Trac #1258, git c874cb056e2a5e656165f3c160e1b34ccfe8b302)

289.	[func]*		jinmei
	b10-xfrout: ACLs for xfrout can now be configured per zone basis.
	A per zone ACL is part of a more general zone configuration.  A
	quick example for configuring an ACL for zone "example.com" that
	rejects any transfer request for that zone is as follows:
	> config add Xfrout/zone_config
	> config set Xfrout/zone_config[0]/origin "example.com"
	> config add Xfrout/zone_config[0]/transfer_acl
	> config set Xfrout/zone_config[0]/transfer_acl[0] {"action": "REJECT"}
	The previous global ACL (query_acl) was renamed to transfer_acl,
	which now works as the default ACL.  Note: backward compatibility
	is not provided, so an existing configuration using query_acl
	needs to be updated by hand.
	Note: the per zone configuration framework is a temporary
	workaround.  It will eventually be redesigned as a system wide
	configuration.
	(Trac #1165, git 698176eccd5d55759fe9448b2c249717c932ac31)

288.	[bug]		stephen
	Fixed problem whereby the order in which component files appeared in
	rdataclass.cc was system dependent, leading to problems on some
	systems where data types were used before the header file in which
	they were declared was included.
	(Trac #1202, git 4a605525cda67bea8c43ca8b3eae6e6749797450)

287.	[bug]*		jinmei
	Python script files for log messages (xxx_messages.py) should have
	been installed under the "isc" package.  This fix itself should
	be a transparent change without affecting existing configurations
	or other operational practices, but you may want to clean up the
	python files from the common directly (such as "site-packages").
	(Trac #1101, git 0eb576518f81c3758c7dbaa2522bd8302b1836b3)

286.	[func]		ocean
	libdns++: Implement the HINFO rrtype support according to RFC1034,
	and RFC1035.
	(Trac #1112, git 12d62d54d33fbb1572a1aa3089b0d547d02924aa)

285.	[bug]		jelte
	sqlite3 data source: fixed a race condition on initial startup,
	when the database has not been initialized yet, and multiple
	processes are trying to do so, resulting in one of them failing.
	(Trac #326, git 5de6f9658f745e05361242042afd518b444d7466)

284.	[bug]		jerry
	b10-zonemgr: zonemgr will not terminate on empty zones, it will
	log a warning and try to do zone transfer for them.
	(Trac #1153, git 0a39659638fc68f60b95b102968d7d0ad75443ea)

283.	[bug]		zhanglikun
	Make stats and boss processes wait for answer messages from each
	other in block mode to avoid orphan answer messages, add an internal
	command "getstats" to boss process for getting statistics data from
	boss.
	(Trac #519, git 67d8e93028e014f644868fede3570abb28e5fb43)

282.	[func]		ocean
	libdns++: Implement the NAPTR rrtype according to RFC2915,
	RFC2168 and RFC3403.
	(Trac #1130, git 01d8d0f13289ecdf9996d6d5d26ac0d43e30549c)

bind10-devel-20110819 released on August 19, 2011

281.	[func]		jelte
	Added a new type for configuration data: "named set". This allows for
	similar configuration as the current "list" type, but with strings
	instead of indices as identifiers. The intended use is for instance
	/foo/zones/example.org/bar instead of /foo/zones[2]/bar. Currently
	this new type is not in use yet.
	(Trac #926, git 06aeefc4787c82db7f5443651f099c5af47bd4d6)

280.	[func]		jerry
	libdns++: Implement the MINFO rrtype according to RFC1035.
	(Trac #1113, git 7a9a19d6431df02d48a7bc9de44f08d9450d3a37)

279.	[func]		jerry
	libdns++: Implement the AFSDB rrtype according to RFC1183.
	(Trac #1114, git ce052cd92cd128ea3db5a8f154bd151956c2920c)

278.	[doc]		jelte
	Add logging configuration documentation to the guide.
	(Trac #1011, git 2cc500af0929c1f268aeb6f8480bc428af70f4c4)

277.	[func]		jerry
	libdns++: Implement the SRV rrtype according to RFC2782.
	(Trac #1128, git 5fd94aa027828c50e63ae1073d9d6708e0a9c223)

276.	[func]		stephen
	Although the top-level loggers are named after the program (e.g.
	b10-auth, b10-resolver), allow the logger configuration to omit the
	"b10-" prefix and use just the module name.
	(Trac #1003, git a01cd4ac5a68a1749593600c0f338620511cae2d)

275.	[func]		jinmei
	Added support for TSIG key matching in ACLs.  The xfrout ACL can
	now refer to TSIG key names using the "key" attribute.  For
	example, the following specifies an ACL that allows zone transfer
	if and only if the request is signed with a TSIG of a key name
	"key.example":
	> config set Xfrout/query_acl[0] {"action": "ACCEPT", \
	                                  "key": "key.example"}
	(Trac #1104, git 9b2e89cabb6191db86f88ee717f7abc4171fa979)

274.	[bug]		naokikambe
	add unittests for functions xml_handler, xsd_handler and xsl_handler
	respectively to make sure their behaviors are correct, regardless of
	whether type which xml.etree.ElementTree.tostring() after Python3.2
	returns is str or byte.
	(Trac #1021, git 486bf91e0ecc5fbecfe637e1e75ebe373d42509b)

273.	[func]		vorner
	It is possible to specify ACL for the xfrout module. It is in the ACL
	configuration key and has the usual ACL syntax. It currently supports
	only the source address. Default ACL accepts everything.
	(Trac #772, git 50070c824270d5da1db0b716db73b726d458e9f7)

272.	[func]		jinmei
	libdns++/pydnspp: TSIG signing now handles truncated DNS messages
	(i.e. with TC bit on) with TSIG correctly.
	(Trac #910, 8e00f359e81c3cb03c5075710ead0f87f87e3220)

271.	[func]		stephen
	Default logging for unit tests changed to severity DEBUG (level 99)
	with the output routed to /dev/null.  This can be altered by setting
	the B10_LOGGER_XXX environment variables.
	(Trac #1024, git 72a0beb8dfe85b303f546d09986461886fe7a3d8)

270.	[func]		jinmei
	Added python bindings for ACLs using the DNS request as the
	context.  They are accessible via the isc.acl.dns module.
	(Trac #983, git c24553e21fe01121a42e2136d0a1230d75812b27)

269.	[bug]		y-aharen
	Modified IntervalTimerTest not to rely on the accuracy of the timer.
	This fix addresses occasional failure of build tests.
	(Trac #1016, git 090c4c5abac33b2b28d7bdcf3039005a014f9c5b)

268.	[func]		stephen
	Add environment variable to allow redirection of logging output during
	unit tests.
	(Trac #1071, git 05164f9d61006869233b498d248486b4307ea8b6)

bind10-devel-20110705 released on July 05, 2011

267.	[func]		tomek
	Added a dummy module for DHCP6. This module does not actually
	do anything at this point, and BIND 10 has no option for
	starting it yet. It is included as a base for further
	development.
	(Trac #990, git 4a590df96a1b1d373e87f1f56edaceccb95f267d)

266.	[func]		Multiple developers
        Convert various error messages, debugging and other output
        to the new logging interface, including for b10-resolver,
        the resolver library, the CC library, b10-auth, b10-cfgmgr,
        b10-xfrin, and b10-xfrout. This includes a lot of new
        documentation describing the new log messages.
        (Trac #738, #739, #742, #746, #759, #761, #762)

265.	[func]*		jinmei
	b10-resolver: Introduced ACL on incoming queries.  By default the
	resolver accepts queries from ::1 and 127.0.0.1 and rejects all
	others.  The ACL can be configured with bindctl via the
	"Resolver/query_acl" parameter.  For example, to accept queries
	from 192.0.2.0/24 (in addition to the default list), do this:
	> config add Resolver/query_acl
	> config set Resolver/query_acl[2]/action "ACCEPT"
	> config set Resolver/query_acl[2]/from "192.0.2.0/24"
	> config commit
	(Trac #999, git e0744372924442ec75809d3964e917680c57a2ce,
	also based on other ACL related work done by stephen and vorner)

264.	[bug]		jerry
	b10-xfrout: fixed a busy loop in its notify-out subthread.  Due to
	the loop, the thread previously woke up every 0.5 seconds throughout
	most of the lifetime of b10-xfrout, wasting the corresponding CPU
	time.
	(Trac #1001, git fb993ba8c52dca4a3a261e319ed095e5af8db15a)

263.	[func]		jelte
	Logging configuration can now also accept a * as a first-level
	name (e.g. '*', or '*.cache'), indicating that every module
	should use that configuration, unless overridden by an explicit
	logging configuration for that module
	(Trac #1004, git 0fad7d4a8557741f953eda9fed1d351a3d9dc5ef)

262.	[func]		stephen
	Add some initial documentation about the logging framework.
	Provide BIND 10 Messages Manual in HTML and DocBook? XML formats.
	This provides all the log message descriptions in a single document.
	A developer tool, tools/system_messages.py (available in git repo),
	was written to generate this.
	(Trac #1012, git 502100d7b9cd9d2300e78826a3bddd024ef38a74)

261.	[func]		stephen
	Add new-style logging messages to b10-auth.
	(Trac #738, git c021505a1a0d6ecb15a8fd1592b94baff6d115f4)

260.	[func]		stephen
	Remove comma between message identification and the message
	text in the new-style logging messages.
	(Trac #1031, git 1c7930a7ba19706d388e4f8dcf2a55a886b74cd2)

259.	[bug]		stephen
	Logging now correctly initialized in b10-auth.  Also, fixed
	bug whereby querying for "version.bind txt ch" would cause
	b10-auth to crash if BIND 10 was started with the "-v" switch.
	(Trac #1022, #1023, git 926a65fa08617be677a93e9e388df0f229b01067)

258.	[build]		jelte
	Now builds and runs with Python 3.2
	(Trac #710, git dae1d2e24f993e1eef9ab429326652f40a006dfb)

257.	[bug]		y-aharen
	Fixed a bug an instance of IntervalTimerImpl may be destructed
	while deadline_timer is holding the handler. This fix addresses
	occasional failure of IntervalTimerTest.destructIntervalTimer.
	(Trac #957, git e59c215e14b5718f62699ec32514453b983ff603)

256.	[bug]		jerry
	src/bin/xfrin: update xfrin to check TSIG before other part of
	incoming message.
	(Trac #955, git 261450e93af0b0406178e9ef121f81e721e0855c)

255.	[func]		zhang likun
	src/lib/cache:  remove empty code in lib/cache and the corresponding
	suppression rule in	src/cppcheck-suppress.lst.
	(Trac #639, git 4f714bac4547d0a025afd314c309ca5cb603e212)

254.	[bug]		jinmei
	b10-xfrout: failed to send notifies over IPv6 correctly.
	(Trac #964, git 3255c92714737bb461fb67012376788530f16e40)

253.	[func]		jelte
	Add configuration options for logging through the virtual module
	Logging.
	(Trac #736, git 9fa2a95177265905408c51d13c96e752b14a0824)

252.	[func]		stephen
	Add syslog as destination for logging.
	(Trac #976, git 31a30f5485859fd3df2839fc309d836e3206546e)

251.	[bug]*		jinmei
	Make sure bindctl private files are non readable to anyone except
	the owner or users in the same group.  Note that if BIND 10 is run
	with changing the user, this change means that the file owner or
	group will have to be adjusted.  Also note that this change is
	only effective for a fresh install; if these files already exist,
	their permissions must be adjusted by hand (if necessary).
	(Trac #870, git 461fc3cb6ebabc9f3fa5213749956467a14ebfd4)

250.	[bug]		ocean
	src/lib/util/encode, in some conditions, the DecodeNormalizer's
	iterator may reach the end() and when later being dereferenced
	it will cause crash on some platform.
	(Trac #838, git 83e33ec80c0c6485d8b116b13045b3488071770f)

249.	[func]		jerry
	xfrout: add support for TSIG verification.
	(Trac #816, git 3b2040e2af2f8139c1c319a2cbc429035d93f217)

248.	[func]		stephen
	Add file and stderr as destinations for logging.
	(Trac #555, git 38b3546867425bd64dbc5920111a843a3330646b)

247.	[func]		jelte
	Upstream queries from the resolver now set EDNS0 buffer size.
	(Trac #834, git 48e10c2530fe52c9bde6197db07674a851aa0f5d)

246.	[func]		stephen
	Implement logging using log4cplus (http://log4cplus.sourceforge.net)
	(Trac #899, git 31d3f525dc01638aecae460cb4bc2040c9e4df10)

245.	[func]		vorner
	Authoritative server can now sign the answers using TSIG
	(configured in tsig_keys/keys, list of strings like
	"name:<base64-secret>:sha1-hmac"). It doesn't use them for
	ACL yet, only verifies them and signs if the request is signed.
	(Trac #875, git fe5e7003544e4e8f18efa7b466a65f336d8c8e4d)

244.	[func]		stephen
	In unit tests, allow the choice of whether unhandled exceptions are
	caught in the unit test program (and details printed) or allowed to
	propagate to the default exception handler.  See the bind10-dev thread
	https://lists.isc.org/pipermail/bind10-dev/2011-January/001867.html
	for more details.
	(Trac #542, git 1aa773d84cd6431aa1483eb34a7f4204949a610f)

243.	[func]*		feng
	Add optional hmac algorithm SHA224/384/512.
	(Trac #782, git 77d792c9d7c1a3f95d3e6a8b721ac79002cd7db1)

bind10-devel-20110519 released on May 19, 2011

242.	[func]		jinmei
	xfrin: added support for TSIG verify.  This change completes TSIG
	support in b10-xfrin.
	(Trac #914, git 78502c021478d97672232015b7df06a7d52e531b)

241.	[func]		jinmei
	pydnspp: added python extension for the TSIG API introduced in
	change 235.
	(Trac #905, git 081891b38f05f9a186814ab7d1cd5c572b8f777f)
	(Trac #915, git 0555ab65d0e43d03b2d40c95d833dd050eea6c23)

240.	[func]*		jelte
	Updated configuration options to Xfrin, so that you can specify
	a master address, port, and TSIG key per zone. Still only one per
	zone at this point, and TSIG keys are (currently) only specified
	by their full string representation. This replaces the
	Xfrin/master_addr, Xfrin/master_port, and short-lived
	Xfrin/tsig_key configurations with a Xfrin/zones list.
	(Trac #811, git 88504d121c5e08fff947b92e698a54d24d14c375)

239.	[bug]		jerry
	src/bin/xfrout: If a zone doesn't have notify slaves (only has
	one apex ns record - the primary master name server) will cause
	b10-xfrout uses 100% of CPU.
	(Trac #684, git d11b5e89203a5340d4e5ca51c4c02db17c33dc1f)

238.	[func]		zhang likun
	Implement the simplest forwarder, which pass everything through
	except QID, port number. The response will not be cached.
	(Trac #598_new, git 8e28187a582820857ef2dae9b13637a3881f13ba)

237.	[bug]		naokikambe
	Resolved that the stats module wasn't configurable in bindctl in
	spite of its having configuration items. The configuration part
	was removed from the original spec file "stats.spec" and was
	placed in a new spec file "stats-schema.spec". Because it means
	definitions of statistics items. The command part is still
	there. Thus stats module currently has no its own configuration,
	and the items in "stats-schema.spec" are neither visible nor
	configurable through bindctl. "stats-schema.spec" is shared with
	stats module and stats-httpd module, and maybe with other
	statistical modules in future. "stats.spec" has own configuration
	and commands of stats module, if it requires.
	(Trac #719, git a234b20dc6617392deb8a1e00eb0eed0ff353c0a)

236.	[func]		jelte
	C++ client side of configuration now uses BIND 10 logging system.
	It also has improved error handling when communicating with the
	rest of the system.
	(Trac #743, git 86632c12308c3ed099d75eb828f740c526dd7ec0)

235.	[func]		jinmei
	libdns++: added support for TSIG signing and verification.  It can
	be done using a newly introduced TSIGContext class.
	Note: we temporarily disabled support for truncated signature
	and modified some part of the code introduced in #226 accordingly.
	We plan to fix this pretty soon.
	(Trac #812, git ebe0c4b1e66d359227bdd1bd47395fee7b957f14)
	(Trac #871, git 7c54055c0e47c7a0e36fcfab4b47ff180c0ca8c8)
	(Trac #813, git ffa2f0672084c1f16e5784cdcdd55822f119feaa)
	(Trac #893, git 5aaa6c0f628ed7c2093ecdbac93a2c8cf6c94349)

234.	[func]		jerry
	src/bin/xfrin: update xfrin to use TSIG. Currently it only supports
	sending a signed TSIG request or SOA request.
	(Trac #815, git a892818fb13a1839c82104523cb6cb359c970e88)

233.	[func]		stephen
	Added new-style logging statements to the NSAS code.
	(Trac #745, git ceef68cd1223ae14d8412adbe18af2812ade8c2d)

232.	[func]		stephen
	To facilitate the writing of extended descriptions in
	message files, altered the message file format.  The message
	is now flagged with a "%" as the first non-blank character
	in the line and the lines in the extended description are
	no longer preceded by a "+".
	(Trac #900, git b395258c708b49a5da8d0cffcb48d83294354ba3)

231.	[func]*		vorner
	The logging interface changed slightly. We use
	logger.foo(MESSAGE_ID).arg(bar); instead of logger.foo(MESSAGE_ID,
	bar); internally. The message definitions use '%1,%2,...'
	instead of '%s,%d', which allows us to cope better with
	mismatched placeholders and allows reordering of them in
	case of translation.
	(Trac #901, git 4903410e45670b30d7283f5d69dc28c2069237d6)

230.	[bug]		naokikambe
	Removed too repeated verbose messages in two cases of:
	 - when auth sends statistics data to stats
	 - when stats receives statistics data from other modules
	(Trac #620, git 0ecb807011196eac01f281d40bc7c9d44565b364)

229.	[doc]		jreed
	Add manual page for b10-host.
	(git a437d4e26b81bb07181ff35a625c540703eee845)

228.	[func]*		jreed
	The host tool is renamed to b10-host. While the utility is
	a work in progress, it is expected to now be shipped with
	tarballs. Its initial goal was to be a host(1) clone,
	rewritten in C++ from scratch and using BIND 10's libdns++.
	It now supports the -a (any), -c class, -d (verbose) switches
	and has improved output.
	(Trac #872, git d846851699d5c76937533adf9ff9d948dfd593ca)

227.	[build]		jreed
	Add missing libdns++ rdata files for the distribution (this
	fixes distcheck error). Change three generated libdns++
	headers to "nodist" so they aren't included in the distribution
	(they were mistakenly included in last tarball).

226.	[func]*		jelte
	Introduced an API for cryptographic operations. Currently it only
	supports HMAC, intended for use with TSIG. The current
	implementation uses Botan as the backend library.
	This introduces a new dependency, on Botan.  Currently only Botan
	1.8.x works; older or newer versions don't.
	(Trac #781, git 9df42279a47eb617f586144dce8cce680598558a)

225.	[func]		naokikambe
	Added the HTTP/XML interface (b10-stats-httpd) to the
	statistics feature in BIND 10. b10-stats-httpd is a standalone
	HTTP server and it requests statistics data to the stats
	daemon (b10-stats) and sends it to HTTP clients in XML
	format. Items of the data collected via b10-stats-httpd
	are almost equivalent to ones which are collected via
	bindctl. Since it also can send XSL (Extensible Stylesheet
	Language) document and XSD (XML Schema definition) document,
	XML document is human-friendly to view through web browsers
	and its data types are strictly defined.
	(Trac #547, git 1cbd51919237a6e65983be46e4f5a63d1877b1d3)

224.	[bug]		jinmei
	b10-auth, src/lib/datasrc: inconsistency between the hot spot
	cache and actual data source could cause a crash while query
	processing.  The crash could happen, e.g., when an sqlite3 DB file
	is being updated after a zone transfer while b10-auth handles a
	query using the corresponding sqlite3 data source.
	(Trac #851, git 2463b96680bb3e9a76e50c38a4d7f1d38d810643)

223.	[bug]		feng
	If ip address or port isn't usable for name server, name
	server process won't exist and give end user chance to
	reconfigure them.
	(Trac #775, git 572ac2cf62e18f7eb69d670b890e2a3443bfd6e7)

222.	[bug]*		jerry
	src/lib/zonemgr: Fix a bug that xfrin not checking for new
	copy of zone on startup.  Imposes some random jitters to
	avoid many zones need to do refresh at the same time. This
	removed the Zonemgr/jitter_scope setting and introduced
	Zonemgr/refresh_jitter and Zonemgr/reload_jitter.
	(Trac #387, git 1241ddcffa16285d0a7bb01d6a8526e19fbb70cb)

221.	[func]*		jerry
	src/lib/util: Create C++ utility library.
	(Trac #749, git 084d1285d038d31067f8cdbb058d626acf03566d)

220.	[func]		stephen
	Added the 'badpacket' program for testing; it sends a set of
	(potentially) bad packets to a nameserver and prints the responses.
	(Trac #703, git 1b666838b6c0fe265522b30971e878d9f0d21fde)

219.	[func]		ocean
	src/lib: move some dns related code out of asiolink library to
	asiodns library
	(Trac #751, git 262ac6c6fc61224d54705ed4c700dadb606fcb1c)

218.	[func]		jinmei
	src/lib/dns: added support for RP RDATA.
	(Trac #806, git 4e47d5f6b692c63c907af6681a75024450884a88)

217.	[bug]		jerry
	src/lib/dns/python: Use a signed version of larger size of
	integer and perform more strict range checks with
	PyArg_ParseTuple() in case of overflows.
	(Trac #363, git ce281e646be9f0f273229d94ccd75bf7e08d17cf)

216.	[func]		vorner
	The BIND10_XFROUT_SOCKET_FILE environment variable can be
	used to specify which socket should be used for communication
	between b10-auth and b10-xfrout. Mostly for testing reasons.
	(Trac #615, git 28b01ad5bf72472c824a7b8fc4a8dc394e22e462)

215.	[func]		vorner
	A new process, b10-sockcreator, is added, which will create
	sockets for the rest of the system.  It is the only part
	which will need to keep the root privileges. However, only
	the process exists, nothing can talk to it yet.
	(Trac #366, git b509cbb77d31e388df68dfe52709d6edef93df3f)

214.	[func]*		vorner
	Zone manager no longer thinks it is secondary master for
	all zones in the database. They are listed in
	Zonemgr/secondary_zones configuration variable (in the form
	[{"name": "example.com", "class": "IN"}]).
	(Trac #670, git 7c1e4d5e1e28e556b1d10a8df8d9486971a3f052)

213.	[bug]		naokikambe
	Solved incorrect datetime of "bind10.boot_time" and also
	added a new command "sendstats" for Bob. This command is
	to send statistics data to the stats daemon immediately.
	The solved problem is that statistics data doesn't surely
	reach to the daemon because Bob sent statistics data to
	the daemon while it is starting. So the daemon invokes the
	command for Bob after it starts up. This command is also
	useful for resending statistics data via bindctl manually.
	(Trac #521, git 1c269cbdc76f5dc2baeb43387c4d7ccc6dc863d2)

212.	[bug]		naokikambe
	Fixed that the ModuleCCSession object may group_unsubscribe in the
	closed CC session in being deleted.
	(Trac #698, git 0355bddc92f6df66ef50b920edd6ec3b27920d61)

211.	[func]		shane
	Implement "--brittle" option, which causes the server to exit
	if any of BIND 10's processes dies.
	(Trac #788, git 88c0d241fe05e5ea91b10f046f307177cc2f5bc5)

210.	[bug]		jerry
	src/bin/auth: fixed a bug where type ANY queries don't provide
	additional glue records for ANSWER section.
	(Trac #699, git 510924ebc57def8085cc0e5413deda990b2abeee)

bind10-devel-20110322 released on March 22, 2011

209.	[func]		jelte
	Resolver now uses the NSAS when looking for a nameserver to
	query for any specific zone. This also includes keeping track of
	the RTT for that nameserver.
	(Trac #495, git 76022a7e9f3ff339f0f9f10049aa85e5784d72c5)

208.	[bug]*		jelte
	Resolver now answers REFUSED on queries that are not for class IN.
	This includes the various CH TXT queries, which will be added
	later.
	(git 012f9e78dc611c72ea213f9bd6743172e1a2ca20)

207.	[func]		jelte
	Resolver now starts listening on localhost:53 if no configuration
	is set.
	(Trac #471, git 1960b5becbba05570b9c7adf5129e64338659f07)

206.	[func]		shane
	Add the ability to list the running BIND 10 processes using the
	command channel. To try this, use "Boss show_processes".
	(Trac #648, git 451bbb67c2b5d544db2f7deca4315165245d2b3b)

205.	[bug]		jinmei
	b10-auth, src/lib/datasrc: fixed a bug where b10-auth could return
	an empty additional section for delegation even if some glue is
	crucial when it fails to find some other glue records in its data
	source.
	(Trac #646, git 6070acd1c5b2f7a61574eda4035b93b40aab3e2b)

204.	[bug]		jinmei
	b10-auth, src/lib/datasrc: class ANY queries were not handled
	correctly in the generic data source (mainly for sqlite3).  It
	could crash b10-auth in the worst case, and could result in
	incorrect responses in some other cases.
	(Trac #80, git c65637dd41c8d94399bd3e3cee965b694b633339)

203.	[bug]		zhang likun
	Fix resolver cache memory leak: when cache is destructed, rrset
	and message entries in it are not destructed properly.
	(Trac #643, git aba4c4067da0dc63c97c6356dc3137651755ffce)

202.	[func]		vorner
	It is possible to specify a different directory where we look for
	configuration files (by -p) and different configuration file to
	use (-c).  Also, it is possible to specify the port on which
	cmdctl should listen (--cmdctl-port).
	(Trac #615, git 5514dd78f2d61a222f3069fc94723ca33fb3200b)

201.	[bug]		jerry
	src/bin/bindctl: bindctl doesn't show traceback on shutdown.
	(Trac #588, git 662e99ef050d98e86614c4443326568a0b5be437)

200.	[bug]		Jelte
	Fixed a bug where incoming TCP connections were not closed.
	(Trac #589, git 1d88daaa24e8b1ab27f28be876f40a144241e93b)

199.	[func]		ocean
	Cache negative responses (NXDOMAIN/NODATA) from authoritative
	server for recursive resolver.
	(Trac #493, git f8fb852bc6aef292555063590c361f01cf29e5ca)

198.	[bug]		jinmei
	b10-auth, src/lib/datasrc: fixed a bug where hot spot cache failed
	to reuse cached SOA for negative responses.  Due to this bug
	b10-auth returned SERVFAIL when it was expected to return a
	negative response immediately after a specific SOA query for
	the zone.
	(Trac #626, git 721a53160c15e8218f6798309befe940b9597ba0)

197.	[bug]		zhang likun
	Remove expired message and rrset entries when looking up them
	in cache, touch or remove the rrset entry in cache properly
	when doing lookup or update.
	(Trac #661, git 9efbe64fe3ff22bb5fba46de409ae058f199c8a7)

196.	[bug]		jinmei
	b10-auth, src/lib/datasrc: the backend of the in-memory data
	source could not handle the root name.  As a result b10-auth could
	not work as a root server when using the in-memory data source.
	(Trac #683, git 420ec42bd913fb83da37b26b75faae49c7957c46)

195.	[func]		stephen
	Resolver will now re-try a query over TCP if a response to a UDP
	query has the TC bit set.
	(Trac #499, git 4c05048ba059b79efeab53498737abe94d37ee07)

194.	[bug]		vorner
	Solved a 100% CPU usage problem after switching addresses in b10-auth
	(and possibly, but unconfirmed, in b10-resolver). It was caused by
	repeated reads/accepts on closed socket (the bug was in the code for a
	long time, recent changes made it show).
	(Trac #657, git e0863720a874d75923ea66adcfbf5b2948efb10a)

193.	[func]*		jreed
	Listen on the IPv6 (::) and IPv4 (0.0.0.0) wildcard addresses
	for b10-auth. This returns to previous behavior prior to
	change #184. Document the listen_on configuration in manual.
	(Trac #649, git 65a77d8fde64d464c75917a1ab9b6b3f02640ca6)

192.	[func]*		jreed
	Listen on standard domain port 53 for b10-auth and
	b10-resolver.
	(Trac #617, #618, git 137a6934a14cf0c5b5c065e910b8b364beb0973f)

191.	[func]		jinmei
	Imported system test framework of BIND 9.  It can be run by
	'make systest' at the top source directory.  Notes: currently it
	doesn't work when built in a separate tree.  It also requires
	perl, an inherited dependency from the original framework.
	Also, mainly for the purpose of tests, a new option "--pid-file"
	was added to BoB, with which the boss process will dump its PID
	to the specified file.
	(Trac #606, git 6ac000df85625f5921e8895a1aafff5e4be3ba9c)

190.	[func]		jelte
	Resolver now sets random qids on outgoing queries using
	the boost::mt19937 prng.
	(Trac #583, git 5222b51a047d8f2352bc9f92fd022baf1681ed81)

189.	[bug]		jreed
	Do not install the log message compiler.
	(Trac #634, git eb6441aca464980d00e3ff827cbf4195c5a7afc5)

188.	[bug]		zhang likun
	Make the rrset trust level ranking algorithm used by
	isc::cache::MessageEntry::getRRsetTrustLevel() follow RFC2181
	section 5.4.1.
	(Trac #595 git 19197b5bc9f2955bd6a8ca48a2d04472ed696e81)

187.	[bug]		zhang likun
	Fix the assert error in class isc::cache::RRsetCache by adding the
	check for empty pointer and test case for it.
	(Trac #638, git 54e61304131965c4a1d88c9151f8697dcbb3ce12)

186.	[bug]		jelte
	b10-resolver could stop with an assertion failure on certain kinds
	of messages (there was a problem in error message creation). This
	fixes that.
	(Trac #607, git 25a5f4ec755bc09b54410fcdff22691283147f32)

185.	[bug]		vorner
	Tests use port from private range (53210), lowering chance of
	a conflict with something else (eg. running bind 10).
	(Trac #523, git 301da7d26d41e64d87c0cf72727f3347aa61fb40)

184.	[func]*		vorner
	Listening address and port configuration of b10-auth is the same as
	for b10-resolver now. That means, it is configured through bindctl
	at runtime, in the Auth/listen_on list, not through command line
	arguments.
	(Trac #575, #576, git f06ce638877acf6f8e1994962bf2dbfbab029edf)

183.	[bug]		jerry
	src/bin/xfrout: Enable parallel sessions between xfrout server and
	multi-Auth. The session needs to be created only on the first time
	or if an error occur.
	(Trac #419, git 1d60afb59e9606f312caef352ecb2fe488c4e751)

182.	[func]		jinmei
	Support cppcheck for static code check on C++ code.  If cppcheck
	is available, 'make cppcheck' on the top source directory will run
	the checker and should cleanly complete with an exit code of 0
	(at least with cppcheck 1.47).
	Note: the suppression list isn't included in the final
	distributions.  It should be created by hand or retrieved from
	the git repository.
	(Trac #613, git b973f67520682b63ef38b1451d309be9f4f4b218)

181.	[func]		feng
	Add stop interface into dns server, so we can stop each running
	server individually. With it, user can reconfigure her running server
	with different ip address or port.
	(Trac #388, git 6df94e2db856c1adc020f658cc77da5edc967555)

180.	[build]		jreed
	Fix custom DESTDIR for make install. Patch from Jan Engelhardt.
	(Trac #629, git 5ac67ede03892a5eacf42ce3ace1e4e376164c9f)

bind10-devel-20110224 released on February 24, 2011

179.	[func]		vorner
	It is possible to start and stop resolver and authoritative
	server without restart of the whole system. Change of the
	configuration (Boss/start_auth and Boss/start_resolver) is
	enough.
	(Trac #565, git 0ac0b4602fa30852b0d86cc3c0b4730deb1a58fe)

178.	[func]		jelte
	Resolver now makes (limited) use of the cache
	(Trac #491, git 8b41f77f0099ddc7ca7d34d39ad8c39bb1a8363c)

177.	[func]		stephen
	The upstream fetch code in asiolink is now protocol agnostic to
	allow for the addition of fallback to TCP if a fetch response
	indicates truncation.
	(Trac #554, git 9739cbce2eaffc7e80640db58a8513295cf684de)

176.	[func]		likun
	src/lib/cache: Rename one interface: from lookupClosestRRset()
	to lookupDeepestNS(), and remove one parameter of it.
	(Trac #492, git ecbfb7cf929d62a018dd4cdc7a841add3d5a35ae)

175.	[bug]		jerry
	src/bin/xfrout: Xfrout use the case-sensitive mode to compress
	names in an AXFR massage.
	(Trac #253, git 004e382616150f8a2362e94d3458b59bb2710182)

174.	[bug]*		jinmei
	src/lib/dns: revised dnssectime functions so that they don't rely
	on the time_t type (whose size varies on different systems, which
	can lead to subtle bugs like some form of "year 2038 problem").
	Also handled 32-bit wrap around issues more explicitly, with more
	detailed tests.  The function API has been changed, but the effect
	should be minimal because these functions are mostly private.
	(Trac #61, git 09ece8cdd41c0f025e8b897b4883885d88d4ba5d)

173.	[bug]		jerry
	python/isc/notify: A notify_out test fails without network
	connectivity, encapsulate the socket behavior using a mock
	socket class to fix it.
	(Trac #346, git 319debfb957641f311102739a15059f8453c54ce)

172.	[func]		jelte
	Improved the bindctl cli in various ways, mainly concerning
	list and map item addressing, the correct display of actual values,
	and internal help.
	(Trac #384, git e5fb3bc1ed5f3c0aec6eb40a16c63f3d0fc6a7b2)

171.	[func]		vorner
	b10-auth, src/lib/datasrc: in memory data source now works as a
	complete data source for authoritative DNS servers and b10-auth
	uses it.  It still misses major features, however, including
	DNSSEC support and zone transfer.
	(Last Trac #553, but many more,
	git 6f031a09a248e7684723c000f3e8cc981dcdb349)

170.	[bug]		jinmei
	Tightened validity checks in the NSEC3 constructors, both "from
	"text" and "from wire".  Specifically, wire data containing
	invalid type bitmaps or invalid lengths of salt or hash is now
	correctly rejected.
	(Trac #117, git 9c690982f24fef19c747a72f43c4298333a58f48)

169.	[func]		jelte
	Added a basic implementation for a resolver cache (though not
	used yet).
	(Trac #449, git 8aa3b2246ae095bbe7f855fd11656ae3bdb98986)

168.	[bug]		vorner
	Boss no longer has the -f argument, which was undocumented and
	stayed as a relict of previous versions, currently causing only
	strange behaviour.
	(Trac #572, git 17f237478961005707d649a661cc72a4a0d612d4)

167.	[bug]		naokikambe
	Fixed failure of termination of msgq_test.py with python3
	coverage (3.3.1).
	(Trac #573, git 0e6a18e12f61cc482e07078776234f32605312e5)

166.	[func]		jelte
	The resolver now sends back a SERVFAIL when there is a client
	timeout (timeout_client config setting), but it will not stop
	resolving (until there is a lookup timeout or a result).
	(Trac #497 and #489, git af0e5cd93bebb27cb5c4457f7759d12c8bf953a6)

165.	[func]		jelte
	The resolver now handles CNAMEs, it will follow them, and include
	them in the answer. The maximum length of CNAME chains that is
	supported is 16.
	(Trac #497, git af0e5cd93bebb27cb5c4457f7759d12c8bf953a6)

164.	[bug]		y-aharen
	IntervalTimer: Modified the interface to accept interval in
	milliseconds. It shortens the time of the tests of IntervalTimer.
	(Trac #452, git c9f6acc81e24c4b8f0eb351123dc7b43f64e0914)

163.	[func]		vorner
	The pimpl design pattern is used in UDPServer, with a shared
	pointer. This makes it smaller to copy (which is done a lot as a
	side effect of being coroutine) and speeds applications of this
	class (notably b10-auth) up by around 10%.
	(Trac #537, git 94cb95b1d508541201fc064302ba836164d3cbe6)

162.	[func]		stephen
	Added C++ logging, allowing logging at different severities.
	Code specifies the message to be logged via a symbol, and the
	logging code picks up the message from an in-built dictionary.
	The contents of the dictionary can be replaced at run-time by
	locale-specific messages.  A message compiler program is provided
	to create message header files and supply the default messages.
	(Trac #438, git 7b1606cea7af15dc71f5ec1d70d958b00aa98af7)

161.	[func]		stephen
	Added ResponseScrubber class to examine response from
	a server and to remove out-of-bailiwick RRsets.  Also
	does cross-section checks to ensure consistency.
	(Trac #496, git b9296ca023cc9e76cda48a7eeebb0119166592c5)

160.	[func]		jelte
	Updated the resolver to take 3 different timeout values;
	timeout_query for outstanding queries we sent while resolving
	timeout_client for sending an answer back to the client
	timeout_lookup for stopping the resolving
	(currently 2 and 3 have the same final effect)
	(Trac #489, git 578ea7f4ba94dc0d8a3d39231dad2be118e125a2)

159.	[func]		smann
	The resolver now has a configurable set of root servers to start
	resolving at (called root_addresses). By default these are not
	(yet) filled in. If empty, a hardcoded address for f-root will be
	used right now.
	(Trac #483, git a07e078b4feeb01949133fc88c9939254c38aa7c)

158.	[func]		jelte
	The Resolver module will now do (very limited) resolving, if not
	set to forwarding mode (i.e. if the configuration option
	forward_addresses is left empty). It only supports referrals that
	contain glue addresses at this point, and does no other processing
	of authoritative answers.
	(Trac #484, git 7b84de4c0e11f4a070e038ca4f093486e55622af)

157.	[bug]		vorner
	One frozen process no longer freezes the whole b10-msgq. It caused the
	whole system to stop working.
	(Trac #420, git 93697f58e4d912fa87bc7f9a591c1febc9e0d139)

156.	[func]		stephen
	Added ResponseClassifier class to examine response from
	a server and classify it into one of several categories.
	(Trac #487, git 18491370576e7438c7893f8551bbb8647001be9c)

bind10-devel-20110120 released on January 20, 2011

155.	[doc]		jreed
	Miscellaneous documentation improvements for man pages and
	the guide, including auth, resolver, stats, xfrout, and
	zonemgr.  (git c14c4741b754a1eb226d3bdc3a7abbc4c5d727c0)

154.	[bug]		jinmei
	b10-xfrin/b10-zonemgr: Fixed a bug where these programs didn't
	receive command responses from CC sessions.  Eventually the
	receive buffer became full, and many other components that rely
	on CC channels would stall (as noted in #420 and #513).  This is
	an urgent care fix due to the severity of the problem; we'll need
	to revisit it for cleaner fix later.
	(Trac #516, git 62c72fcdf4617e4841e901408f1e7961255b8194)

153.	[bug]		jelte
	b10-cfgmgr: Fixed a bug where configuration updates sometimes
	lost previous settings in the configuration manager.
	(Trac #427, git 2df894155657754151e0860e2ca9cdbed7317c70)

152.	[func]*		jinmei
	b10-auth: Added new configuration variable "statistics-interval"
	to allow the user to change the timer interval for periodic
	statistics updates.  The update can also be disabled by setting
	the value to 0.  Disabling statistics updates will also work as
	a temporary workaround of a known issue that b10-auth can block in
	sending statistics and stop responding to queries as a result.
	(Trac #513, git 285c5ee3d5582ed6df02d1aa00387f92a74e3695)

151.	[bug]		smann
	lib/log/dummylog.h:
	lib/log/dummylog.cc: Modify dlog so that it takes an optional
	2nd argument of type bool (true or false). This flag, if
	set, will cause the message to be printed whether or not
	-v is chosen.
        (Trac #432, git 880220478c3e8702d56d761b1e0b21b77d08ee5a)

150.	[bug]		jelte
	b10-cfgmgr: No longer save the configuration on exit. Configuration
	is already saved if it is changed successfully, so writing it on
	exit (and hence, when nothing has changed too) is unnecessary and
	may even cause problems.
	(Trac #435, git fd7baa38c08d54d5b5f84930c1684c436d2776dc)

149.	[bug]		jelte
	bindctl: Check if the user session has disappeared (either by a
	timeout or by a server restart), and reauthenticate if so. This
	fixes the 'cmdctl not running' problem.
        (Trac #431, git b929be82fec5f92e115d8985552f84b4fdd385b9)

148.	[func]		jelte
	bindctl: Command results are now pretty-printed (i.e. printed in
	a more readable form). Empty results are no longer printed at all
	(used to print '{}'), and the message
	'send the command to cmd-ctrl' has also been removed.
	(git 3954c628c13ec90722a2d8816f52a380e0065bae)

147.	[bug]		jinmei
	python/isc/config: Fixed a bug that importing custom configuration
	(in b10-config.db) of a remote module didn't work.
	(Trac #478, git ea4a481003d80caf2bff8d0187790efd526d72ca)

146.	[func]		jelte
	Command arguments were not validated internally against their
	specifications. This change fixes that (on the C++ side, Python
	side depends on an as yet planned addition). Note: this is only
	an added internal check, the cli already checks format.
	(Trac #473, git 5474eba181cb2fdd80e2b2200e072cd0a13a4e52)

145.	[func]*		jinmei
	b10-auth: added a new command 'loadzone' for (re)loading a
	specific zone.  The command syntax is generic but it is currently
	only feasible for class IN in memory data source.  To reload a
	zone "example.com" via bindctl, execute the command as follows:
	> Auth loadzone origin = example.com
	(Trac #467 git 4f7e1f46da1046de527ab129a88f6aad3dba7562
	from 1d7d3918661ba1c6a8b1e40d8fcbc5640a84df12)

144.	[build]		jinmei
	Introduced a workaround for clang++ build on FreeBSD (and probably
	some other OSes).  If building BIND 10 fails with clang++ due to
	a link error about "__dso_handle", try again from the configure
	script with CXX_LIBTOOL_LDFLAGS=-L/usr/lib (the path actually
	doesn't matter; the important part is the -L flag).  This
	workaround is not automatically enabled as it's difficult to
	detect the need for it dynamically, and must be enabled via the
	variable by hand.
	(Trac #474, git cfde436fbd7ddf3f49cbbd153999656e8ca2a298)

143.	[build]		jinmei
	Fixed build problems with clang++ in unit tests due to recent
	changes.  No behavior change. (Trac #448, svn r4133)

142.	[func]		jinmei
	b10-auth: updated query benchmark so that it can test in memory
	data source.  Also fixed a bug that the output buffer isn't
	cleared after query processing, resulting in misleading results
	or program crash.  This is a regression due to change #135.
	(Trac #465, svn r4103)

141.	[bug]		jinmei
	b10-auth: Fixed a bug that the authoritative server includes
	trailing garbage data in responses.  This is a regression due to
	change #135. (Trac #462, svn r4081)

140.	[func]		y-aharen
	src/bin/auth: Added a feature to count queries and send counter
	values to statistics periodically. To support it, added wrapping
	class of asio::deadline_timer to use as interval timer.
	The counters can be seen using the "Stats show" command from
	bindctl.  The result would look like:
	  ... "auth.queries.tcp": 1, "auth.queries.udp": 1 ...
	Using the "Auth sendstats" command you can make b10-auth send the
	counters to b10-stats immediately.
	(Trac #347, svn r4026)

139.	[build]		jreed
	Introduced configure option and make targets for generating
	Python code coverage report. This adds new make targets:
	report-python-coverage and clean-python-coverage. The C++
	code coverage targets were renamed to clean-cpp-coverage
	and report-cpp-coverage. (Trac #362, svn r4023)

138.	[func]*		jinmei
	b10-auth: added a configuration interface to support in memory
	data sources.  For example, the following command to bindctl
	will configure a memory data source containing the "example.com"
	zone with the zone file named "example.com.zone":
	> config set Auth/datasources/ [{"type": "memory", "zones": \
	 [{"origin": "example.com", "file": "example.com.zone"}]}]
	By default, the memory data source is disabled; it must be
	configured explicitly.  To disable it again, specify a null list
	for Auth/datasources:
	> config set Auth/datasources/ []
	Notes: it's currently for class IN only.  The zone files are not
	actually loaded into memory yet (which will soon be implemented).
	This is an experimental feature and the syntax may change in
	future versions.
	(Trac #446, svn r3998)

137.	[bug]		jreed
	Fix run_*.sh scripts that are used for development testing
	so they use a msgq socket file in the build tree.
	(Trac #226, svn r3989)

136.	[bug]		jelte
	bindctl (and the configuration manager in general) now no longer
	accepts 'unknown' data; i.e. data for modules that it does not know
	about, or configuration items that are not specified in the .spec
	files.
	(Trac #202, svn r3967)

135.	[func]		each
	Add b10-resolver. This is an example recursive server that
	currently does forwarding only and no caching.
	(Trac #327, svn r3903)

134.	[func]		vorner
	b10-resolver supports timeouts and retries in forwarder mode.
	(Trac #401, svn r3660)

133.	[func]		vorner
	New temporary logging function available in isc::log. It is used by
	b10-resolver.
	(Trac #393, r3602)

132.	[func]		vorner
	The b10-resolver is configured through config manager.
	It has "listen_on" and "forward_addresses" options.
	(Trac #389, r3448)

131.	[func]		jerry
	src/lib/datasrc: Introduced two template classes RBTree and RBNode
	to provide the generic map with domain name as key and anything as
	the value. Because of some unresolved design issue, the new classes
	are only intended to be used by memory zone and zone table.
	(Trac #397, svn r3890)

130.	[func]		jerry
	src/lib/datasrc: Introduced a new class MemoryDataSrc to provide
	the general interface for memory data source.  For the initial
	implementation, we don't make it a derived class of AbstractDataSrc
	because the interface is so different (we'll eventually
	consider this as part of the generalization work).
	(Trac #422, svn r3866)

129.	[func]		jinmei
	src/lib/dns: Added new functions masterLoad() for loading master
	zone files.  The initial implementation can only parse a limited
	form of master files, but BIND 9's named-compilezone can convert
	any valid zone file into the acceptable form.
	(Trac #423, svn r3857)

128.	[build]		vorner
	Test for query name = '.', type = DS to authoritative nameserver
	for root zone was added.
	(Trac #85, svn r3836)

127.	[bug]		stephen
	During normal operation process termination and resurrection messages
	are now output regardless of the state of the verbose flag.
	(Trac #229, svn r3828)

126.	[func]		ocean
	The Nameserver Address Store (NSAS) component has been added. It takes
	care of choosing an IP address of a nameserver when a zone needs to be
	contacted.
	(Trac #356, Trac #408, svn r3823)

bind10-devel-20101201 released on December 01, 2010

125.	[func]		jelte
	Added support for addressing individual list items in bindctl
	configuration commands; If you have an element that is a list, you
	can use foo[X]		integer
	(starting at 0)
	(Trac #405, svn r3739)

124.	[bug]		jreed
	Fix some wrong version reporting. Now also show the version
	for the component and BIND 10 suite. (Trac #302, svn r3696)

123.	[bug]		jelte
	src/bin/bindctl printed values had the form of python literals
	(e.g. 'True'), while the input requires valid JSON (e.g. 'true').
	Output changed to JSON format for consistency. (svn r3694)

122.	[func]		stephen
	src/bin/bind10: Added configuration options to Boss to determine
	whether to start the authoritative server, recursive server (or
	both). A dummy program has been provided for test purposes.
	(Trac #412, svn r3676)

121.	[func]		jinmei
	src/lib/dns: Added support for TSIG RDATA.  At this moment this is
	not much of real use, however, because no protocol support was
	added yet.  It will soon be added. (Trac #372, svn r3649)

120.	[func]		jinmei
	src/lib/dns: introduced two new classes, TSIGKey and TSIGKeyRing,
	to manage TSIG keys. (Trac #381, svn r3622)

119.	[bug]		jinmei
	The master file parser of the python datasrc module incorrectly
	regarded a domain name beginning with a decimal number as a TTL
	specification.  This confused b10-loadzone and had it reject to
	load a zone file that contains such a name.
	Note: this fix is incomplete and the loadzone would still be
	confused if the owner name is a syntactically indistinguishable
	from a TTL specification.  This is part of a more general issue
	and will be addressed in Trac #413. (Trac #411, svn r3599)

118.	[func]		jinmei
	src/lib/dns: changed the interface of
	AbstractRRset::getRdataIterator() so that the internal
	cursor would point to the first RDATA automatically.  This
	will be a more intuitive and less error prone behavior.
	This is a backward compatible change. (Trac #410, r3595)

117.	[func]		jinmei
	src/lib/datasrc: added new zone and zone table classes for the
	support of in memory data source.  This is an intermediate step to
	the bigger feature, and is not yet actually usable in practice.
	(Trac #399, svn r3590)

116.	[bug]		jerry
	src/bin/xfrout: Xfrout and Auth will communicate by long tcp
	connection, Auth needs to make a new connection only on the first
	time or if an error occurred.
	(Trac #299, svn r3482)

115.	[func]*		jinmei
	src/lib/dns: Changed DNS message flags and section names from
	separate classes to simpler enums, considering the balance between
	type safety and usability.  API has been changed accordingly.
	More documentation and tests were provided with these changes.
	(Trac #358, r3439)

114.	[build]		jinmei
	Supported clang++.  Note: Boost >= 1.44 is required.
	(Trac #365, svn r3383)

113.	[func]*		zhanglikun
	Folder name 'utils'(the folder in /src/lib/python/isc/) has been
	renamed	to 'util'. Programs that used 'import isc.utils.process'
	now need to use 'import isc.util.process'. The folder
	/src/lib/python/isc/Util is removed since it isn't used by any
	program. (Trac #364, r3382)

112.	[func]		zhang likun
	Add one mixin class to override the naive serve_forever() provided
	in python library socketserver. Instead of polling for shutdown
	every poll_interval seconds, one socketpair is used to wake up
	the waiting server. (Trac #352, svn r3366)

111.	[bug]*		Vaner
	Make sure process xfrin/xfrout/zonemgr/cmdctl can be stopped
	properly when user enter "ctrl+c" or 'Boss shutdown' command
	through bindctl.  The ZonemgrRefresh.run_timer and
	NotifyOut.dispatcher spawn a thread themselves.
	(Trac #335, svn r3273)

110.	[func]		Vaner
	Added isc.net.check module to check ip addresses and ports for
	correctness and isc.net.addr to hold IP address. The bind10, xfrin
	and cmdctl programs are modified to use it.
	(Trac #353, svn r3240)

109.	[func]		naokikambe
	Added the initial version of the stats module for the statistics
	feature of BIND 10, which supports the restricted features and
	items and reports via bindctl command. (Trac #191, r3218)
	Added the document of the stats module, which is about how stats
	module collects the data (Trac #170, [wiki:StatsModule])

108.	[func]		jerry
	src/bin/zonemgr: Provide customizable configurations for
	lowerbound_refresh, lowerbound_retry, max_transfer_timeout and
	jitter_scope. (Trac #340, r3205)

107.	[func]		likun
	Remove the parameter 'db_file' for command 'retransfer' of
	xfrin module. xfrin.spec will not be generated by script.
	(Trac #329, r3171)

106.	[bug]		likun
	When xfrin can't connect with one zone's master, it should tell
	the bad news to zonemgr, so that zonemgr can reset the timer for
	that zone. (Trac #329, r3170)

105.	[bug]		Vaner
	Python processes: they no longer take 100% CPU while idle
	due to a busy loop in reading command session in a nonblocking way.
	(Trac #349, svn r3153), (Trac #382, svn r3294)

104.	[bug]		jerry
	bin/zonemgr: zonemgr should be attempting to refresh expired zones.
	(Trac #336, r3139)

103.	[bug]		jerry
	lib/python/isc/log: Fixed an issue with python logging,
	python log shouldn't die with OSError. (Trac #267, r3137)

102.	[build]		jinmei
	Disable threads in ASIO to minimize build time dependency.
	(Trac #345, r3100)

101.	[func]		jinmei
	src/lib/dns: Completed Opcode and Rcode implementation with more
	tests and documentation.  API is mostly the same but the
	validation was a bit tightened. (Trac #351, svn r3056)

100.	[func]		Vaner
	Python processes: support naming of python processes so
	they're not all called python3.
	(Trac #322, svn r3052)

99.	[func]*		jinmei
	Introduced a separate EDNS class to encapsulate EDNS related
	information more cleanly.  The related APIs are changed a bit,
	although it won't affect most of higher level applications.
	(Trac #311, svn r3020)

98.	[build]		jinmei
	The ./configure script now tries to search some common include
	paths for boost header files to minimize the need for explicit
	configuration with --with-boost-include. (Trac #323, svn r3006)

97.	[func]		jinmei
	Added a micro benchmark test for query processing of b10-auth.
	(Trac #308, svn r2982)

96.	[bug]		jinmei
	Fixed two small issues with configure: Do not set CXXFLAGS so that
	it can be customized; Make sure --disable-static works.
	(Trac #325, r2976)

bind10-devel-20100917 released on September 17, 2010

95.	[doc, bug]	jreed
	Add b10-zonemgr manual page. Update other docs to introduce
	this secondary manager.
	bin/xfrout and bin/zonemgr: Fixed some stderr output.
	(Trac #341, svn r2951)
	(Trac #342, svn r2949)

94.	[bug]		jelte
	bin/xfrout:  Fixed a problem in xfrout where only 2 or 3 RRs
	were used per DNS message in the xfrout stream.
	(Trac #334, r2931)

93.	[bug]		jinmei
	lib/datasrc: A DS query could crash the library (and therefore,
	e.g. the authoritative server) if some RR of the same apex name
	is stored in the hot spot cache. (Trac #307, svn r2923)

92.	[func]*		jelte
	libdns_python (the python wrappers for libdns++) has been renamed
	to pydnspp (Python DNS++). Programs and libraries that used
	'import libdns_python' now need to use 'import pydnspp'.
	(Trac #314, r2902)

91.	[func]*		jinmei
	lib/cc: Use const pointers and const member functions for the API
	as much as possible for safer operations.  Basically this does not
	change the observable behavior, but some of the API were changed
	in a backward incompatible manner.  This change also involves more
	copies, but at this moment the overhead is deemed acceptable.
	(Trac #310, r2803)

90.	[build]		jinmei
	(Darwin/Mac OS X specific) Specify DYLD_LIBRARY_PATH for tests and
	experimental run under the source tree.  Without this loadable
	python modules refer to installation paths, which may confuse the
	operation due to version mismatch or even trigger run time errors
	due to missing libraries. (Trac #313, r2782)

89.	[build]		jinmei
	Generate b10-config.db for tests at build time so that the source
	tree does not have to be writable. (Trac #315, r2776)

88.	[func]		jelte
	Blocking reads on the msgq command channel now have a timeout
	(defaults to 4 seconds, modifiable as needed by modules).
	Because of this, modules will no longer block indefinitely
	if they are waiting for a message that is not sent for whatever
	reason. (Trac #296, r2761)

87.	[func]		zhanglikun
	lib/python/isc/notifyout: Add the feature of notify-out, when
	zone axfr/ixfr finishing, the server will notify its slaves.
	(Trac #289, svn r2737)

86.	[func]		jerry
	bin/zonemgr: Added zone manager module. The zone manager is one
	of the co-operating processes of BIND 10, which keeps track of
	timers and other information necessary for BIND 10 to act as a
	slave. (Trac #215, svn r2737)

85.	[build]*		jinmei
	Build programs using dynamic link by default.  A new configure
	option --enable-static-link is provided to force static link for
	executable programs.  Statically linked programs can be run on a
	debugger more easily and would be convenient for developers.
	(Trac #309, svn r2723)

bind10-devel-20100812 released on August 12, 2010

84.	[bug]		jinmei, jerry
	This is a quick fix patch for the issue: AXFR fails half the
	time because of connection problems. xfrout client will make
	a new connection every time. (Trac #299, svn r2697)

83.	[build]*		jreed
	The configure --with-boost-lib option is removed. It was not
	used since the build included ASIO. (svn r2684)

82.	[func]		jinmei
	bin/auth: Added -u option to change the effective process user
	of the authoritative server after invocation.  The same option to
	the boss process will be propagated to b10-auth, too.
	(Trac #268, svn r2675)

81.	[func]		jinmei
	Added a C++ framework for micro benchmark tests.  A supplemental
	library functions to build query data for the tests were also
	provided. (Trac #241, svn r2664)

80.	[bug]		jelte
	bindctl no longer accepts configuration changes for unknown or
	non-running modules (for the latter, this is until we have a
	way to verify those options, at which point it'll be allowed
	again).
	(Trac #99, r2657)

79.	[func]		feng, jinmei
	Refactored the ASIO link interfaces to move incoming XFR and
	NOTIFY processing to the auth server class.  Wrapper classes for
	ASIO specific concepts were also provided, so that other BIND 10
	modules can (eventually) use the interface without including the
	ASIO header file directly.  On top of these changes, AXFR and
	NOTIFY processing was massively improved in terms of message
	validation and protocol conformance.  Detailed tests were provided
	to confirm the behavior.
	Note: Right now, NOTIFY doesn't actually trigger subsequent zone
	transfer due to security reasons. (Trac #221, r2565)

78.	[bug]		jinmei
	lib/dns: Fixed miscellaneous bugs in the base32 (hex) and hex
	(base16) implementation, including incorrect padding handling,
	parser failure in decoding with a SunStudio build, missing
	validation on the length of encoded hex string.  Test cases were
	more detailed to identify these bugs and confirm the fix.  Also
	renamed the incorrect term of "base32" to "base32hex".  This
	changed the API, but they are not intended to be used outside
	libdns++, so we don't consider it a backward incompatible change.
	(Trac #256, r2549)

77.	[func]		zhanglikun
	Make error message be more friendly when running cmdctl and it's
	already running (listening on same port)(Trac #277, r2540)

76.	[bug]		jelte
	Fixed a bug in the handling of 'remote' config modules (i.e.
	modules that peek at the configuration of other modules), where
	they answered 'unknown command' to commands for those other
	modules. (Trac #278, r2506)

75.	[bug]		jinmei
	Fixed a bug in the sqlite3 data source where temporary strings
	could be referenced after destruction.  It caused various lookup
	failures with SunStudio build. (Trac #288, r2494)

74.	[func]*		jinmei
	Refactored the cc::Session class by introducing an abstract base
	class.  Test code can use their own derived mock class so that
	tests can be done without establishing a real CC session.  This
	change also modified some public APIs, mainly in the config
	module. (Trac #275, r2459)

73.	[bug]		jelte
	Fixed a bug where in bindctl, locally changed settings were
	reset when the list of running modules is updated. (Trac #285,
	r2452)

72.	[build]		jinmei
	Added -R when linking python wrapper modules to libpython when
	possible.  This helps build BIND 10 on platforms that install
	libpython whose path is unknown to run-time loader.  NetBSD is a
	known such platform. (Trac #148, r2427)

71.	[func]		each
	Add "-a" (address) option to bind10 to specify an address for
	the auth server to listen on.

70.	[func]		each
	Added a hot-spot cache to libdatasrc to speed up access to
	repeatedly-queried data and reduce the number of queries to
	the underlying database; this should substantially improve
	performance.  Also added a "-n" ("no cache") option to
	bind10 and b10-auth to disable the cache if needed.
	(Trac #192, svn r2383)

bind10-devel-20100701 released on July 1, 2010

69.	[func]*		jelte
	Added python wrappers for libdns++ (isc::dns), and libxfr. This
	removes the dependency on Boost.Python. The wrappers don't
	completely implement all functionality, but the high-level API
	is wrapped, and current modules use it now.
	(Trac #181, svn r2361)

68.	[func]		zhanglikun
	Add options -c (--certificate-chain) to bindctl. Override class
	HTTPSConnection to support server certificate validation.
	Add support to cmdctl.spec file, now there are three configurable
	items for cmdctl: 'key_file', 'cert_file' and 'accounts_file',
	all of them can be changed in runtime.
	(Trac #127, svn r2357)

67.	[func]		zhanglikun
	Make bindctl's command parser only do minimal check.
	Parameter value can be a sequence of non-space characters,
	or a string surrounded by quotation marks (these marks can
	be a part of the value string in escaped form). Make error
	message be more friendly. (If there is some error in
	parameter's value, the parameter name will be provided).
	Refactor function login_to_cmdctl() in class BindCmdInterpreter:
	avoid using Exception to catch all exceptions.
	(Trac #220, svn r2356)

66.	[bug]		each
	Check for duplicate RRsets before inserting data into a message
	section; this, among other things, will prevent multiple copies
	of the same CNAME from showing up when there's a loop. (Trac #69,
	svn r2350)

65.	[func]		shentingting
	Various loadzone improvements: allow optional comment for
	$TTL, allow optional origin and comment for $INCLUDE, allow
	optional comment for $ORIGIN, support BIND9 extension of
	time units for TTLs, and fix bug to not use class as part
	of label name when records don't have a label but do have
	a class.  Added verbose options to exactly what is happening
	with loadzone.  Added loadzone test suite of different file
	formats to load.
	(Trac #197, #199, #244, #161, #198, #174, #175, svn r2340)

64.	[func]		jerry
	Added python logging framework. It is for testing and
	experimenting with logging ideas. Currently, it supports
	three channels (file, syslog and stderr) and five levels
	(debug, info, warning, error and critical).
	(Trac #176, svn r2338)

63.	[func]		shane
	Added initial support for setuid(), using the "-u" flag. This will
	be replaced in the future, but for now provides a reasonable
	starting point.
	(Trac #180, svn r2330)

62.	[func]		jelte
	bin/xfrin: Use the database_file as configured in Auth to transfers
	bin/xfrout: Use the database_file as configured in Auth to transfers

61.	[bug]		jelte
	bin/auth: Enable b10-auth to be launched in source tree
	(i.e. use a zone database file relative to that)

60.	[build]		jinmei
	Supported SunStudio C++ compiler.  Note: gtest still doesn't work.
	(Trac #251, svn r2310)

59.	[bug]		jinmei
	lib/datasrc, bin/auth: The authoritative server could return a
	SERVFAIL with a partial answer if it finds a data source broken
	while looking for an answer.  This can happen, for example, if a
	zone that doesn't have an NS RR is configured and loaded as a
	sqlite3 data source. (Trac #249, r2286)

58.	[bug]		jinmei
	Worked around an interaction issue between ASIO and standard C++
	library headers.  Without this ASIO didn't work: sometimes the
	application crashes, sometimes it blocked in the ASIO module.
	(Trac #248, svn r2187, r2190)

57.	[func]		jinmei
	lib/datasrc: used a simpler version of Name::split (change 31) for
	better readability.  No behavior change. (Trac #200, svn r2159)

56.	[func]*		jinmei
	lib/dns: renamed the library name to libdns++ to avoid confusion
	with the same name of library of BIND 9.
	(Trac #190, svn r2153)

55.	[bug]		shane
	bin/xfrout: xfrout exception on Ctrl-C now no longer generates
	exception for 'Interrupted system call'
	(Trac #136, svn r2147)

54.	[bug]		zhanglikun
	bin/xfrout: Enable b10-xfrout can be launched in source
	code tree.
	(Trac #224, svn r2103)

53.	[bug]		zhanglikun
	bin/bindctl: Generate a unique session ID by using
	socket.gethostname() instead of socket.gethostbyname(),
	since the latter one could make bindctl	stall if its own
	host name can't be resolved.
	(Trac #228, svn r2096)

52.	[func]		zhanglikun
	bin/xfrout: When xfrout is launched, check whether the
	socket file is being used by one running xfrout process,
	if it is, exit from python.	If the file isn't a socket file
	or nobody is listening, it will be removed. If it can't
	be removed, exit from python.
	(Trac #151, svn r2091)

bind10-devel-20100602 released on June 2, 2010

51.	[build]		jelte
	lib/python: Add bind10_config.py module for paths and
	possibly other configure-time variables. Allow some components
	to find spec files in build tree when ran from source.
	(Trac #223)

50.	[bug]		zhanglikun
	bin/xfrin: a regression in xfrin: it can't communicate with
	a remote server. (Trac #218, svn r2038)

49.	[func]*		jelte
	Use unix domain sockets for msgq. For b10-msgq, the command
	line options --msgq-port and -m were removed. For bind10,
	the -msgq-port option was removed, and the -m command line
	option was changed to be a filename (instead of port number).
	(Trac #183, svn r2009)

48.	[func]		jelte
	bin/auth: Use asio's io_service for the msgq handling.
	(svn r2007)

47.	[func]		zhanglikun
	bin/cmdctl: Add value/type check for commands sent to
	cmdctl. (Trac #201, svn r1959)

46.	[func]		zhanglikun
	lib/cc: Fix real type data encoding/decoding. (Trac #193,
	svn r1959)

45.	[func]		zhanglikun
	bin/bind10: Pass verbose option to more modules. (Trac
	#205, svn r1957)

44.	[build]		jreed
	Install headers for libdns and libexception. (Trac #68,
	svn r1941)

43.	[func]		jelte
	lib/cc: Message queuing on cc channel. (Trac #58, svn r1870)

42.	[func]		jelte
	lib/python/isc/config:      Make temporary file with python
	tempfile module instead of manual with fixed name. (Trac
	#184, svn r1859)

41.	[func]		jelte
	Module descriptions in spec files. (Trac #90, svn r1856)

40.	[build]		jreed
	Report detected features and configure settings at end of
	configure output. (svn r1836)

39.	[func]*		each
	Renamed libauth to libdatasrc.

38.	[bug]		zhanglikun
	Send command 'shutdown' to Xfrin and Xfrout when boss receive SIGINT.
	Remove unused socket file when Xfrout process exits. Make sure Xfrout
	exit by itself when it receives SIGINT, instead of being killed by the
	signal SIGTERM or SIGKILL sent from boss.
	(Trac #135, #151, #134, svn r1797)

37.	[build]		jinmei
	Check for the availability of python-config. (Trac #159,
	svn r1794)

36.	[func]		shane
	bin/bind10:	Miscellaneous code cleanups and improvements.
	(Trac #40, svn r2012)

35.	[bug]		jinmei
	bin/bindctl: fixed a bug that it didn't accept IPv6 addresses as
	command arguments. (Trac #219, svn r2022)

34.	[bug]		jinmei
	bin/xfrin: fixed several small bugs with many additional unit
	tests.  Fixes include: IPv6 transport support, resource leak,
	and non IN class support. (Trac #185, svn r2000)

33.	[bug]		each
	bin/auth: output now prepended with "[b10-auth]" (Trac
	#109, svn r1985)

32.	[func]*		each
	bin/auth: removed custom query-processing code, changed
        boost::asio code to use plain asio instead, and added asio
        headers to the source tree.  This allows building without
        using an external boost library. (Trac #163, svn r1983)

31.	[func]		jinmei
	lib/dns: added a separate signature for Name::split() as a
	convenient wrapper for common usage. (Trac #49, svn r1903)

30.	[bug]		jinmei
	lib/dns: parameter validation of Name::split() was not sufficient,
	and invalid parameters could cause integer overflow and make the
	library crash. (Trac #177, svn r1806)

bind10-devel-20100421 released on April 21, 2010

29.	[build]		jreed
	Enable Python unit tests for "make check". (svn r1762)

28.	[bug]		jreed
	Fix msgq CC test so it can find its module. (svn r1751)

27.	[build]		jelte
	Add missing copyright license statements to various source
	files. (svn r1750)

26.	[func]		jelte
	Use PACKAGE_STRING (name + version) from config.h instead
	of hard-coded value in CH TXT version.bind replies (Trac
	#114, svn r1749)

25.	[func]*		jreed
	Renamed msgq to b10-msgq. (Trac #25, svn r1747, r1748)

24.	[func]		jinmei
	Support case-sensitive name compression in MessageRenderer.
	(Trac #142, svn r1704)

23.	[func]		jinmei
	Support a simple name with possible compression. (svn r1701)

22.	[func]		zhanglikun
	b10-xfrout for AXFR-out support added. (svn r1629, r1630)

21.	[bug]		zhanglikun
	Make log message more readable when xfrin failed. (svn
	r1697)

20.	[bug]		jinmei
	Keep stderr for child processes if -v is specified. (svn
	r1690, r1698)

19.	[bug]		jinmei
	Allow bind10 boss to pass environment variables from parent.
	(svn r1689)

18.	[bug]		jinmei
	Xfrin warn if bind10_dns load failed. (svn r1688)

17.	[bug]		jinmei
	Use sqlite3_ds.load() in xfrin module and catch Sqlite3DSError
	explicitly. (svn r1684)

16.	[func]*		zhanglikun
	Removed print_message and print_settings configuration
	commands from Xfrin. (Trac #136, svn r1682)

15.	[func]*		jinmei
	Changed zone loader/updater so trailing dot is not required.
	(svn r1681)

14.	[bug]		shane
	Change shutdown to actually SIGKILL properly. (svn r1675)

13.	[bug]		jinmei
	Don't ignore other RRs than SOA even if the second SOA is
	found. (svn r1674)

12.	[build]		jreed
	Fix tests and testdata so can be used from a read-only
	source directory.

11.	[build]		jreed
	Make sure python tests scripts are included in tarball.
	(svn r1648)

10.	[build]		jinmei
	Improve python detection for configure. (svn r1622)

9.	[build]		jinmei
	Automake the python binding of libdns. (svn r1617)

8.	[bug]		zhanglikun
	Fix log errors which may cause xfrin module to crash. (svn
	r1613)

7.	[func]		zhanglikun
	New API for inserting zone data to sqlite3 database for
	AXFR-in. (svn r1612, r1613)

6.	[bug]		jreed
	More code review, miscellaneous cleanups, style guidelines,
	and new and improved unit tests added.

5.	[doc]		jreed
	Manual page cleanups and improvements.

4.	[bug]		jinmei
	NSEC RDATA fixes for buffer overrun lookups, incorrect
	boundary checks, spec-non-conformant behaviors. (svn r1611)

3.	[bug]		jelte
	Remove a re-raise of an exception that should only have
	been included in an error answer on the cc channel. (svn
	r1601)

2.	[bug]		mgraff
	Removed unnecessary sleep() from ccsession.cc. (svn r1528)

1.	[build]*		jreed
	The configure --with-boostlib option changed to --with-boost-lib.

bind10-devel-20100319 released on March 19, 2010

For complete code revision history, see
	http://git.bind10.isc.org/cgi-bin/cgit.cgi/bind10
Specific git changesets can be accessed at:
	http://git.bind10.isc.org/cgi-bin/cgit.cgi/bind10/commit/?id=rrr
or after cloning the original git repository by executing:
	% git diff rrrr^ rrrr
Subversion changesets are not accessible any more.  The subversion
revision numbers will be replaced with corresponding git revisions.
Trac tickets can be accessed at: https://bind10.isc.org/ticket/nnn

LEGEND
[bug] general bug fix.  This is generally a backward compatible change,
	unless it's deemed to be impossible or very hard to keep
	compatibility to fix the bug.
[build] compilation and installation infrastructure change.
[doc] update to documentation. This shouldn't change run time behavior.
[func] new feature.  In some cases this may be a backward incompatible
	change, which would require a bump of major version.
[security] security hole fix. This is no different than a general bug
	fix except that it will be handled as confidential and will cause
	security patch releases.
*: Backward incompatible or operational change.<|MERGE_RESOLUTION|>--- conflicted
+++ resolved
@@ -1,4 +1,11 @@
-<<<<<<< HEAD
+1018.   [func]		sar
+	Added support for several options for use by PXE.
+	From RFC4578 (for DHCPv4) these are: 93 - client-system,
+	94 - client-ndi, 97 - uuid-guid.
+	From RFC5970 (for DHCPv6) these are: 59 - bootfile-url,
+	60 - bootfile-param, 61 - client-arch-type, 62 - nii.
+	(trac #3576, git <TBD>)
+
 1017.	[func]		tmark
 	Lease dump SQL logic, used by kea-admin, is now supplied via stored
 	procedures rather than external text files.  Files of the form
@@ -34,15 +41,6 @@
 	with a declaration of the MessageDictionary class, avoing the need
 	to include message_dictionary.h in the set of header files installed.
 	(Trac #4046, git 9f1801b4326f62632a7c9f0aa939d58f120c10e8)
-=======
-101x.   [func]		sar
-	Added support for several options for use by PXE.
-	From RFC4578 (for DHCPv4) these are: 93 - client-system,
-	94 - client-ndi, 97 - uuid-guid.
-	From RFC5970 (for DHCPv6) these are: 59 - bootfile-url,
-	60 - bootfile-param, 61 - client-arch-type, 62 - nii.
-	(trac #3576, git <TBD>)
->>>>>>> bb6f866c
 
 1011.	[func]		fdupont
 	Added definitions and tests for the options from secure DHCPv6.
