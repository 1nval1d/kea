--- conflicted
+++ resolved
@@ -1,28 +1,10 @@
-<<<<<<< HEAD
-<!-- Converted by db4-upgrade version 1.0 -->
+<!-- Converted by db4-upgrade version 1.1 -->
 <book xmlns="http://docbook.org/ns/docbook" version="5.0">
-=======
-<?xml version="1.0" encoding="UTF-8"?>
-<!DOCTYPE book PUBLIC "-//OASIS//DTD DocBook XML V4.2//EN"
-"http://www.oasis-open.org/docbook/xml/4.2/docbookx.dtd" [
-<!ENTITY mdash  "&#x2014;" >
-<!ENTITY % version SYSTEM "version.ent">
-%version;
-]>
-
-<!--
- - Copyright (C) 2010-2017 Internet Systems Consortium, Inc. ("ISC")
- -
- - This Source Code Form is subject to the terms of the Mozilla Public
- - License, v. 2.0. If a copy of the MPL was not distributed with this
- - file, You can obtain one at http://mozilla.org/MPL/2.0/.
--->
-
-<book>
->>>>>>> 33dbf016
   <?xml-stylesheet href="kea-guide.css" type="text/css"?>
 
-  <info><title>
+  <info>
+
+    <title>
     <inlinemediaobject>
         <imageobject>
             <imagedata fileref="kea-logo-100x70.png" align="left"/>
@@ -38,6 +20,21 @@
       <year>2010-2017</year><holder>Internet Systems Consortium, Inc.</holder>
     </copyright>
 
+    <abstract>
+
+      <para>
+        Kea is an open source implementation of the Dynamic Host Configuration
+        Protocol (DHCP) servers, developed and maintained by Internet Systems
+        Consortium (ISC).
+      </para>
+
+      <para>
+        This is the reference guide for Kea version .
+        The most up-to-date version of this document (in PDF, HTML,
+        and plain text formats), along with other documents for
+        Kea, can be found at <uri xmlns:xlink="http://www.w3.org/1999/xlink" xlink:href="http://kea.isc.org/docs">http://kea.isc.org/docs</uri>.
+        </para> </abstract>
+
   </info>
 
   <xi:include xmlns:xi="http://www.w3.org/2001/XInclude" href="intro.xml"/>
@@ -52,13 +49,9 @@
 
   <xi:include xmlns:xi="http://www.w3.org/2001/XInclude" href="keactrl.xml"/>
 
-<<<<<<< HEAD
+  <xi:include xmlns:xi="http://www.w3.org/2001/XInclude" href="agent.xml"/>
+
   <xi:include xmlns:xi="http://www.w3.org/2001/XInclude" href="dhcp4-srv.xml"/>
-=======
-  <xi:include xmlns:xi="http://www.w3.org/2001/XInclude" href="agent.xml" />
-
-  <xi:include xmlns:xi="http://www.w3.org/2001/XInclude" href="dhcp4-srv.xml" />
->>>>>>> 33dbf016
 
   <xi:include xmlns:xi="http://www.w3.org/2001/XInclude" href="dhcp6-srv.xml"/>
 
@@ -80,18 +73,13 @@
 
   <xi:include xmlns:xi="http://www.w3.org/2001/XInclude" href="logging.xml"/>
 
-<<<<<<< HEAD
+  <xi:include xmlns:xi="http://www.w3.org/2001/XInclude" href="shell.xml"/>
+
   <xi:include xmlns:xi="http://www.w3.org/2001/XInclude" href="faq.xml"/>
-=======
-  <xi:include xmlns:xi="http://www.w3.org/2001/XInclude" href="shell.xml" />
 
-  <xi:include xmlns:xi="http://www.w3.org/2001/XInclude" href="faq.xml" />
+    <chapter xml:id="acknowledgments">
+      <title>Acknowledgments</title>
 
-    <chapter id="acknowledgments">
-      <title>Acknowledgments</title>
->>>>>>> 33dbf016
-
-    <chapter xml:id="acknowledgments"><info><title>Acknowledgments</title></info>
       <para>Kea is primarily designed, developed, and maintained by
       Internet Systems Consortium, Inc. It is an open source project
       and contributions are welcomed.</para>
@@ -124,9 +112,12 @@
       <link xmlns:xlink="http://www.w3.org/1999/xlink" xlink:href="http://www.nominet.org.uk/">Nominet</link>, and
       <link xmlns:xlink="http://www.w3.org/1999/xlink" xlink:href="https://www.sidn.nl/">SIDN</link> were founding
       sponsors of the BIND 10 project.</para>
+
     </chapter>
 
+
 <!-- TODO: Add bibliography section (mostly RFCs, probably) -->
+
 
 <!-- TODO: how to help: run unit tests, join lists, review trac tickets -->
 
