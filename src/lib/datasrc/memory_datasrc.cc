--- conflicted
+++ resolved
@@ -363,17 +363,12 @@
         rrset, bool rename)
     {
         if (rename) {
-<<<<<<< HEAD
             /*
              * We lose a signature here. But it would be wrong anyway, because
              * the name changed. This might turn out to be unimportant in
              * future, because wildcards will probably be handled somehow
              * by DNSSEC.
              */
-=======
-            // TODO What about signatures? If we change the name, it would be
-            // wrong anyway...
->>>>>>> 500a7851
             RRsetPtr result(new RRset(name, rrset->getClass(),
                 rrset->getType(), rrset->getTTL()));
             for (RdataIteratorPtr i(rrset->getRdataIterator()); !i->isLast();
@@ -424,30 +419,6 @@
                 if (state.zonecut_node_ != NULL) {
                     return (FindResult(DELEGATION, prepareRRset(name,
                         state.rrset_, rename)));
-<<<<<<< HEAD
-                }
-                /*
-                 * No redirection anywhere. Let's try if it is a wildcard.
-                 */
-                if (node->getFlag(DOMAINFLAG_WILD)) {
-                    Name wildcard(Name("*").concatenate(
-                        node_path.getAbsoluteName()));
-                    DomainTree::Result result(domains_.find(wildcard, &node));
-                    /*
-                     * Otherwise, why would the DOMAINFLAG_WILD be there if
-                     * there was no wildcard under it?
-                     */
-                    assert(result = DomainTree::EXACTMATCH);
-                    /*
-                     * We have the wildcard node now. Jump below the switch,
-                     * where handling of the common (exact-match) case is.
-                     *
-                     * However, rename it to the searched name.
-                     */
-                    rename = true;
-                    break;
-=======
->>>>>>> 500a7851
                 }
 
                 // If the RBTree search stopped at a node for a super domain
