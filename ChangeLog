<<<<<<< HEAD
1316.	[doc]		marcin
	Updated Kea Administrator's Manual with the information about
	new capability of flex-id hook library to use value derived from
	flexible identifier as a client identifier or DUID.
	(Trac #5384, git 91e1ff99b4dfb559733cf1189e927c0d98eae581)
=======
1317.	[bug]		fdupont
	The kea-admin script now behaves properly when -4 or -6 is missing
	while using lease-dump command.
	(Trac #5379, git 53870c07d1864faf2a25bdc4ed6c5cf2b0223f8d)

1316.	[bug]		marcin
	Corrected a bug which caused a returning DHCPv4 client performing
	4-way exchange to be assigned a different address from a shared
	network than previously allocated.
	(Trac #5388, git 601a387ba43d990947ee2e1a05e78851d8133a3c)
>>>>>>> cbee3dc9

1315.	[bug]		marcin
	Created unit test for the case when there are several IPv6 subnets
	within a shared network and each subnet specifies the same
	DHCP option with a different value. This test verifies the fix
	applied with ticket #5364 which address the problem of assigning
	options from invalid subnet.
	(Trac #5366, git 112addd4619509c464dc051f4885e00dc1f69d26)

1314.	[bug]		marcin, tomek
	Improved unit tests for shared networks and corrected a bug
	in the allocation engine which caused wrong subnet id to be
	stored in the lease database and wrong subnet be used by the
	DHCPv6 server for options assignment.
	(Trac #5364, git 07ce52ee4ce65eeeea1890201812ac83a286658f)

1313.	[bug]		fdupont
	Empty output_options structure is no longer returned by config-get
	or config-write commands.
	(Trac #5267, git f2290503ed899f00c7f2f2b905b90bc360617340)

1312.	[func]		marcin, tomek
	Added new configuration parameter "outbound-interface", which
	controls how the outbound interface and source address is
	determined for the responses sent by DHCPv4 servers to relayed
	clients. The default setting is to use the same interface as
	the one over which the query has been received. The alternative
	is to use system routing to determine the right interface and
	source address.
	(Trac #5377, git d08088923ec1ea0d1cb8a947bd520174d874d25e)

1311.	[build]		fdupont
	Improvements in --enable-shell and other parameters passed while
	building dist tarball.
	(Trac #5210, #5339, #5352,
	git e531cda4e10114a8f14bcbf3d7e25b6584230875)

1310.	[bug]		marcin
	Documented "ia_pd" parameter for lease6_renew and lease6_rebind
	hook points.
	(Trac #5368, git 6842036714f84bf12529e1a43e12ac5a07e2e5c0)

1309.	[func]		fdupont
	Kea-shell script now has an optional --path parameter that allows
        using not empty URL path.
	(Trac #5361, git 9a31c417d52f1481185b0880a10a4b5f16d8462a)

1308.	[func]		fdupont
	Support for conditional token ifelse(condition, iftrue, iffalse)
	was added. It can be used in flex-id, client classification and
	possibly other expressions that may appear in the future.
	(Trac #5363, git 34c364abd23a1a745da79c10c69b94b8defad08b)

1307.	[func]		fdupont
	When an option is defined with a record type and the array
	flag is true the last record field is an array. All standard
	options supported by ISC DHCP and using this are now supported
	by Kea (so now there is no standard option suported only by
	ISC DHCP).
	(Trac #5226, git f66951dbda8f62122187ac3a99f0fdcc65b383d8)

1306.	[bug]*		marcin
	Respective Kea daemons now use their own default configuration
	files: kea-dhcp4.conf, kea-dhcp6.conf, kea-dhcp-ddns.conf and
	kea-ctrl-agent.conf. This change is aimed at eliminating the
	issue whereby 'config-write' command overrides configuration
	of all servers rather than just a configuration of the deamon
	to which this command has been sent.
	(Trac #5338, git 252e5e8a75fa42271b0cdb6edad3c152bbf3c515)

1305.	[bug]	tmark
	Corrected logic that was causing kea-dhcp4 to remove DNS entries
	when renewing leases with generated FQDN names.  Prior to this
	the server was incorrectly scheduling DNS removal when configured
	to generate the client's FQDN.
	(Trac #5369, git 18f57f502f1b9fb5bf7ef5ab995ddda60006fd39)

Kea 1.3.0-beta released on September 29, 2017

1304.	[bug,func]	fdupont
	The DHCPv4 Vendor Specific Information (code 43) option and
	private options (codes 224-254) can be redefined at the global
	scope or inside a client-class. This allows to support different
	definitions following the DHCPv4 Vendor Class Identifier (code 60)
	option or when defined as a binary option to accept with problems
	option 43 carrying a raw value.
	(Trac #5073, git b290b3cbaa926d4e9613f6607c5fcbae2301b266)

1303.	[func]		tmark
	The command handlers in the lease_cmds hook library are now
	implemented has hook callouts and registered with the Hooks
	manager. Prior to this they were registered as command handlers
	with the Command Mgr.
	(Trac #5332, git c902bda9f026720f6efbf2e5ad407302aeb5e466)

1302.	[func]		marcin, tomek
	DHCPv6 server supports shared networks. It allows for grouping
	multiple subnets and use them interchangeably to allocate
	IP addresses and other resources to a client located on the
	particular link. This mechanism is useful to extend an
	address space for the client belonging to a particular
	subnet and/or to segregate clients being on the same link but
	belonging to different classes, e.g. cable modem vs router.
	(Trac #5307, git 110d0c9e403af28e6810141f978d9bf55c381f14)

1301.	[func]		fdupont
	Added some standard option definitions which are supported
	by ISC DHCP but not (yet) by Kea.
	(Trac #5227, git 4bef838245f08fca5f2cf037cd3a75278b77f8f9)

1300.	[doc]		tomek
	Documentation for shared networks added.
	(Trac #5310, git 41fd3bb7ed2f4cd15db6cbd14713f4474f659c92)

1299.	[doc]		fdupont, tmark
	Added an example stunnel configuration file to demonstrate
	using kea-shell through https.
	(Trac #5282, git efe044fa90d53398e215d2bf31e00e83353e8774)

1298.	[func]		marcin, tomek
	DHCPv4 server supports shared networks. It allows for grouping
	multiple subnets and use them interchangeably to allocate
	IP addresses and other resources to a client located on the
	particular link. This mechanism is useful to extend an
	address space for the client belonging to a particular
	subnet and/or to segregate clients being on the same link but
	belonging to different classes, e.g. cable modem vs router.
	(Trac #5306, git 4f2fca69be32997c718ab2c7f37ac80ed4e41d15)

1297.	[func]		tmark
	Added a hook point, "command-processed", to kea-dhcp4
	and kea-dhcp6 servers. This hook point occurs after
	a control channel command has been received and
	processed.
	(Trac #5111, git 043d17b0688d4ab25b12469d27859983cb297d07)

1296.	[bug]		tmark
	Altered the mysql backend logic to disable auto_reconnect and
	set session value of wait_timeout to a very large values. This
	avoids a segfault in MySQL client library caused by auto-reconnects
	occurring when kea server's MySQL connection is idle for longer
	than the global MySQL wait_timeout.
	(Trac #5354, git 9881ef6d772f27de82c048e198ba0ff9e71b9351)

1295.	[bug]		tomek
	DHCPv4 and DHCPv6 servers are now able to parse shared networks.
	A basic shared networks examples added.
	(Trac #5357, git 74b824cc80f8be66084308c0bf12c1a71f311915)

1294.	[func]		marcin
	Implemented data structures holding configuration of shared
	networks. The new structures are unused until remaining tickets
	for shared networks implementation are completed.
	(Trac #5305, git 76dd46f7070c141cc89d772d69a897b67bd179a1)

1293.	[func]		tomek
	DHCP4_BUFFER_WAIT, DHCP4_BUFFER_WAIT_INTERRUPTED, DHCP6_BUFFER_WAIT,
	and DHCP6_BUFFER_WAIT_INTERRUPTED logging messages are no longer
	emitted.
	(Trac #5345, git 779040fa399fb2da271569dc315294463e28f852)

1292.	[func]		tomek
	User contexts are now supported for subnets. This adds a new
	functionality, but also makes the existing documentation example
	correct.
	(Trac #5350, git 828ecb6dbdaaedd97d2af79dfa9b7f4845d3a049)

1291.	[func]		fdupont
	The configuration parser now checks for mandatory parameters that
	are missing.
	(Trac #5124, git af0f3d50a835f64a5f8a47c47ef464b119a49643)

1290.	[bug]		marcin
	Corrected a bug causing illegal memory access while
	retrieving server hostname and boot file name fields from
	the host reservation database. Many thanks to Juan Settecase
	for his assistance in identifying this issue.
	(Trac #5340, git 2fdc7efcb862ced3c1054620bf14e75a0db6aed2)

1289.	[bug]		marcin, tmark
	Corrected handling of EAGAIN and EWOULDLBOCK errors in
	UnixDomainSocket. This was causing intermittent command
	channel write errors in kea-ctrl-agent on some Debian systems.
	(Trac #5336, git db251cb66ad77ba28ab44281323ddeb23cf29506)

1288.	[func]		marcin
	Documented subnet_cmds library in the Kea User's Guide.  Also moved
	several classes from dhcp<4/6> into lib/dhcpsrv to facilitate subnet
	command parsing.
	(Trac #5315, git d259f330a1690b20eb368f6252f5da2cdb6187de)

1287.	[bug]		tmark
	Logger configuration now correctly uses maxsize and maxver
	parameters, allowing log rotation to function properly.  Prior to
	this these values were not being propagated downward, causing log
	rotation to always be disabled.  The defaults for maxsize and
	maxver are 10Mb and 1 respectively.
	(Trac #5324, git 75f148458bdeeed27eb877cc2c3ce3069b152f38)

1286.	[func]		marcin
	Configured subnets are now indexed by subnet identifier and
	prefix for faster subnet lookups in the configuration.
	(Trac #5314, git 894aeb048b7281f947f87a5d6dc5112fac4a86fb)

1285.	[func]		tomek
	Several new commands implemented in lease_cmds library:
	lease4-del, lease6-del, lease4-update, lease6-update,
	lease4-wipe and lease6-wipe that allow deleting and updating
	leases and also wipe all leases from a specific subnet.
	(Trac #5280, #5281, 94ff2448c8cf6e3321f4d1b3666a2e2b736f6c50)

1284.	[func]		tomek
	A new library, lease_cmds, has been implemented. Its intended
	purpose is to support commands for lease management. Currently
	supported commands are: lease4-add, lease6-add, lease4-get,
	lease6-get. Additional commands and documentation are planned.
	(Trac #5272, #5279, git 785c2e521b198a03d26bde4a804638bfc19ce91b)

1283.	[func]		fdupont
	An 'always-send' parameter has been added to options
	configuration.  It allows an option to be always sent, even if
	a client didn't request it.
	(Trac #5241, git cef2b630c720a442710efc0d1615b7c7bce01e54)

1282.	[bug]		fdupont
	Now all interface service sockets are closed before interface
	re-detection. Note if the re-configuration fails they remain
	closed.
	(Trac #5333, git 8bff2ec336456de51d0d9d3ff011d28a6a61ef66)

1281.	[build]		tmark
	Configure script now correctly recognizes static boost_system
	library as well as checks for the presence of static glibc static
	libraries when --enable-satic-link is specified.
	(Trac #5337, git 42548148cbeaaa285519e121f493d52607f1e8a0)

1280.	[build]		waltsteverson
	Missing header for PD-exclude DHCPv6 option is now installed.
	(Github #51, git 36a8e1b8f687a6398af8a10f241e8d19e9de33d8)

1279.	[build]		waltsteverson
	Compilation fixes for Alpine Linux
	(Github #50, git 824afa63354e045a5e4f6437246c329d359e04dd)

1278.	[doc]		jsoref
	Many spelling corrections.
	(Github #52, git 1dcaef6f8e7901d628c8638fc2f8145ac0279586)

1277.	[func]*		marcin
	Added support to Command Manager to process commands using
	callouts implemented within hooks libraries.
	(Trac #5330, git 8041d177ed5587101ecb47a09820a7e67e42a066)

1276.	[build]		tmark
	The configure script now configures the build to require the Boost
	system library (boost_system) by default.  The library must be
	installed and you may need to specify "--with-boost-lib-dir=<path>".
	Prior to this the default was to attempt to build Boost with headers
	only.  Building with headers only may still be done, though it is
	strongly discouraged, by specifying "--enable-boost-headers-only".
	(Trac #5215, git b6f1ee0d1210e35631369fc697c76cc3cf2c4130)

1275.	[func]		marcin
	LibraryHandle object can now be used to register handlers
	for the control commands in a hook library.
	(Trac #5329, git 966cc24ae5593ebb08d6f02a11dab23463ebad7e)

1274.	[func]		marcin
	It is now possible to manage Control Agent with keactrl.
	(Trac #5108, git 53ba9f8197a25abd2c52ee3f5e95bc4e4be0241f)

1273.	[doc]		marcin
	Documented in the User's Guide that the server terminates
	when database connection is lost.
	(Trac #5320, git 5c8b277e8041b53b27a87b32d162ab41ef8b43d7)

1272.	[bug]		marcin
	Fixed inefficient leases indexing in the memfile lease
	manager causing increased CPU utilization during lease
	searches.
	(Trac #5328, git 23b490414f5575b252c8c42fbe93ad2c57d47953)

1271.	[doc]		marcin
	Documented how to setup secure connection to the Kea
	control	channel.
	(Trac #5304, git a920453bbcf9ffa7200eeddca6323faeff498f16)

1270.	[bug]		tmark
	Added a distribution rule to src/bin/d2/Makefile.am so
	d2_parser.yy will now be included in the distribution source
	tree. Also added entries for missing headers to asiolink/
	Makefile.am.
	(Trac #5325, git 199003d7aa9f8d4a7f8daa73f8259e951bc03217)

1269.	[func]		marcin
	Command manager can now handle large responses to control
	commands. Prior to this change the size of the response
	was limited to 64k. The server now also signals timeout
	after 10s if the connection lasts too long.
	(Trac #5318, git 8531a65521ea42f01f3bed444b054e92f7bd1a46)

1268.	[func]		fdupont
	Kea now re-detects network interfaces every time configuration is
	changed. 're-detect' parameter added to restore old behavior, if
	needed.
	(Trac #3389, git b2ce84790c33d1580dcfa773d7fcfb65c27addc7)

1267.	[bug]		fdupont
	Unit-tests for libdhcp now ignore ENOPROTOPT when setting
	SO_REUSEPORT to improve compatibility with older RedHat versions.
	(Trac #5243, git a7b478e1d1f7f0b38055086fe9ac053e4fab2850)

1266.	[func]		fdupont
	It is now possible to define options in DHCPv4 pools.
	(Trac #5288, git aa2839caab8d885e5bceca6f506162debd239b3f)

1265.	[func]		fdupont
	Extended classification relay6[nest] syntax to allows counting
	relays from the DHCPv6 client side by using negative number,
	e.g. relay6[-1] represents the first relay (closest to the
	client).
	(Trac #5287, git 7d0f7a8372dcf256fea8ac13330f0e3e7ed2e8ef)

1264.	[func]		marcin
	Kea's command manager has been re-implemented to use ASIO.
	Simultaneous connections over the control channel are now
	possible.
	(Trac #5317, git 4139a2f41bb3736615bdfa278746962a16384d0d)

1263.	[doc]		marcin
	Added example configurations of the nginx and Apache2 HTTPS
	servers running as reverse proxy for Kea RESTful API.
	(Trac #5302, git 48113aba218603afac4d457075458d4988e4082b)
	(Trac #5303, git b3113da16eb5c6fa323068f0a57dfa30f42893d2)

1262.	[func]*		marcin
	Renamed "dhcp4-server", "dhcp6-server" and "d2-server" parameters
	of the Control Agent configuration to "dhcp4", "dhcp6" and "d2"
	respectively.
	(Trac #5190, git fc67885022115df76425c6901959cedee63a93b9)

1261.	[bug]		marcin
	Eliminated valgrind errors in libkea-http.
	(Trac #5261, git 34addef4a654665c6022f0269d51970c72431ac2)

1260.	[bug]		fdupont
	Corrected logic in prefix delegation that was causing multiple
	entries to be written to the lease file when renewing or rebinding
	a prefix.
	(Trac #5104, git b9ab6ebe7a491c062bc8b0b42afc53f4d6cee011)

1259.	[func]		marcin
	Implemented timeout for the control commands forwarded between
	the Control Agent and Kea servers. The enhanced forwarding
	mechanism uses asynchronous calls over the unix domain sockets.
	It also detects the JSON structure boundaries when receiving it
	over the stream sockets.
	(Trac #5189, git e48d9399c215406f2dab1601d22d6c932b4af271)

1258.	[bug]		fdupont
	Fixed wrong python package path when kea-shell was configured
	without a prefix.
	(Trac #5214, git 44908c5fa56bfa7e1113078f43c458687a97388a)

Kea 1.2.0 released on April 28, 2017

1257.	[bug]		marcin
	Improved logging in the hosts manager.
	(Trac #5264, git 2fb9fd78e63f5d09810702847ad3e3b3020ea92b)

1256.	[bug]		tomek
	Control Agent now writes proper configuration when using
	config-write command.
	(Trac #5253, git a1b5da4db6ebfa9635bbe411ec363cdcc4fd1d28)

1255.	[bug]		marcin
	Fixed failing unit tests in libkea-http.
	(Trac #5260, git 43394f76efb1634155c04b205dec7361fc21f4f9)

1254.	[func]		tomek
	Various improvements needed for upcoming host commands library:
	host data source is now able to delete hosts, hosts can be exported
	to JSON format, C++11 code for configure script moved to separate
	file, several compilation warnings removed.
	(Trac #5208, git 88555d8f23745f3d615448e906796920cc7f44d0)

1253.	[func,doc]	tomek
	Default configuration file has been overhauled significantly. It
	now covers many additional options and features. Command channel
	is now enabled by default. Thanks to Dan Mahoney for his review.
	(Trac #5198, git 280de81cfe957ccab8a28074bdb0a4bc0e45104e)

1252.	[bug]		tmark
	kea-dhcp6 now correctly resets lease state and increments the
	assigned statistic when it reissues an expired-reclaimed lease
	to the lease's original client, in response to a REQUEST from
	said client.
	(Trac #5252, git 85bde7adbe6a78238bd5e17fecabfa918755f16c)

1251.	[func]		tomek
	New type of host identifier (flex-id) used in reservations has
	by added to MySQL and PostgreSQL schemas.
	(Trac #5195, git 37c26cc30b717019fbd6b7349279541edb351382)

1250.	[bug]		fdupont
	Do not unregister timers when running the config-test command.
	(Trac #5186, git e891b06940e41b4cfaa324c2ace8fdd761ee6662)

1249.	[bug]		tmark
	The assigned lease statistics were not being probably adjusted
	by either kea-dhcp4 or kea-dhcp6 when reclaimed expired leases
	were reissued.
	(Trac #5247, git 4e5193fb32b14325ccf5824614e58bcceb3e6388)

1248.	[bug]		marcin
	Improved socket connection handling code, corrected numerous
	failing and crashing tests for libkea-asiolink, libkea-http
	and kea-ctrl-agent on Debian, Fedora and Ubuntu.
	(Trac #5217, git 4bcb45f0c88aba3d0f70ca48d9fff6f1d4616bc2)

1247.	[bug]		marcin
	Resolved issues with DHCPv4 host reservations by 'client-id'
	when MySQL or PostgreSQL host database backend is in use.
	Also, the 'client-id' is used together with other host
	identifier types when 'host-reservation-identifiers' parameter
	is not specified.
	(Trac #5102, git 390d687d0f61635f5562d13860ff6362eee67853)

1246.	[func,bug]	tomek
	Restrictions in filename argument in config-write command have
	been removed. It is now possible to use absolute paths.
	DHCPv4, DHCPv6, D2 and Agent parsers did not handle flush,
	maxsize or maxver parameters in logger configuration correctly.
	This is now fixed.
	(Trac #5187, git a30ffcc67cfb7370c586d3c85147792e27aab4c7)

1245.	[func]		fdupont
	DHCPv4 domain-search option can now be defined using
	comma separated values.
	(Trac #5087, git eca0b8c6425bc922587675100f100b1aae54aee2)

1244.	[doc]		tomek
	User's Guide section about Kea shell added.
	(Trac #5171, git 3dc4908fe02e86c57ccd5ad2d2f8330655f438be)

1243.	[func]		tomek
	config-reload command implemented. It allows Kea DHCPv4 and DHCPv6
	servers to reload its original configuration file. Also,
	set-config command was renamed to config-set.
	(Trac #5213, git b209c2b577a2f9da71cc918d7a551f8efdc1c4cb)

1242.	[func]		fdupont
	Integer fields in options can now be specified in either
	decimal or hexadecimal format.
	(Trac #4540, git 4cbf341f4169cf1e1eae0721644797a726d89702)

1241.	[func]		fdupont
	Support for tuple-based options added. DHCPv6 option
	bootfile-param (code 60) can now be set in a more convenient
	manner.
	(Trac #4070, git 30102cacee95b91e6c4666f0c11f06232f19eeb9)

1240.	[bug]		marcin
	Corrected IOFetch unit test failures on Debian.
	(Trac #5216, git a7c2946678c43aedfb2e3c37b9730a10067528f3)

1239.	[func]		marcin
	Implemented additional sanity checks when adding host
	reservations into the configuration file.
	(Trac #5207, git ea42c6f479918235ae4a67a60d08720e2664720c)

Kea 1.2.0-beta released on April 7, 2017

1238.	[build]		tmark,tomek
	Library version numbers bumped for release.
	(Trac #5201	git 58c9c5b705d72031c1589c30c542384a9d43e0f3)

1237.	[bug]		marcin
	Fixed hanging Control Agent unit tests.
	(Trac #5200, git 65daafd135965f9eb0bd4c3a22085d4bd3c6ffbe)

1236.	[build]		zeitounator
	Improvements in tools/tests_in_valgrind.sh script.
	(Github #49, git 272e7babf9ebeab5f78850394d72c9431041e2e9)

1235.	[func]		MrMarvin
	kea-admin now supports -h (and --host) parameter that can specify
	MySQL or PostgreSQL database locations other than the default
	localhost.
	(Github #14, git 4038157a3499ad90956c98a2172c57b173f2b985)

1234.	[build]		fdupont
	Improved installation procedure for kea-shell.
	(Trac #5170, git 68a902fb723965ee6f5b7a8272224395917525cc)

1233.	[doc]		marcin
	Documented new component Kea Control Agent in the Administrator's
	Manual and the Developer's Guide.
	(Trac #5175, git abf7887ad65eb4b221a1fe61ea0c9773b4feaddb)

1232.	[func]		tomek
	host4_identifier and host6_identifier hook points have been added.
	Premium: Flexible Identifier (flex-id) hook point has been developed.
	It allows users to specify a custom expression that takes any
	option, field, characteristic or property of the packet to be
	used as identifier and then do reservations based on the evaluated
	expression for each incoming packet.
	(Trac #5132, git cd497526d5bff7ae55bb41c9264fb33943a0cf62)

1231.	[func]		marcin
	Control agent forwards commands to be handled by other Kea
	servers.
	(Trac #5078, git 19a50ed1ccafae19ef10d84cba73992cadf49753)

1230.	[bug]		fdupont
	kea-dhcp-ddns now correctly populates the original ID in the TSIG rdata
	when doing signed updates.  Prior to this the value was set to zero
	causing PowerDNS to reject then requests with a bad key error.
	(Trac #5071, git cafa3d5c24f0112b0b9384a9c1083fe8a3eeb2bf)

1229.	[func]		fdupont
	A new command: config-test has been implemented in DHCPv4, DHCPv6
	and control agent servers. It allows checking whether new
	configuration looks correct.
	(Trac #5150, git 5f6cf226e848baef8d9af64e16c1dbf617a0a798)

1228.	[bug]		fdupont
	Logging on syslog now uses correctly the given facility. If none
	is given the default facility is local0, and with an unrecognized
	value user (log4cplus default). The syslog openlog() ident
	parameter is the program name.
	(Trac #5053, git 532d9f0e459ab1450a83a5015a2dd54745794383)

1227.	[func]		fdupont, tomek
	Additional commands: version-get, build-report have been
	implemented for DHCPv4, DHCPv6 and Control Agent
	components. Control Agent also now supports shutdown command.
	(Trac #102, git 9d2b8326fc032876d74c1768c61c630987c25cc5)

1226.	[func]		fdupont
	Command line option -t support added to libprocess and implemented
	for kea-dhcp-ddns and kea-ctrl-agent. It allows configuration sanity
	checking. Note that some parameters, such as ip-address, port, and
	DNS server addresses for instance for kea-dhcp-ddns are not fully
	checked as sockets are not opened or connections are not attempted.
	(Trac #5152, git 2231d79ebebd3cdf432cd4a8ac32018d180e27b6)

1225.	[func]		tomek
	Two new commands: config-get (retrieves current configuration)
	and config-write (writes current configuration to disk) have been
	implemented.
	(Trac #5151, git ffb26811736a2ae6f9b5556b9823aa284b7e0aec)

1224.	[func]		fdupont
	toElement(), a crucial functionality for upcoming get-config
	and write-config command, has been implemented.
	(Trac #5114, git df38c26f957c9ac329718ac9d70ffbcf7b95c4e9)

1223.	[func]		tomek
	Kea-shell, a management client able to connect to REST interface
	provided by Control Agent, has been added. Control Agent now
	uses bison parser, which provides better sanity checks, improved
	comments and file inclusions.
	(Trac #5137, git 816dc5ccfa374bd9942a49c7bac475f6d0523caa)

1222.	[func]		fdupont
	Obsolete parameter 'allow-client-update' has been removed
	from DHCPv4 and DHCPv6 components.
	(Trac #5145, git 01fde297a978e2bd832655ac7276e5aa3a7e8400)

1221.	[func]		tomek
	Control agent is now able to parse the input configuration and
	store it in its configuration syntax structure. Upcoming tickets
	will take advantage of that information.
	(Trac #5134, git 828304f2f408888e4b096418e90e35ba524979d0)

1220.	[func]		parisioa, fdupont, tomek
	DHCPv4 and DHCPv6 parsers have updated to accept database port
	parameter. The parameter for Cassandra is now called
	"contact-points" (was "contact_points" previously).
	(Trac #5061, git d12b6f4a6d80d6bc854f2a8a086e412dc37867bc)

1219.   [func]		marcin
	Control Agent uses libkea-http to process commands over
	the RESTful interface.
        (Trac #5107, git 88ce715926a46b6b3832630116fc7782adc46c7b)

1218.	[func]		tmark, tomek
	Configuration parsing for D2 has been migrated to bison/flex
	and the SimpleParser framework.  This includes changes to
	libprocess which render the CPL agnostic to the underlying
	parsing mechanisms.
	(Trac #5110, git feb2cedc0936364a923ab78542a21114533dd0f5)

1217.	[func]		marcin
	Implemented libkea-http library.
	(Trac #5077, git cd72284b5b221e620770883db7e166c4d3ba7eb6)
	(Trac #5088, git 715d18f961801ffbd798a65b19459178c3a53857)
	(Trac #5099, git 7e8df7993f295431e2cb6a13858f746649c4e18d)

1216.	[func]		fdupont, tomek
	Command line option -t implemented for DHCPv4 and DHCPv6.  It
	allows configuration sanity checking. Note that not all parameters
	are completely checked. In particular, service and control channel
	sockets are not opened, and hook libraries are not loaded.
	(Trac #3770, git 1d12582e270935ee7b72548d9c66753f4eea4ca4)

1215.	[doc]		tomek
	Developer's Guide updated to cover flex/bison parser.
	(Trac #5112, git 44139d821c1f4e43dbff22d49101a0854e4f9f5b)

1214.	[func]		tomek
	Bison parser implemented for Control-agent. The code is able
	to syntactically parse input configuration, but the output
	is not used yet.
	(Trac #5076, git d99048aa5b90efa7812a75cdae98a0913470f5a6)

1213.	[bug]		fdupont
	Option string values containing comma can now be specified
	correctly by preceding comma with double backslashes (e.g.
	"foo\\,bar").
	(Trac #5105, git fa79ac2396aa94d7bac91bd12d3593ebaaa9386d)

1212.	[doc]		andreipavelQ
	Many spelling corrections.
	(Github #47, git a6a7ca1ced8c63c1e11ef4c572f09272340afdd7)

1211.	[func]		andreipavelQ
	Updated PostgreSQL version reporting to be in line with
	MySQL and Cassandra.
	(Github #42, git 7ef4a190facadd66775b4a44c696d1c4215616cd)

1210.	[doc]		andreipavelQ
	Doxygen version updated to 1.8.11.
	(Github #45, git ce72998382b62269823fa0dcbfa41dfa9c72b69e)

1209.	[func]		tomek
	Relay options are now printed in DHCPv6 when sufficiently detailed
	debug logging is requested.
	(Trac #5131, git 5bf58b21fcf07f2e2e97275efa1f76cde913b30a)

1208.	[func]		tomek
	Global DHCPv4 and DHCPv6 parsers have been migrated to the
	SimpleParser framework. Several parameters (renew-timer,
	rebind-timer, preferred-lifetime, valid-lifetime, match-client-id,
	next-server, decline-probation-period, dhcp4o6-port,
	echo-client-id) now have explicit default values.
	(Trac #5019, git f3538dd031e6f29abcd516f425d72c8f929abbb0)

1207.	[func]		fdupont
	Client classes parser migrated to SimpleParser. The 'name'
	parameter in 'client-classes' definitions is now mandatory.
	(Trac #5098, git e93906e48a6e2b0ff78c5e37dca642646fe47d43)

1206.	[func]		tomek
	'hooks-libraries' parser migrated to SimpleParser. The code will
	now refuse a configuration if a hook library fails to load.
	(Trac #5031, #5041, git 1bbaf4cbcf6fda59bacdf526a6c762315fdd88a1)

1205.	[func]		tomek
	Parsers for interfaces configuration converted to SimpleParser.
	Removed obsolete 'version' parameter in Dhcp6.
	(Trac #5020, #5038, git 3d8e48c640e302670c04907468d11faafbe9fe7b)

1204.   [func]         marcin
	Added 'control_command_receive' hook point to Kea Command
	Manager.
	(Trac #5100, git d0c7cb29a7df3588c540afb4ca56de55f26142e0)

1203.   [func]         marcin
	Implemented TCPAcceptor class in libkea-asiolink. This class
	provides means to listen and asynchronously accept new TCP
	connections.
	(Trac #5094, git 920ba90696ba9d8579a7db5e1efcf955d6654a96)

1202.	[func]		tomek
	Parsers for mac-sources, control-socket, and relay-info converted
	to SimpleParser. It is no longer accepted to specify empty
	mac-sources. Either specify actual values in mac-sources or
	don't specify mac-sources at all.
	(Trac #5032, git f1c9dee0936b48be28f890ffd428fbdeb87c12ea)

1201.	[func]		tmark
	kea-dhcp4 and kea-dhcp6 now support the "set-config" command.
	The command causes the server to replace its current configuration
	with the configuration supplied as the command's argument.
	(Trac #5046, git 4afbdcf89c9f83d944f774d05bd401d3f2768d10)

1200.	[func]		tmark
	kea-dhcp4 and kea-dhcp6 now support the Command Channel "libreload"
	command.  The command causes the server to unload and then load all
	currently loaded hook libraries.
	(Trac #3238, git d4d8665494e1847b34b66f8ef542851ea6f0213c)

1199.	[func]		tomek, fdupont
	Dhcp4 parser migrated to bison. This yields a number of user
	visible changes:
	- better comment handling (bash, C, C++ style comments)
	- file includes now supported
	- better syntax checking
	- added advanced.json config example
	- removed obsolete 'version' parameter
	(Trac #5017, git 1cf853c595a100c86f9b2b3353f1b5964d902147)

1198.   [func]         marcin
	Created kea-ctrl-agent. This application currently doesn't
	do anything. Future tickets will add REST API to allow for
	managing Kea services.
	(Trac #5075, git 1ec7586da5ae1474b52d5a395fb80ee37d6d568e)

1197.	[doc]		tomek
	Configuration examples now set lfc-interval to a default
	value of one hour.
	(Trac #5072, git cf4362196fa2b7892643d1e40b974bb450a3de7e)

1196.	[func]		tomek, fdupont
	Dhcp6 parser migrated to bison. This yields a number of user
	visible changes:
	- better comment handling (bash, C, C++ style comments)
	- file includes now supported
	- better syntax checking
	(Trac #5036, git 4c5902da95a5228275cdb151b357864cfa9c31f5)

1195.	[build]		fdupont
	Altered to compile in C++ 2011 standard mode. Also replace (most)
	instances of the deprecated std::auto_ptr with std::unique_ptr.
	(Trac #5066, git a060d4a983860bf3056d50d9bf7ee4355c8372f2)

1194.   [build]     	marcin
	Moved StateModel class from D2 to libkea-util.
	(Trac #3175, git 270ec379aec2894104a299cdd1080e24007e25fb)

1193.	[doc]		stephen
	Update Hook Developers documentation to make it clearer where
	the Kea include files and libraries are located.
	(Trac #5069, git 14a78caaf3af9fe9a0ffe2c8af784eab78e813e0)

1192.   [build]     marcin
	Created libkea-process library and moved the Controllable
	Process Layer (CPL) from D2 to this new library.
	(Trac #5074, git 4563925f7966e9da2132eb427e742cc3d3feee5d)

1191.	[build]		tomek
	Optional support for premium package added.
	(Trac #5027, git 5ff51f28a1f05d941bb117986922a6f410f23c6c)

1190.	[func]		tomek
	User context implemented: an arbitrary user information can
	now be defined for address and prefix pools.
	(Trac #5023, git 4f81789e19b72c933bcf86e402b417c63bd7bd3f)

1189.	[func]		fdupont
	Owing to API changes, crypto code now requires OpenSSL 1.0.1 or
	later.
	(Trac #3908, git 4c14fdfd4187a4c8f7b775432082b76782e47663)

1188.	[doc]		vlegout
	Fixed several spelling mistakes.
	(Github #32, git d51c005519c4add6fd0c37bcd68b0fbe94941b2d)

1187.	[bug]		marcin
	DHCPv4 server allows for allocating multiple leases for the
	same hardware address if a different client identifier is
	used for each lease. This facilitates the PXE boot use cases
	where a booted machine may request a lease multiple times.
	(Trac #5029, git 03defed4d8bb9a997d31dbfcf30ae3f866bd3353)

1186.	[func]		marcin
	Support for DHCPv6 options defined in RFC6603 and RFC7598. Thanks
	to Andrei Pavel and Cristian Secareanu of Qualitance for submitting
	initial implementation.
	(Trac #github24, git 59b62eb3ddd9db62c04bd47cd8fbdc1af62fbc1b)

1185.	[build]		marcin
	Install Kea headers to be used for building external libraries.
	Before this change some required headers were not installed.
	(Trac #5055, git a46087b7b7face4a1318658bbdcbf7602c1bb729)

1184.	[bug]		eest
	Fixes in the occasionally failing LFC unit test. This
	fix was provided by Patrik Lundin.
	(Github #31, git 69a5722bf3b41bf3b2bc0c2bcac966c23c08f62d)

1183.	[bug]		tmark
	kea-dhcp4 now correctly loads declined leases from CSV
	lease files. Prior to this, declined leases were being
	incorrectly and silently discarded.  In addition, both
	kea-dhcp4 and kea-dhcp6 will now emit an error log for
	each invalid row encountered when loading leases from
	CSV files.
	(Trac #5058, git 29b088079bed3c5059fdf8a43a4e79cd7f9a4207)

1182.	[func]		marcin
	DHCP servers detect overlapping pool ranges during
	configuration.
	(Trac #2280, git c8f931e0189c9630f5fba5d2a5553bed4abf36f7)

1181.	[func]		marcin
	Extended DHCPv6 server to allow for specifying DHCP options
	on address and prefix pool levels.
	(Trac #5022, git e3b2785c79aedbb0c8af7468d61f6d61dafd2282)

Kea 1.1.0 released on September 30, 2016

1180.	[doc]		stephen
	Editing pass through the Kea guide.
	(Trac #4484, git 63456fab1b978bd515198b9b9e604f293efd8217)
	(Trac #5008, git f09cd12d5b1abc60ccef98df2abc6c41b482a404)

1179.	[doc]		tomek
	Manual pages updated.
	(Trac #3515, git 4cf0395e11e724786c4d2a1d48805f1c770f4c99)

1178.	[doc]           tomek
	user_chk hook library is now documented in the User's Guide.
	(Trac #3209, git 4a8534d968a21cff3851619fb22d0032a1202c87)

1177.	[build]	marcin
	Updated Kea libraries version numbers for 1.1-final release.
	(Trac #5012, git 6e9a224b46def357141a31386fcc912b29dfe16d)

1176.	[doc]		tomek
	Developer's Guide has been updated.
	(trac #4299, git ed38076c183394feaef60e7123d0c488c9f6447d)

1175.	[bug]		marcin
	Corrected a bug whereby a client, for which there was no
	host reservation specified, did not obtain an IPv6 lease
	from a server when PostgreSQL or MySQL host database backend
	was in use. In addition, PostgreSQL host database backend
	allows for specifying NULL values in certain columns within
	host reservation tables.
	(Trac #5009, git d3109bb27786867fdc99954ba55367f0ad129e7a)

1174.	[bug]		tmark
	Modified kea-dhcp6 to avoid requesting DNS updates when
	existing leases are renewed without changes to the FQDN.
	(Trac #5007, git 05ea3a5eb75c06cf9814c63a1a54261bf58a954b)

1173.	[bug]		xxwolfsrainxx, marcin
	MySQL database creation scripts use single quotes for
	strings to avoid issues with creation of the database
	when MySQL server operates in ANSI_QUOTES mode.
	(github #30, git e40a54a8e24b5f6427edd4afcd5cdc15012b8866)

1172.	[bug]		andir
	Kea build fixes for gcc 6, which uses C++14 by default.
	(github #29, git ad68c3942839618c26d7ff017fbac7df139b5d01)

1171.	[doc]		marcin
	Updated supported operating systems and the prerequisites for
	installing and building Kea in the Kea Administrator
	Reference Manual.
	(Trac #4502, git af847837590ce5b37a300ebe15652fb172585b38)

1170.	[doc]		marcin
	Updated Kea Administrator's Reference Manual sections
	regarding host reservations. Added configuration examples
	for using host reservations with MySQL and PostgreSQL
	databases.
	(Trac #3684, git 71d21eac51d20ff5d368b17c437abc45c955a04c)

1169.	[doc]		marcin
	Updated Kea Administrator Reference Manual to explain the
	implications of using "kea_verbose" parameter in the keactrl
	configuration.
	(Trac #3950, git c5f4920fd1994882e1fae398ae29b455401296bd)

1168.	[doc]		marcin
	Corrected location of the Kea repository in the Kea Administrator
	Reference Manual.
	(Trac #4258, git f081000b892287316e54848ca1f62ca3512d4263)

1167.	[func]		marcin
	DHCP servers utilize client classes defined in host reservations.
	(Trac #4765, git 242fbc47b31da404e57be458ac065f811084cca9)

1166.	[bug]		marcin
	Corrected error message produced by the host database access
	parser when the database type was not specified.
	(Trac #4261, git 028dd49f4fa4843e68e23d11c237e9f4683470ba)

1165.	[func]		marcin
	Hostname option is returned to the client when requested using
	Parameter Request List option. Previously this option was only
	returned when a client has sent Hostname option to the server.
	(Trac #5005, git 96ab8ecaa3d5b2d6cd88d0b16406f433d2cdf841)

1164.	[bug]		marcin
	Corrected an issue whereby DHCPv4 server did not correctly set a
	server identifier in response message sent to a client on BSD
	systems.
	(Trac #5003, git 110c67325072a781d55cf0634f8f5f3385611f97)

1163.	[bug]		marcin
	Corrected swapped DHCPSRV_MEMFILE_GET_EXPIRED{4,6} messages
	in the Memfile lease manager.
	(Trac #4717, git ce5919d97879c3fda0858894b24418af135ef8f3)

1162.	[func]		pallotron
	Added two enhancements to perfdhcp: optionally using MAC
	addresses from a file in new DHCP transactions, and
	generation of DHCPv6 relayed messages.
	(github #22, git c5b4a5981cf642ebb9aecb8acc07b87abdccbd91)

1161.	[bug]		fdupont
	Fixed interface manager receive methods which raise a bug on
	Fedora 24 / gcc 6.1?
	(Trac #4551, git 8d590e434062535e850a60a7892481df845ff390)

Kea 1.1.0-beta released on August 31, 2016

1160.	[build]		marcin
	Bumped up version numbers of Kea libraries and KEA_HOOKS_VERSION
	for the Kea 1.1.0 beta release.
	(Trac #4632, git 93941523e039a1cc4bb34182a290f9d7b805df34)

1159.	[func]		marcin
	MySQL database schema updated to version 5.0.
	(Trac #4562, git 0e40b35e280f0845686bcfdb2efb577c7878ede6)

1158.	[func]		tomek
	It is now possible to specify fixed fields (next-server,
	server-hostname and boot-file-name parameters) for client classes.
	(Trac #4626, git 89cf54524d8b55cc982ab2146915c0a90fc6efe2)

1157.	[func]		marcin
	Added support for static reservations for fixed fields in
	DHCPv4 messages: siaddr, sname and file.
	(Trac #4552, git 9b79fe005dd77328ea7c596fc6886f8fb838d1cf)

1156.	[bug]		tmark
	Lease statistics are now recalculated during server startup and
	after each successful reconfiguration for Memfile, MySQL, and PostgreSQL
	back ends.  This addresses issues caused by accumulated values being lost
	across restarts and reconfigurations making rendering values incorrect.
	(Trac #4294 git 0abdcf15f85861ffcb67d50fa4ce3965d25e4a9f)

1155.	[func]		marcin
	Kea can be configured to operate using read-only host database.
	This is only supported for MySQL and PostgreSQL databases.
	(Trac #4489 git 0d8dc7affb67ad8066b44c6f81532b79a641d50b)

1154.	[bug]		stephen
	Changes to logging to avoid premature destruction of some
	objects during program exit.  On some systems this caused
	one of the unit test programs to crash when it terminated.
	(Trac #4494, git 023c2fc3688bcdbccb4b286bea873c8f9c06cd5f)

1153.	[func]		tomek
	Integers can now be used in client classification.
	(Trac #4483, git e90cf0ee4007521b86177be6d5fbb970c02c1075)

1152.	[doc]		marcin
	Use of PostgreSQL as a storage for host reservations is now
	documented in the Kea Administrator Reference Manual.
	(Trac #4282, git f2879919772c10b1ae8c45d0e761ef199cf84061)

1151.	[func]		tmark
	Support for assigning client classes to host reservations has
	been added to both the PostgreSQL and MySQL backends.
	(Trac #4277, #4213 git 6990ab9d542e984c59ce5a11ff926c3c732a75fc)

1150.	[bug]		tomek
	Extended gcc bug workaround to work on all versions of gcc
	from 5.2 up to, but not including 6.0. See ChangeLog entry
	1103 or Trac ticket #4243 for details.
	(Trac #4553, git 80243d9d246b982d86dd7e0d00597383cae01706)

1149.	[bug]		marcin
	Corrected a bug whereby clients were not assigned reserved
	addresses from an external database, as a result of unexpected
	closure of a connection to that database.
	(Trac #4544, git 7f682112dd5ab9fcd6bfa4e10505c246775f353d)

1148.	[func]		tomek
	The vendor options (124, 125 in DHCPv4 and 16, 17 in DHCPv6) are
	now accessible from client classification.
	(Trac #4270, #4271, git ef676368f9036625d73f7f34e3fe9b5eeeaee7f1)

1148.	[func]		fdupont
	Added the pkt classification token to extract incoming packet
	meta-data (receiving interface name, source and destination
	address, length).
	(Trac #4272, git 9a3bdfa43cf65ef56a8d63580dd5d7414fc41373)

1147.	[func]		stephen
	-Werror is no longer the default for compilation.  Promotion of all
	compilation warnings to errors now requires the --with-werror switch
	to be specified when running configure.
	(Trac #4533, git 874e3a3f5cb10313856284646fcee7cf86e4fcce)

1146.	[func]		sar
	Add the forensic hook library documentation to the admin guide.
	(Trac #4511, git 0bb39840a3cbdaf815819f846120c90d9ca038ff)

1145.	[func]		tmark
	The Postgresql backend now supports host reservations for both
	DHCPv4 and DHCPv6, with options and IPv6 reservations.
	(Trac #4277 git ac1eaa1026987c2d86d57b4aa0dc9a4d093787f0)

1144.	[bug]		mihu
	Response to DHCPINFORM is generally sent to port 68, rather
	than port 67. Thanks to Michal Humpula for providing a patch.
	(github #23, git 4216a4bedf8a884df087c68d48c88ee9ffa444dc)

1143.	[doc]		fdupont
	User's Guide has been updated with DHCPv4-over-DHCPv6 support
	details.
	(Trac #4273, git fe8cb64adeabe00d84ee390b579a8328717ae521)

1142.	[doc]		sar
	Uncomment the example columns in some rows in the table
	listing the classification examples.
	(None, git dee442a64f57c8d9dd87636f9e39084ed1b11e03)

1141.	[func]		marcin
	Pkt4, Pkt6 and Pkt4o6 objects passed to hooks libraries
	return copies of DHCP options to avoid unintended modification
	of the options stored in the server configuration.
	(Trac #4497, git e50d2ebe998ec3faad8ade22b6971d6584c81044)

1140.	[func]		marcin
	DHCPv6 server supports assigning multiple reserved addresses
	and/or prefixes to a single client.
	(Trac #4321, git 0bfb2a9093174e4424051c01beeee7637ac95be0)

1139.	[doc]		tomek
	New features of host reservations have been documented: ability
	to reserve standard and vendor options in host reservations. Separate
	sections for each backend added.
	(Trac #4518, git 99a40fead28f4324dfb55f1962a8bf3e85ab70e2)

1138.	[build]		fdupont
	Compilation problem on FreeBSD caused by unused parameter in
	certain version of boost headers is now resolved. Also, INSTALL
	file has been updated and now lists dependencies.
	(Trac #4283, git 7dbd95651c308527f2e42c533fdc0a12aeec5308)

1137.	[doc]		fdupont
	Developer's Guide has been updated with DHCPv4-over-DHCPv6 support
	details.
	(Trac #4274, git b3eda594e055f03a9a601bacf0c72c3db0ef8e3c)

1136.	[doc]		tomek
	Included full text of MPL 2.0 and Apache licenses.
	(Trac #4529, git baefb4b3e2078a0a0f794b42ef52d6b7d53c9dab)

1135.	[func]		fdupont
	Integrated the DHCPv4 service part of DHCPv4-over-DHCPv6 support.
	(Trac #4110, git 7d36aebe14db10b0cbac8e6c0e82160b9d5d7ecd)

1134.	[func]		fdupont
	Integrated the DHCPv6 service part of DHCPv4-over-DHCPv6 support.
	(Trac #4109, git 8d1f330d9b0a44039a8b9e0b479f8da1743b9504)

1133.	[func]		razvan
	The initial support for CQL (Cassandra) backend added. It is able
	to store leases information.
	(Github #21, git d3a412d4b090bfd84ec5bc5d7817b1dfcc92602e)

1132.	[func]		tmark
	The Postgresql schema has been updated to support host
	reservations and its version number has been bumped to 3.0.
	This schema is content equivalent to the MySQL schema version 4.2.
	(Trac #4275, git 6f8e646bee9de22c921ed26409f3d1856ebce9e6)

1131.	[func]		fdupont
	Update the DHCPv4-over-DHCPv6 inter-process communication code.
	(Trac #4106, git 1ce1cba00af5d81822d5bbe26ddd28b718f51d54)

1130.	[func]		marcin
	DHCPv6 server assigns DHCP options specified for hosts. Host
	specific options take precedence over class specific options,
	subnet specific options and global options.
	(Trac #3573, git c29551e43010a345cfa2efda46389f4433d84650)

1129.	[bug]		marcin
	libdhcp++: Removed unnecessary copies of the container holding
	option definitions to improve performance of both DHCPv4 and
	DHCPv6 server.
	(Trac #4498, git 14716853a92e08c4cc5be75ae85c5e84d6356a1e)

1128.	[func]		tomek
	Subnet selection in DHCPv4 will now work, even if the addresses
	configured on interface are not in range of the subnet definition
	from the configuration file.
	(Trac #4308, git 7c74ecdbb64c69d341d623422216b0a54e6ff519)

1127.	[func]		marcin
	DHCPv4 server assigns DHCP options specified for hosts. Host
	specific options take precedence over class specific options,
	subnet specific options and global options.
	(Trac #3572, git 49f67aaf36dab38b4fcbf59dcad97e4309903b2f)

1126.	[func]		marcin
	Host reservations can be assigned using DHCPv4 client identifier.
	(Trac #4317, git 5f14fca1e029b04ad21a417936c2b8889acef10d)

1125.	[func]		fdupont
	Inter-process communication for exchanging packets between
	DHCPv4 and DHCPv6 components of DHCPv4-over-DHCPv6 has been
	implemented.
	(Trac #4106, git 3223bb8280bfd99c225e725de660ae764abe3c87)

1124.	[bug]		sar
	Update the classification document to match the output from
	the debug statements.
	(Trac NA, git 8b3ea8e26c3e6cd3c46073b635212fd29f031774)

1123.	[func]		marcin
	Extended MySQL host data source to retrieve DHCPv4 and DHCPv6
	options associated with hosts from a MySQL database.
	(Trac #4281, git b8a306a27d1cae03f6bc5223c30806f5cd1b64f4)

1122.	[func]		sar
	Add debug logging to the classification tokens.  This uses
	the loggers "kea-dhcp4.eval" and "kea-dhcp6.eval" to capture
	details of the classification expression evaluations.
	(Trac #4480, git cf14d0d21c69879f21733457a97a6ac0bdb1dae2)

1121.	[func]		stephen
	Make the database connection timeout a configurable parameter with
	a default value of five seconds.
	(Trac #3164, git 3332ad17523c6fcc1e735e4297169ebb2de95118)

1120.	[bug]		marcin
	Performance improvement in libdhcp++: improved efficiency of the
	DHCPv4 Message Type option creation.
	(Trac #4495, git 41c43a2a9e34931fc3ebf58c459f10ad08575d19)

1119.	[bug]		marcin
	Performance improvement in hosts reservation: removed
	inefficient conversion of the host identifier to text
	when logging.
	(Trac #4499, git 48c20790480d5ed7bfde0ef7b052dd4a9745607d)

1118.	[func]		tmark
	The "query4" argument, containing the client packet received, has been
	added to the DHCPv4 hook points: lease4_select and lease4_renew.  The
	"query6" argument, containing the client packet received, has been
	added to the DHCPv6 hook points: lease6_select and pkt6_send.
	(Trac #4481, git c0af94c47bda85eb1caa3a78a46280b63990672a)

1117.	[bug]		stephen
	Adjusted variable type in a MySQL-related file to overcome a
	type mismatch problem reported by one particular compiler.
	(Trac #4485, git 4c6fb189b5d12ffdf4ab171c9154366e70e6082c)

1116.	[func]		tomek
	DHCPv4 subnet selection can now be selected based on IPv6
	information. This is part of ongoing effort to support RFC7341:
	DHCPv4-over-DHCPv6.
	(Trac #4112, git 3352685981ec8ca9a90f7405ff56cd31af6fb0d9)

1115.   [bug]		tmark
	An explicit call to unload the hook libraries prior to server
	exit was added to both kea-dhcp6 and kea-dhcp4.  This corrects
	an issue where logging components were being destroyed prior
	to hook libraries being unloaded.
	(Trac #4492, git 2a4792b3551cce2fb9147f33f032ae7e71791d21)

1114.	[bug]		marcin
	perfdhcp: Improved algorithm for dropping timed out transactions.
	This prevents growing memory consumption due to storing timed
	out transactions when the DHCP server drops many messages.
	(Trac #4493, git 9757a93110afb82c5379643f2f48e223d497efae)

1113.	[func]		tomek
	It is now possible to specify parameters for hook libraries.
	(Trac #4297, git f45d0b5d297f6ad522eb8b7e6f6a0de1064b8569)

1112.	[func]		marcin
	"host-reservation-identifiers" configuration parameter has been
	implemented. It allows for specifying an ordered list of
	host identifiers that DHCPv4 and DHCPv6 servers use to
	retrieve static host reservations for a client.
	(Trac #4303, git 942808400e7116d95acfd53b0dc1ecad1c45c598)

1111.	[func]		tmark
	Schema scripts have been relocated from src/bin/admin/scripts to
	src/share/database/scripts and are now shared by both kea-admin
	and unit testing.
	(Trac #4239, git 131fcf52f2a65cedb53975f99114296366fb0199)

1110.	[func]		fdupont
	Added support for extracting constant length fields from a DHCPv4
	packet.
	(Trac #4268a, git 5d1397efc05802b72e86785528870b7154307ff0)

1109.	[func]		sar
	Added support for accessing DHCPv6 packet fields message type
	and transaction id in a classification expression.
	(Trac #4269, git 48be5f5ceaba6b0d0a2b31465e8a5904524e894c)

1108.	[bug]		pallotron
	perfdhcp uses the same transaction id throughout the DORA
	exchange to adhere with RFC 2131.
	(github #19, git d260a70d6aa0baecd68131bc35f58f097aa77bcc)

1107.	[func]		tmark
	The DDNS parameter, replace-client-name, has been changed from a boolean
	to list of modes, which provides greater flexibility in when the Kea
	servers replace or supply DNS names for clients.  This is supported both
	kea-dhcp4 and kea-dhcp6.
	(Trac #4259, git 45e56d7aa0d4a6224a1a28941f6cb11575391222)

1106.	[func]		marcin
	"circuit-id" can be specified as host identifier in host
	host reservations. However, the server ignores the reservations
	by "circuit-id" at this point.
	(Trac #4301, git cf56fc2a2e0e821a17dd95de49a43755745682fb)

1105.	[func]		sar
	Added access to the peer address, link address and option
	information added by relays in a DHCPv6 message.
	(Trac #4265, git bb00d9d205ee047961ba70417d7ce02c37d80ce7)

1104.	[bug]		stephen
	Made DHCPSRV_MEMFILE_LFC_UNREGISTER_TIMER_FAILED a debug message as the
	condition leading to it (trying to unregister a timer that is not
	registered) does not have an adverse effect on the operation of Kea.
	(Trac #4293, git 06204c5d347d0df359af69974c155d0fa9725b44)

1103.	[bug]		tmark
	Wrapped asio/asio.hpp with logic to suppress optimization when building
	under GCC 5.2.0 through 5.3.1 and BOOST_ERROR_CODE_HEADER only is defined.
	This avoids an issue in the asio socket layer that was incorrectly
	reporting socket read errors causing unit tests to fail and kea-dhcp-ddns
	to loop logger calls in the error handler (aka double errors).
	(Trac #4243, git 082f846f37cb32964c876b2bff5fcac82d1eaaf0)

1102.	[func]		marcin
	Updated Host Manager API to allow for retrieving host reservations
	by any type of host identifier. Previously it was only possible
	to retrieve host reservations by hardware address or DUID.
	(Trac #4302, git 3979656c918164e3c39e0e8fb78b2862a2b5e95a)

1101.	[func]		kalmus, marcin
	Implemented IPv6 address/prefix reservations in MySQL.
	(Trac #4212, git 79481043935789fc6898d4743bede1606f82eb75)

1100.	[func]		fdupont
	Reorganized the DHCPv4 and DHCPv6 services into run() (service
	loop), run_one() (receive, call next routine and send) and
	processPacket() (internal core processing of an incoming packet).
	(Trac #4108,#4266,#4267, git ba24bd770d1a1791f8fdc3df7f2e41f9f0c851ec)

1099.	[func]		tmark
	Both kea-dhcp4 and kea-dhcp6, now log the primary lease events (e.g.
	grants, renewals, releases, declines) at the INFO log level to the
	lease4_logger and lease6_logger respectively.  Prior to this these
	events were logged at the DEBUG log level.
	(Trac #4316, git 9beca27e3d76d0ccec925125f23074227db08869)

1098.	[bug]		fdupont
	Fixed some minor Coverity-detected issues.
	(Trac #4326, git ad1f442ee4382b354dc8be84ba77785e565aa86b)

1097.	[bug]		marcin
	libdhcpsrv: Fixed issues with lease indexing in Memfile
	database backend.
	(Trac #4339, git a065144663ac716b1fa1c8c224a88aa176da9630)

1096.	[bug]		fdupont
	Fixed Coverity-detected overflows in pkt4::setFile() and setName().
	(Trac #4306, git 0b7388891eaab39fe727b076468d672551126796)

1095.	[func]		marcin
	DHCP option values can be specified within host reservations
	in the configuration file.
	(Trac #4319, git 069dd7c248afcfcb7e4d958f20faa32e946e74ce)

1094.	[bug]		fdupont
	Fixed Coverity-detected exception-handling issues.
	(Trac #4307, git 3e1050749d9684144e1bd17552af7e4abf3c0d17)

1093.	[func]		fdupont
	Added support for IP address (IPv4 and IPv6) literals in
	classification expressions.
	(Trac #4232, git b98cc019b172a4903a2121e910f3cee4eaca2d51)

1092.	[func]		fdupont
	Added relay4[X].exists method in classifications that checks
	whether a sub-option is present in theDHCPv4 RAI (Relay Agent
	Information, 82) option.
	(Trac #4313, git 87397fd75215b69ad79708aaa1d7505aca299fb5)

1091.	[bug]		fdupont
	Protected DHCP server main() routines against errors raised from
	logger calls in the error handler (aka double errors).
	(Trac #4310, git 6813e1a7520335f6920ff8de5e52ecdb24712910)

1090.	[bug]		fdupont
	Empty option specifications no longer require setting the
	csv-format parameter.
	(Trac #4291, git 398458f3ad4680fd5f3c032eb6c99d50c2981368)

1089.	[func]		marcin
	The Host class has been extended to store DHCP options to
	be assigned to a client.
	(Trac #3571, git 9d434f28cc4683eccbcca1ba0d1e45bceb5230d2)

1088.	[bug]		sar
	Always copy the DHCPv4 flags field from a client's request to the
	the server's response.
	(Trac #4292, git 8b7182abdc7ff47eb9b68451e7507b7e4b9872e0)

1087.	[bug]		fdupont
	Removed obsolete requirement of python3 by --enable-generate-docs
	configuration option.
	(Trac #4315, git 2c236316d5fbac9906cf48a6e4df1649e7545e67)

1086.	[bug]		marcin
	When lease-database configuration parameter is not
	specified the default lease database backend (memfile)
	is used.
	(Trac #3696, git 0be5e6eb32680a742ddcf427b8181f55c0c98115)

1085.	[func]		fdupont
	The following DHCPv4 options are now supported:
		nisplus-domain-name (64),
		nisplus-servers (65),
		mobile-ip-home-agent (68),
		smtp-server (69),
		pop-server (70),
		nntp-server (71),
		www-server (72),
		finger-server (73),
		irc-server (74),
		streettalk-server (75)
		streettalk-directory-assistance-server (76)
	(Trac #4286, git 5ed03ed5ea48334bbd16a9a8e1676f3b4cc730a0)

1084.	[bug]		jpopelka
	Added missing slashed in path_replacer.sh.
	(Github #10, git 8986813825623b19fb220534434d0c13785fc14c)

1083.	[func]		fdupont
	Added a concat function in classification which concatenates two
	strings.
	(Trac #4233, git eec10b436b928bd5eb3139c2f98ec9a6a818f30e)

1082.	[func]		fdupont
	Added Not, And and Or logical operators, parentheses around
	logical expressions and option[code].exist logical predicate
	(to check the presence of an empty option).
	(Trac #4231, git 8e01dbe2fe2d8c97f89c20f5bb1d03748a2432e0)

1081.	[func]		tomek
	Client classification in DHCPv4 has been enhanced. It is now
	possible to access relay sub-options using the expression
	relay[123].hex.
	(Trac #4264, git c13791e916ceae9a73ca44005581e0e39385a572)

1080.	[func]		marcin
	perfdhcp now accepts -f option for DHCPv4 server testing, which
	enables lease renewals at the specified rate.
	(Trac #4254, git 8c5630b9ce6d3fba224f0643a7c69e4f7aaefca7)

Kea 1.0.0 released on December 29, 2015

1079.	[bug]		jpopelka
	Fixed compilation issue in MySQL host data source: the
	dhcp_identifier_length is now unsigned long. This addresses
	a compilation problem on Fedora.
	(Github #17, git 8548d1b589df98cc956b4d80d2cb8819ef576717)

1078.	[bug]		fdupont
	Removed warnings emitted during generation of Doxygen documentation.
	(Trac #4234, git b67910a3893bc79eb77a48bae6c31214a317bd40)

1077.	[bug]		marcin
	Addressed regression in distcheck after merge of #4224.
	Before the changes one of the lease files produced by
	'kea-lfc' was not removed after tests running lease file
	cleanup. As a result, the distcheck failed discovering
	this file being left after distclean.
	(Trac #4249, git 04aa9b95bf8c4dd8b555dd78cc8cd57126473800)

1076.	[bug]		tmark
	This change bumps the MySQL schema version from 4.0 to 4.1 and includes
	the following changes: added explicit use of InnoDB engine to all MySQL
	table create statements,  MySQL lease dump output is now sorted by lease
	address in ascending order, and the MySQL lease_hwaddr_source table now
	contains an entry for HWADDR_SOURCE_UNKNOWN (i.e. source = 0). Our thanks
	to Sebastien Couture at Ubity Inc. for reporting the InnoDB engine issue
	and submitting a fix for it.
	(Github #16, Trac #4237,#4238, git f0fb9f35a394785215573a591c2bcc68ab481436)

1075.	[doc]		marcin
	Changed Kea license from ISC to Mozilla Public License,
	v. 2.0.
	(Trac #4236, git a0574cdab4deb31e3244fc4e237753a1ad361d96)

1074.	[bug]		marcin
	PID files created by Kea processes are used in shell based
	tests to determine if the given process is running. This
	solves the problem whereby some unrelated processes could
	be reported as running Kea processes in those tests, causing
	the tests to fail.
	(Trac #4224, git 94edccc50cb374ec4db35f653b869c9f06d356ea)

1073.	[doc]		tomek
	Developer's Guide updated with client classification text
	and several clean-ups.
	(Trac #4102, git ac33ebf7428ba5935d3302d000bed317716fabfe)

1072.	[bug]		tmark
	The lease6 hardware address source value is now being properly populated.
	Prior to this the value stored with each IPv6 lease was always zero.
	(Trac #4247, git 27886dadcf9051dc622ee6fde586c27f3d431f8b)

1071.	[func]		tmark
	Assigned unique log message IDs to log messages issued from
	MySQL hosts storage operations, eliminating reuse of
	lease database message IDs.
	(Trac #4216, git f0e37cd6d45537971a730c68187011dce41217cc)

1070.	[doc]		sar
	Correct v6 classification examples to use client-id (1) instead
	of server-id (2).
	(Trac #4222, git 69dd98d03861d9de72c2ef75c17c8154b0c5088b)

Kea 1.0.0-beta2 released on December 22, 2015

1069.	[bug]		tomek
	Improved handling of incoming packets with invalid client-id
	and DUID.
	(Trac #4206, git 2c94f80e30abe53ae5b677762fc69e888c92e03f)

1068.	[func]		marcin
	Renamed log message compiler binary from 'message' to
	'kea-msg-compiler'.
	(Trac #4228, git bbeb5c776c39b9f4132f7f614720db75590ccef9)

Kea 1.0.0-beta released on December 8, 2015

1067.	[doc]		sar
	Remove description of option[xx].text operator from classification
	until its use becomes clearer.
	(Trac #4218, git 22fe2bf889984078cd86c2a230a038632d21432c)

1066.	[func]		tomek
	Configuration parameters for setting up external hosts storage
	are now implemented. This feature is considered experimental
	for DHCPv4 and currently not really usable for DHCPv6.
	(Trac #3569, git 8896c9c3f77a7836d67e6c33943ac4892b851213)

1065.	[func]		fdupont,tomek
	The DHCPv4 server now stores Relay Agent Information option as
	the last one.
	(trac #4121, git 2f883d4afb9b27c6c59d993692370685b206b6c2)

1064.	[doc]		tmark
	Added Kea logo to documentation.
	(trac #3702, git 7cae813ffe9a7320db5c84ac4beb1c3c0ecabbf7)

1063.	[func]		marcin
	It is possible to disable writing generated DHCPv6 server
	identifier in a persistent storage. This also fixes a
	failing distcheck.
	(trac #4211, git d8f39b7aff9312237d4b6d6de39a7336a25ead4c)

1062.	[func]		marcin
	libeval: options may be referenced by their names in
	expressions used for client classification.
	(Trac #4204 git 38aebe9566e09daa30796df686cfdd6d0c43fa4d)

1061.	[func]		kalmus
	MySqlHostDataSource class implementation. It provides methods
	for adding and extracting Host objects to and from MySQL database.
	(Trac #3682, git 275b40fb941a6934c6434715184ae1c39f3fb3f2)

1060.	[func]		stephen
	Incremented KEA_HOOKS_VERSION to 3 for Kea 1.0.
	(Trac #4208, git bf6f3d495604942a395b51bbe4c37001b7541242)

1059.	[func]		nicolas
	The client packet is now passed as a new parameter "query4"
	to the pkt4_send hook point. Thanks to Nicolas Chaigneau from
	Capgemini for providing this patch.
	(Github #8, git )

1058.	[func]		tomek
	Two new hook points lease4_recover and lease6_recover have been
	implemented. They are called when a declined IPv4 or IPv6 lease
	concludes its probation period and is being recovered into
	usable state.
	(Trac #3988, 3989, git 1930797c48fee7f4006a33cecd6f08b05ae76725)

1057.	[func]		marcin
	It is now possible to specify type and value of a DUID used
	as DHCPv6 server identifier.
	(trac #3874, git faf52b069cf774d0050d76b4f47b542b2b5105f2)

1056.	[doc]		sar
	Added description of the expression based classification
	system to the Kea Admin Guide.
	(Trac #4101, git 3ec88e0669470ab406c45d50d0f853f9aeb3bf04)

1055.	[func]		fdupont
	Classify match expressions are evaluated on incoming packets and
	requested options are appended when configured by the subnet, a
	class or globally.
	(Trac #4097, git 752ad11ff4ebe97ec27d098aff706d1999900346)

1054.	[func]		tmark
	Replaced underscores, "_", with hyphens "-", in the parameter
	names used in the kea-ddns server's configuration as well as
	those in the DDNS messages (NCRs) sent to the server. For
	example, "ip_address" is now "ip-address", "change_type" is
	now "change-type".  This makes JSON element naming consistent
	throughout Kea.
	(Trac #4202, git 91bf527662060d4b1e294cd53e79b431edf0e910)

1053.	[doc]		tomek
	Support for DHCPDECLINE (v4) and DECLINE (v6) messages is
	now described in the Kea User's Guide.
	(Trac #3990, git 6b0db91610420f3cce55d9f887d7c73660ece209)

1052.	[func]		marcin
	libeval: expressions involving options can now use textual or
	hexadecimal format of the options.
	(Trac #4093, git 4cdf0fff1067b3dde6570dc6831e8b1343bc50fe)

1051.	[func]		tmark
	kea-dhcp4 and kea-dhcp6 configuration parsing now supports
	the "client-classes" element for defining client classes.
	(Trac #4096, git d21fd6925983eb20f82029e3866652398ea5e5fe)

1050.	[doc]		tmark
	Corrected the descriptions of ncr-protocol and ncr-format parameters
	in the Kea Admin Guide.
	(Trac #4117, git 034c1c95b57768d5abbc7fb40cc57d7cadad21dd)

1049.	[build]		fdupont
	Add a new --enable-generate-parser configuration parameter
	(disabled by default) which makes flex and bison to regenerate
	parser files.
	(trac #4125, git 18321bf85f93b24d720f1ab2d90b4f4da85bc471)

1048.	[func]		fdupont,tomek
	Implement expression parser for client classification.
	(Trac #4088, git ac9eb312bfd1c6bf22a868ad789a0c049f33f637)

1047.	[func]*		stephen
	Change the way that hooks libraries are defined in the configuration
	file in preparation for allowing the specification of library-specific
	parameters in a future version of Kea.
	(Trac #3259, git b2986b0b0299e691b13123922129bdbf8575afdb)

1046.	[func]		tmark
	Upon startup Kea servers will now detect memfile lease files
	that need upgrading, and will launch in instance of the LFC
	to convert them to the most current memfile schema version.
	(Trac #3601, git ce4b0e42e8a01bbf3b58fdb1f505bbd6e2fad134)

1045.	[func]		tmark
	Added classes for storing client class definitions to libdhcpsrv.
	(Trac #4095, git 1039a942450e2a45a1e1aa9924cae4fdbd1541fe)

1044.	[build]		fdupont
	With the addition of a background thread for timeouts, ensure that
	the configuration and process spawning code are thread safe.
	(Trac #4060, git 4c130bd7c8d0eb97966e9821bab491bca5321b6c)

1043.	[func]		fdupont
	Implemented support for hex strings in client classification.
	(Trac #4091, git 406153af95404adb96296df09ec6033b484586e3)

1042.	[doc]		fdupont
	User Guide: parameters having default values may be omitted in the
	option definitions.
	(Trac #3927, git c7460e849258ec77cf1215a2baf840d98f1ab77b)

1041.	[func]		tomek
	A new library, libkea-eval has been added. It is not functional
	yet, but its purpose is to provide a generic expression
	evaluations that will be used in the upcoming client classification.
	(Trac #4081, git 28d818a26a5d128e8a51d62b68c0cc817e6e2415)

1040.	[func]		tmark
	When kea servers lose connectivity with MySQL or PostgreSQL backends
	they will log an error message and exit with an exit value of 255.
	(Trac #3780, git cf94e99698e1d8a1613026bda5e4fc9bb4a68d74)

1039.	[doc]		marcin
	Configuration parameters pertaining to processing expired
	leases by the DHCPv4 and DHCPv6 server have been documented.
	(Trac #3979, git a2ee99ba313e54a9dcf8a09ed118dbfe612e3d55)

1038.	[func]*		marcin
	DHCPv4 and DHCPv6 servers reclaim expired leases before they
	are re-assigned.
	(Trac #3977, git 5880e706cb27c19b1b70296ccd8d96e38e82027b)

1037.	[func]		fdupont
	Added a new 'leases-reclaim' command which reclaims expired leases
	immediately.
	(Trac #3978, git 9d5716e5bd6b151d90591f8497bae689321875c2)

1036.	[func]		tmark
	kea-admin now supports upgrading from Postgres schema version
	1.0 to 2.0.  Schema 2.0 includes support for lease expiration
	and reclamation.
	(Trac #3969, git 8fde70c1b63b5a2646688290b1d0cf53f4c964ad)

1035.	[doc]		fdupont
	Modified documentation of DHCP options to show internal format
	of records.
	(Trac #4071, git c5cffe74ac1bd38e4870ff1c22c36febb46e8c27))

1034.	[func]		fdupont
	Add support for DHCPv4 subnet selection option.
	(Trac #4058, git b7072884e8ce74dc64cd74e101d81e5c0763f492)

1033.	[bug]		stephen
	Updated OutputBuffer class to address warnings from Coverity.
	(Trac #3443, git 4bf0a14aa7a1303ed6959127c5354687e9f222ba)

1032.	[func]		marcin
	PostgreSQL lease database backend has been extended with new
	functions to obtain expired leases and to delete expired
	reclaimed leases.
	(Trac #3968, git 0bc02588d8553ba9a4fc749115a3e370407d7287)

1031.	[build]		fdupont
	Rewrote the system_messages tool from Python to C++.
	(Trac #3516, git a8195310c641027d1822344cafad64e6f695d614)

1030.	[bug]		marcin
	Fixed failing 'reclaimExpiredLeasesTimeout' unit tests on
	some virtual machines.
	(Trac #4075, git c3a2487f53ecf69edc0a38f574fce17c4332162c)

1029.	[func]		tomek
	A new hook point lease6_decline has been added. It is called when
	the DHCPv6 server is about to decline a lease as a result of
	processing incoming DECLINE message.
	(Trac #3986, git b6e3f1bbe3595aeba769d627d571e2eeee38a397)

1028.	[func]		marcin
	Expired leases are processed periodically according to the
	server configuration.
	(Trac #3975, git 3bd8891c0b9cb7dc504fa69251610996775cefbf)

1027.	[func]		tomek
	Expired declined IPv6 leases can now be reclaimed (returned to the
	available pool) after probation	period elapses.
	(Trac #3985, git 9aadfa902d898ce1f52b773152a5b34519a9a9fe)

1026.	[doc]		stephen
	Added documentation for the kea-dhcp4.commands and
	kea-dhcp6.commands loggers.
	(Trac #3952, git 3eb5d3185683e05494c1d84ed7195627fce4b6c1)

1025.	[func]		tomek
	A new hook point lease4_decline has been added. It is called when
	the DHCPv4 server is about to decline a lease as a result of
	processing incoming DHCPDECLINE message.
	(Trac #3986, git 39bde93fe25e4aff52623d4df7fd55c64e0a9c21)

1024.	[func]*		tomek
	Boolean Skip flag in Hooks API has been replaced by enum status.
	This is backward incompatible change if you developed hook
	library that takes advantage of the skip flag. See Hooks
	Developer Guide for easy steps necessary for migration.
	(Trac #3499, git 99ca398d4d042a098b5c491368733220db8cdd08)

1023.	[func]		tmark
	kea-admin now supports upgrading from MySQL schema version 3.0
	to 4.0.  In addition, the lease6 data dump now contains the
	text label for lease_hwaddr_source column rather than its
	numeric value.
	(Trac #3967, git 2e13ac3b0b278faabe338b00ffee8259c13f5342)

1022.	[func]		fdupont
	Added support for the V4 link selection sub-option (RFC 3527).  If
	present in an incoming packet, the server will allocate an address
	in the subnet identified in the option. If this is impossible, no
	address will be allocated and the request refused.
	(Trac #4057, git 8c02cec5ec8e311a9d23fd582d8e9e8647667abb)

1021.	[bug]		stephen
	Added missing address parameter to ALLOC_ENGINE_V4_REQUEST_OUT_OF_POOL
	message.
	(Trac #3996, git 680233550747209a1707e8f920179479b980aa2a)

1020.	[func]		kalmus
	A general purpose base class for MySQL connection has been
	implemented.
	(Trac #3681, git 884d8bb4a55d3d7b1b8f3f01efb312bd8dec399b)

1019.	[func]		marcin
	Added new configuration parameters controlling processing of the
	expired leases in the DHCPv4 and DHCPv6 server.
	(Trac #3974, git c998d36c40cc46ffe9f888e615bbcfa0a311d40d)

1018.   [func]		sar
	Added support for several options for use by PXE.
	From RFC4578 (for DHCPv4) these are: 93 - client-system,
	94 - client-ndi, 97 - uuid-guid.
	From RFC5970 (for DHCPv6) these are: 59 - bootfile-url,
	60 - bootfile-param, 61 - client-arch-type, 62 - nii.
	(Trac #3576, git fdcc73afe7e26bd427817fd771567b1c44713b06)

1017.	[func]		tmark
	Lease dump SQL logic, used by kea-admin, is now supplied via stored
	procedures rather than external text files.  Files of the form
	lease_dump_<version>.sh will no longer be installed under
	<prefix>/share/kea/scripts.
	(Trac #3916, git 09cdd86a5e284250d7657a93a36df2e2705947d2)

1016.	[bug]		fdupont
	Fixed problems when --enable-static-link is specified as a
	"configure" option. With this switch present, all Kea
	executables (servers, tools, unit tests, etc) are linked
	to the static (vs. shared) version of Kea libraries.
	However, note that they can still be linked to dynamic
	system libraries.
	(Trac #4004, git 760a343efbd241f5ed333cfff088124378f69115)

1015.	[func]		tomek
	Expired declined leases can now be reclaimed (returned to the
	available pool) after probation	period elapses.
	(Trac #3984, #3976, git 32a8ec68e0e5ea93991915812158d7628d2b4709)

1014.	[func]		marcin
	Implemented lease4_expire and lease6_expire hooks in libdhcpsrv.
	(Trac #3972, git 8a8547aec1caf2a8d1c7ca206f68534f3c03f1d9)

1013.	[func]		marcin
	New mechanism for scheduling lease file cleanup is used in the
	DHCPv4 and DHCPv6 servers.
	(Trac #3971, git 431d515fc3d64aa82369c8eaf48d03339f12dc69)

1012.	[bug]		stephen
	Replace #include of message_dictionary.h in message_initializer.h
	with a declaration of the MessageDictionary class, avoiding the need
	to include message_dictionary.h in the set of header files installed.
	(Trac #4046, git 9f1801b4326f62632a7c9f0aa939d58f120c10e8)

1011.	[func]		fdupont
	Added definitions and tests for the options from secure DHCPv6.
	This protocol is still experimental. The option and other protocol
	codes are for testing, they will be updated when IANA assigns
	official values.
	(Trac #4015, git 95f8c0d0af45807c1f303b9bbbb08f82b3bfc343)

1010.	[bug]		tmark
	Fixed test failures occurring for some tests after
	IfaceMgr::closeSockets was called.
	(Trac #4067, git 9161867dc6a354659ae8b5115ee437ec76c1771e)

1009.	[bug]		fdupont
	Now libutil blocks all signals when creating a new thread
	(so signals are delivered only to the main thread).
	(Trac #4065, git a4a8e422e613e4378f0a0641e4c480b73d67ebeb)

1008.	[build]		fdupont
	Removed the included header-only ASIO code.  Kea is now built
	against the installed copy of Boost.  The build by default
	attempts to use the header-only error code (ASIO dependency), but
	may also use the version in the boost system library.  The
	location of this library can be specified.
	(Trac #4009, git 8c293bc0d1804a512964621f114e64fcba0abcb9)

1007.	[func]		tomek
	DECLINE message in DHCPv6 is now supported. The server is able
	to receive it, check its correctness and move the lease to
	DECLINED state. Currently there is no way to recover the lease
	before 'decline-probation-period' time.
	(Trac #3982, git 11e2c4366d8624601172c01e95cff6a8b95833b3)

1006.	[bug]		marcin
	Fixed issues with threads concurrency in the TimerMgr.
	(Trac #4047, git 48297af6e0443808a482536b61436a42bc6a5b38)

1005.	[func]		tomek
	DHCPDECLINE message in DHCPv4 is now supported. The server is able
	to receive it, check its correctness and move the lease to
	DECLINED state. Currently there is no way to recover the lease
	before 'decline-probation-period' time.
	(Trac #3981, git c14a63c0d3a56ea3e880e874f854adc0077de75e)

1004.	[bug]		fdupont
	Incoming Confirm, Rebind and Information-Request messages are
	now more thoroughly checked against presence of client-id
	and server-id options.
	(Trac #3773, git fd2889b9de45e2822b6713663bee06b75259c6dc)

1003.	[build]		fdupont
	Updated Makefiles to ensure that all required dynamic libraries
	are included in the link command line as some systems are unable
	handle implied library dependencies.
	(Trac #3911, git 4d13f5234da33df03c0989829a0e1c1056e53a4e)

1002.	[func]		marcin
	MySQL lease database backend has been extended with new
	functions to obtain expired leases and to delete expired
	reclaimed leases.
	(Trac #3966, git 419832a6279c70b5db04b1cab10737e31f2c99f9)

1001.	[build]		fdupont
	Fixed critical C++ issues in the Kea code. This does not cover
	auto_ptr warnings (just ignore them) or the gtest 1.7.0 bug with
	EXPECT_TRUE() and ASSERT_TRUE() macros (we recommend to download
	last subversion sources at http://googletest.googlecode.com/svn/trunk
	and use the --with-gtest-source configuration argument when
	you'd like to build unit tests).
	(Trac #4024, git 55afd98fead0c16bb81107dfc1a5f49a5e295aa6)

1000.	[func]		marcin
	Implemented Timer Manager which holds the pool of interval
	timers used by the DHCP servers.
	(Trac #3970, git bc8503055338da36d07a2b67c64087f645c9a9e3)

999.	[func]*		tmark
	The DHCPv4 server will now honor DHCPRELEASEs for leased addresses
	which cannot be matched to subnet.  This allows leases to be
	released after configuration changes have eliminated their subnet.
	Prior to this the server would reject the release and emit a
	DHCP4_RELEASE_FAIL_NO_SUBNET log message.
	(Trac #2615, git eeebf9f68cf5be6a0f7eefc78832d664361c4990)

998.	[func]		tomek
	'decline-probation-period' parameter has been added to DHCPv4
	and DHCPv6 configuration. It can be configured, but is not yet
	used, as the DECLINE message support is still pending implementation.
	(Trac #3983, git 6b10d119c89685476335f268181c9982f6fa6161)

997.	[build]		jreed
	Removed obsolete Python coverage build options.
	(Trac #3483, git a08cbbecbd3b11d0b73f68a40986a353b22ed3be)

996.	[func]		marcin
	Memfile lease database backend has been extended with new
	functions to obtain expired leases and to delete expired
	reclaimed leases.
	(Trac #3965, git dd5b95453528416f22e961e6ebb3051bc2ae788c)

995.	[build]		fdupont
	Removed additional files left over from BIND 10 (headers,
	src/lib/{asiodns,testutils,asiolink}).
	(Trac #40{28,29,31}, git 78ff0fb0a97731a8b3c055b1cbb4faebcd115f7c)

994.	[func]*		marcin
	DHCPv6 server fully supports RFC 7550.
	(Trac #3947, git c06ab97a4e068c4b4b11f4685c56dd402b2385dc)

993.	[bug]		fdupont
	The logging spec file was searched in the build tree when it
	was in the source tree so distcheck (where they differ) failed.
	(Trac #4026, git 5eb213647d7ac0a707530d57af2c6dbd725ac1b3)

992.	[func]		fdupont
	A 'flush' parameter has been added to logging configuration. It is
	now possible to disable automatic immediate flushing to achieve
	better logging performance.
	(Trac #3752, git 16c4c2b6d95c45864ec3e2b27e0d320e386b2c0b)

991.	[build]		fdupont
	Removed partial function template ordering macros to allow Kea to
	build with Boost 1.59 and later.  Also removed some
	compiler-dependent code.
	(Trac #4006, git e06934f211436eea37439128ff6f388709f01101)

990.	[bug]		tomek
	Improved child process signal handling. Improved number of
	exception handling routines in DHCPv4 and DHCPv6.
	(Trac #4000, git bf5e48f2cf80b5263cc89f445795bc8c5b8f011d)

Kea 0.9.2 released on July 28, 2015

989.	[bug]		tmark
	Fixed a bug in both DHCPv4 and DHCPv6 servers that could cause
	them to crash during sever shutdown when DNS updates are enabled.
	(Trac #3997, git ce91bdd78f420f64324c573a952ec804bc25e0d8)

988.	[bug]		fdupont
	keactrl no longer returns an error when the "status" command is
	issued and the Kea configuration file doesn't exist.
	(Trac #3785, git a27d72ef3cb7640a41dca26c8728a9cbd9ad1ca9)

987.	[bug]		marcin
	Fixed textual representation of the options containing an array
	of 1 byte long unsigned numbers.
	(Trac #3959, git 9045fd9d6d282184cce10a622c0108abab029d5b)

986.	[bug]		marcin
	Fixed the failing lease allocation from the large address and
	prefix pools.
	(Trac #3958, git c86b6a68725e2f57679598ff4890fc82f4482c20)

985.	[bug]		marcin
	Eliminated extraneous debug-level DHCP6_RESPONSE_DATA entry from the
	DHCPv6 server log output.  Prior to this the server was logging
	each response twice.
	(Trac #3949, git 023973cbce44e5fb92a2bc45e69f2786d5152091)

984.	[bug]		tmark
	Replaced used of "kill -0" with "ps -p" in keactrl when
	checking of servers are alive.  This makes it possible for
	non-root users to use keactrl to monitor server status.
	(Trac #3954, git f7f22b244343a3dc2d06645a47c2c65a5134326e)

983.	[bug]		fdupont
	Enforce numeric month values in Posix date printing.
	(Trac #3944, git fdbe74b0235055057a37c6ce2b0aaf88f0cc7891)

982.	[bug]		marcin
	Fixed the typo in the name of the D2 logger.
	(Trac #3951, git 92305b2a1774df1cf1bdfeb93d787fea0ab27f74)

981.	[bug]		tmark
	keactrl now uses PID files to identify and control server instances.
	Prior to this it relied on the system command, "ps", which could lead
	to it misinterpreting which processes are or are not running.
	(Trac #3939, git 93a720ed7ffdffe66bd835cd64f78e4ad601637a)

980.	[doc]		marcin
	Updated Developer's Guide.
	(Trac #3484, git 220c337c31a592311363eca981c7f1578abbe15d)

979.	[bug]		fdupont
	Fixed two cases of public variables in a base class being
	hidden by variables in a derived class.
	(Trac #3920, git bd42a66fb67aab3fe397523c6fdbf14a939587c8)

978.	[func]		tmark
	DHCPv4, DHCPv6, and DHCP_DDNS now all create PID files upon
	startup.  The PID file pathname is formed from:
		<localstatedir>/<conf name>.<binary-name>.pid
	If a server's PID file exists and contains the PID of a
	live process, it will emit a log message and exit.
	(Trac #3769, git cdce632add025aaadbcdc89078f5bd3e19cfb5ca)

977.	[doc]		tomek
	Frequently Asked Questions section added to the Kea User's Guide.
	(Trac #3873, #3847, git 95683c9d3c3dd7024269df1904b6cbe5817741a2)

976.	[build]		tomek
	Included missing Doxygen documentation images in the tarball.
	(Trac #3928, git 2fb63a18897b93b12a5fc4635d4ac29e0bf82841)

975.	[doc]		marcin
	Updated the list of standard DHCPv4 options in the User's Guide
	with the information of whether they are returned by the server
	even when they are not requested.
	(Trac #3578, git b361b28ce53729a5f2d59f79670a36cf1a4a0352)

974.	[bug]*		marcin
	Corrected invalid format of the DHCPv4 option 5 (name-servers).
	The corrected format comprises a list of IPv4 addresses,
	rather than a single IPv4 address.
	(Trac #3887, git 54d1dbe6138e74c5efacfbaf85b77c87aea9ddf1)

973.	[doc]		marcin
	Added new section to the User's Guide to describe the issues
	with unicast responses to the DHCPINFORM messages when ARP
	traffic is blocked.
	(Trac #3740, git 22bcb060ceca544dfa1779815321155668bf19dc)

972.	[doc]		marcin
	Updated sections of User's Guide concerning creation of
	the option definitions and Vendor Specific Information
	options for both DHCPv4 and DHCPv6.
	(Trac #3846, git 6aebe0867ca9cf6fb09a289d80051125db7fa34b)

971.	[func]          fdupont
	Changed all occurrences of unlink() to the more portable remove()
	to avoid problems on operating systems where the former is not
	available.
	(Trac #3841, git 3752529ed3d72137f6899ef8225a0b231db5b1f0)

970.	[bug]		fdupont
	Refactored some code to suppress cppcheck warnings.
	(Trac #3919, git 26be6ac4cefde012ca8ef12607b6beaadca13eed)

Kea 0.9.2-beta released on June 30, 2015

969.	[func]		tomek
	KEA_SOCKET_TEST_DIR environment variable can be used to specify
	the directory for opening Unix sockets during tests. That may
	be used to avoid path length limitations when running unit-tests
	in deeply nested directories.
	(Trac #3918, git 9cfd502e8d4605eaf34f8744f90272dc3e8a3e34)

968.	[bug]           marcin
	DHCPv6 server extends the lifetime of the client's lease
	in the database when the client sends the Request message.
	This prevents premature lease expiration before the client
	renews the lease, according to the timers and lifetimes
	returned by the server.
	(Trac #3913, git 1d64829a3f1a8288dc833ed388d9ffc9fe4cf491)

967.	[doc]		tomek
	Management API section added in the DHCPv6 chapter of the Kea
	User's Guide
	(Trac #3917, git 21305d2da26090e3fad1ff9fb242a2bbb6b7e56b)

966.	[func]		fdupont
	Include database software details in extended version information.
	(Trac #3882, git b0e166c4d8b0383ebd6e2f51d55eed68a2bcafa8)

965.	[func]		sar
	Per IPv6 subnet statistics (subnet[id].assigned-nas,
	subnet[id].total-nas, subnet[id].assigned-pds, and
	subnet[id].total-pds) has been implemented.
	(Trac #3799, git 4aa4808268bbc54290578f60ba60ed33cf344712)

964.	[doc]		tomek
	User's Guide and Developer's Guide updated with statistics and
	control channel description.
	(Trac #3800, git 7ce8ca560370ec5f9bd4d5199a177b441f08a47e)

963.    [func]		tmark
	DHCPv6 server now supports a control channel, implemented over
	a UNIX socket. Currently supported commands are: statistic-get,
	statistic-reset, statistic-remove, statistic-get-all,
	statistic-reset-all, statistic-remove-all, and shutdown.
	(Trac #3797, git f49828612d9030c9f3441acaf4b3a9f60b492a3e)

962.	[func]		fdupont
	Make the parsing of options and vendor options more consistent
	between v4 and v6. In addition make the parsing more robust
	against malformed packets.
	(Trac #3618, git f4066793c5e034386c689fd72d2a91a70ffb6d5f)

961.	[func]		fdupont
	Improved error messages when handling invalid or malformed
	configuration file. File and line number are printed, when
	available.
	(Trac #3697, git 70fc36e164e988c251bdaaee7e27c5f6407e0f4c)

960.	[build]		fdupont
	Get rid of the last bundy pieces of code.
	(Trac #3732, git 6b7da42f902fabb6855e54a19ea472c18ba82a93)

959.	[build]		fdupont
	Removed no longer used logging in cc and config libraries.
	(Trac #3732, git 8d0324f4786900db953489ebaa9e018b1238543f)

958.	[func]		tomek
	DHCPv4 server now supports control channel, implemented over UNIX
	socket. Currently supported commands are: statistic-get,
	statistic-reset, statistic-remove, statistic-get-all,
	statistic-reset-all, statistic-remove-all, shutdown.
	(Trac #3880, git 688658395518f0b97d5384af81ceab5206691ad5)

957.	[func]		tomek
	Per IPv4 subnet statistics (subnet[id].assigned-addresses and
	subnet[id].total-addresses) has been implemented.
	(Trac #3798, git bab2030f56bbf390959f9f9238a8acc62d583c70)

956.	[func]		marcin
	Improved log messages emitted by the allocation engine,
	which now uses a dedicated logger.
	(Trac #3852, git 923928774f4f59c887d768cf155b5978e838a6f2)

955.	[func]		tmark
	Added unit tests to kea-admin for testing the lease-dump command
	with a PostgreSQL backend. Updated PostgreSQL database installation
	instructions in Kea Administrator's guide to include use of kea-admin
	tool.
	(Trac #3884, git 0772b7df2a89e1019141be1d0ddec30d53c4b919)

954.	[func]		fdupont
	Enhance the versioning information printed by the executables and
	make it more consistent across all of the executables. "-v" is for
	basic Kea version information, "-V" provides more detailed
	versioning and versions for external dynamic libraries, finally
	"-W" provides the configure report from the configuration step
	during the build of Kea.
	(Trac #3513, git 584cf666e101c6cb5c9af76175ddd867ece85764)
	(Trac #3859, git 384e6c6225de18fc97d606e4a1972baeef598ba4)

953.	[bug]		fdupont
	Corrected the setting of string characters to values above 127
	in HMAC tests.
	(Trac #3829, git 54f4ec64e513fea1547631122dc1af8579fae3db)

952.	[bug]		fdupont
	Made some loop indexes an unsigned type to avoid compiler warnings
	where the termination condition is comparison with an unsigned
	value.
	(Trac #3833, git 3db9f1d78f59856b982a1ff84c3b5a1ba7ea39df)

951.	[build]		fdupont
	Removed BUNDY configuration backend.
	(Trac #3732, git 96364cbbb15318c8f55d5b287cda0990d3eaae32)

950.	[doc]		marcin
	Updated section about logging in the User Guide. Also,
	updated Hooks Developer's Guide with the recommendations for
	the developers about use of logging in hooks libraries.
	(Trac #3805, git b403de1f335a2fb5098c9abc0858b8137892f868)

949.	[func]		tmark
	kea-admin now supports dumping MySQL and PostgreSQL lease tables
	to CSV file, via a new command "lease-dump".  This is primarily
	intended for use as a diagnostic tool.
	(Trac #3802, git 6ec774e8523e7f8415d6cd18c34062489e127847)

948.	[bug]		fdupont
	libdhcpsrv: check if new host reservation tries to use an already
	reserved address.
	(Trac #3652, git 4f10b78341b197bd321fbf2ec71db7420e40718d)

947.	[func]		marcin
	DHCPv6 server now supports Rapid Commit option.
	(Trac #3070, git a6b6156aaa95ab74c69a537e90483f82e9fbe4a2)

946.	[doc]		tmark
	Added documentation for kea-admin "lease-dump" command to the
	Kea Admininstrator's Guide and kea-admin man page.
	(Trac #3803, git 54b59b7ef02f6428405794066ea779e9bd4c0b6e)

945.	[func]		marcin
	Improved log messages emitted by the DHCPv6 server. Also,
	the server is now using multiple distinct loggers for logging
	messages pertaining to different functional parts of the
	code, e.g. packet transmission, lease allocation, DDNS etc.
	(Trac #3807, git c95ebdaf39c3d8d78d83d53db15824c60078f566)

944.    [func]      tmark
	kea-admin commands lease-init, lease-version, and lease-upgrade
	now support PostgreSQL. Note that at this time the PostgreSQL
	backend only supports Kea schema version 1.0, so there are no
	upgrades available.
	(Trac #3883, git 990a0d72fa247e4a12e2608994204c48274e4cd6)

943.	[func]		sar
	Split the DHCP-DDNS logging messages amongst several loggers to
	allow the administrator finer control over debugging messages.
	Messages pertaining to the name change requests processing include
	an ID, currently the DHCID, to identify the transactions.
	(Trac #3808, git 4fbe08234049de6ef67bb5cdb244d180a7a4c3a9)

942.	[func]		tomek
	18 new statistics added in DHCPv4 server: generic packet counters,
	per packet type counters, parsing failure and packet drops.
	(Trac #3794, git a61f40c44910a09699a9a566a5ec35ab758564ba)

941.	[bug]		marcin
	Configuration parser for host reservations returns an error
	when an unsupported parameter is specified.
	(Trac 3810, git 54ee0f6328a303c366dd8239e768dfc4a23a5d9b)

940.	[bug]		fdupont
	DHCPv4 server drops DHCPRELEASE messages sent from a bad
	location (i.e., no subnet can be selected)
	(Trac 3504, git f0f13ac74779f76ed7af91bd5dab3d11ba00be79)

939.	[bug]		fdupont
	Small fix in HooksDhcpv4SrvTest.subnet4SelectSimple unit-test.
	(Trac 3881, git a21afdffec41fceb61e6760d4108d670b2eabe75)

938.	[build]		fdupont
	Removed Python from the log library (code, message compiler and
	documentation)
	(Trac #3734, git d24b7c9716c6eb7a3e9dd2cb3fd2d1bfe4e1201f)

937.	[bug]		fdupont
	The log ID LOG_UNRECOGNISED_DIRECTIVE was changed to
	LOG_UNRECOGNIZED_DIRECTIVE to follow US English spelling.
	(Trac #3762, git 235e3304746352e9341008225f9f2392586a9f66)

936.	[bug]		fdupont
	Added an ASSERT to avoid a crash in HooksDhcpv4SrvTest
	subnet4SelectSimple unit test. Fixed out of bounds vector accesses
	in perfdhcp (which should not be able to handle links
	with long (i.e., more than 6 bytes) link-layer addresses).
	(Trac #3868, git c20f47e19d6060605c0611754db7b66b08553caa)

935.	[bug]		fdupont
	Fixed 3 out of bounds accesses on vectors in DHCP++ code.
	(Trac #3854, git de263ad0008f3494a85592f78db1ec662b68e689)

934.	[bug]		fdupont
	Renamed the DHCP-DDNS constant INVALID_SOCKET to SOCKET_NOT_VALID
	to avoid conflicting with a constant of that name defined on some
	operating systems.
	(Trac #3861, git 28205225ceed03ff3126e43cd06cedbaa7d8d657)

933.	[func]*		marcin
	DHCPv4 server by default identifies a client using the
	client-identifier, if present. The new configuration
	parameter 'match-client-id' allows for disabling this
	behavior, i.e. 'chaddr' field is used to identify the
	client instead.
	(Trac #3747, git b9dc6ffd0f3396e9da8e0c83fd82164b8b8af011)

932.	[func]		kalmus
	MySQL schema has been extended with tables that can store
	host reservation. This ticket updates database schema only,
	the tables are not in use yet.
	(Trac #3567, git d2cd5d53b3f31422a342c9bb8946dad9ed1ea032)

931.	[func]		marcin
	Improved log messages emitted by the DHCPv4 server. Also,
	the server is now using multiple distinct loggers for logging
	messages pertaining to different functional parts of the
	code, e.g. packet transmission, lease allocation, DDNS etc.
	For complete list of logger names see User Guide.
	(Trac #3806, git 7b148c2dd5e2696a541883223ce1efd2de81f143)

930.	[func]		tomek
	Statistics Manager is now implemented. There is a new library
	libkea-stats that governs statistics collection. Its usage will
	be added in the upcoming tickets.
	(Trac #3793, git 68e9554ecabfc2a79731eeec1c706522e4d39332)

929.	[build]		fdupont
	Corrected problem in build system whereby specifying an
	installation directory on the "configure" command line that
	included a "+" in the name caused the build to fail.
	(Trac #3713, git 741ff09b743307bad28ae13db440e5e0f402d319)

928.	[build]		fdupont
	A CONFIG_H_WAS_INCLUDED define has been added to provide
	a way in source files to check whether config.h has been included.
	(Trac #3812, git cbb135d5f217b0692dcdbc9cfcc04f6a0dbc3922)

927.	[bug]		tmark
	DHCPv4 no longer attempts to update the lease database with the
	generated FQDN when processing DHCPDISCOVERs.
	(Trac #3779, git 0b413ee8aba1afa1643b216a1e8c35103c6c975b)

926.	[bug]		marcin
	Fixed the crash during the logging deinitialization.
	(Trac #3823, git 435b958860ec7b921645bd5923fff96ea4341f19)

925.	[func]		marcin
	libkea-hooks logs when the callouts execution begins or ends
	for the particular hook. It also logs the execution time of
	individual callouts and the total time for all callouts.
	(Trac #3804 git dd1432d7807e7d3b54c87dd4b3155d3110619fbd)

924.	[bug]		marcin
	Removed shell warning about the "missing format character"
	in the keactrl usage.
	(Trac #3784, git aa683395a4cd75af5340eb8603fe46b7b0dd8f4e)

923.	[func]		tmark
	The DHCPv4 server now logs packets it has either dropped as invalid
	or to which it has replied with a NAK to a separate logger,
	"kea_dhcp4.bad_packet".
	(Trac #3743, git cb91ca851099423e1b6c39cca3f3e2ba29795a51)

922.	[build]		fdupont
	The config.h file should never be included by another include file.
	Copy missing header files to the install directory.
	(Trac #3782, git ea6e9d166faa54b1f9781bc56d7d8fee6c87b1f9)

921.	[func]		marcin
	libdhcpsrv: Added log traces to the host manager.
	(Trac #3699, git 75b75c89db88eb1a81e76f5550f2a5b3155ce42d)

920.	[bug]		marcin
	Corrected issues with logging initialization in hooks
	libraries. The dynamically loaded hooks libraries may now
	define their own loggers which are configurable using Kea
	configuration file.
	(Trac #3198, git 8216a6b1a2ed6e2b38919280809ee21fc4107fd6)

Kea 0.9.1 released on March 31, 2015

919.	[doc]		stephen
	Corrected some configuration examples in the documentation.
	(Trac #3772, git e9f084525bc1eec1cca635c00f33228bf7fac6a4)

918.	[func]		tomek,tmark
	DHCPv6 server now supports static reservations of hostnames
	for clients.  Note this resolves #3708 by reducing the number
	of calls to selectSubnet to once per client request.
	(Trac #3689, git c13c824d9948f7e3f71a65ed43798f3b5c14042c)

917.	[bug]		marcin
	DHCPv4 server may allocate lease for the client which is
	using a non-unique identifier (HW address or client id),
	if the other identifier is unique.
	(Trac #3768, git 0f7a029e2a2a7652d49a0bcd9f49e879fac9136f)

916.	[func]		sar
	Add a log message that indicates when the v4, v6 or
	DHCP-DDNS server has completed processing its
	configuration and is about to enter the loop to process
	messages.
	(Trac #3755, git c71c7836804842bae51fe79fd599c57f5b3d007d)

915.	[func]		tomek, marcin
	The DHCPv6 server now supports the Relay-Supplied Options
	option,	as defined in RFC 6422. The relay can insert options
	in the relay forward message that the server will send back
	to the client if certain criteria are met.
	(Trac #3705, git 4772ee589712f5359ecbd79ebf71fbc7bb68741b)

914.	[bug]		marcin
	DHCPv4 server: corrected the logging message issued when
	the server could not allocate or offer the lease for the
	client. The corrected message contains the client-id,
	hardware address, ciaddr and requested-ip-address.
	(Trac #3737, git 4c56e1348c5d50eaa5b3083a0a8c346966e1b603)

913.	[bug]		sar
	Handle recovery properly should the LFC crash while
	manipulating files after completing processing.
	(Trac #3759, git bb3b4d14119392261a1766da2b406fa46d4c0f21)

912.	[doc]		sar
	Added sections on LFC to the administrators and developers
	guides.
	(Trac #3720, git 828b801e6a4616de331588076ab9c4c35677595)

911.	[func]*		marcin
	libdhcp++: the C++ objects representing network interfaces
	(Iface objects) are now non-copyable. As a result, the API
	of the Interface Manager functions returning the pointers
	to the Iface objects has changed.
	(Trac #3715, git 7415c74e38e13385a75e7200cb23b7d6ca86df7f)

910.	[func]		marcin
	DHCPv4 server supports static reservations of the hostnames
	for the clients.
	(Trac #3688, git b5c50e2aff64da05b439da8d5fa4913fc8a704ca)

909.	[bug]		marcin
	Removed many cppcheck errors in the code. Also removed the
	dhcp-ubench test tool.
	(Trac #3736, git 552aea126e968b78292ae80c1c6a03c9ef4dcdcd)

908.	[bug]		marcin
	Handle overflows during time conversions in the MySQL and
	PostgreSQL lease database backends.
	(Trac #3673, git 27b4e4590fdee507f0e877d7b771dc6c6457a4b5)

907.	[doc]		tmark
	Corrected depictions of kea-admin command line options for
	database-name in Kea Administrator Reference. Prior to this
	the document showed "-d" as the database name option, when
	in fact it is "-n".
	(Trac #3742, git ec427e4c9d008abc800f87eda3c0024b35e4c2e2)

906.	[doc]		tmark
	Added description of a restriction on extracting a MAC
	address from an IPv6 link-local address to the Kea
	Administrator Reference, section 8.8, item "ipv6-link-local".
	(Trac #3691, git ca9f5541cb36f815ac614c5c21088d545eafcac6)

905.	[func]		marcin
	DHCPv4 server assigns an address from the dynamic address
	pool if the reserved address is in use by another client.
	(Trac #3694, git 95b09ff53b941691cba172c933de0682b05a0d85)

904.	[bug]		marcin
	FreeBSD-only change: Disabled unit test expecting the death
	of the process when conditional variable was destroyed when
	the thread was still waiting for the variable. This is due
	invalid behavior of the pthread_cond_destroy on FreeBSD
	which should return EBUSY in such case, whereas it returns
	success error code.
	(Trac #3710, git bdb442402ef023055715baf597c401c9974a7fb2)

903.	[bug]		stephen
	Corrected arithmetical error in the rate control module of
	perfdhcp which led to the incorrect calculation of the rate
	at which packets should be sent.
	(Trac #3729, git bb5bca3d9b68abc4b83abdd204bfb075dda630ac)

902.	[bug]		marcin
	Fixed the bug in the DHCPv4 server whereby the server
	reconfiguration (using the SIGHUP signal) failed because
	of sockets remaining open since the previous configuration.
	(Trac #3730, git 3ceb0cd97cf5e44e8fc151d0a38db553530dd3ed)

Kea 0.9.1beta released on February 18, 2015

901.	[bug]		tomek
	Previously, the DHCPv4 and DHCPv6 servers gave up after
	100 failed lease selection attempts. Now both DHCPv4 and
	DHCPv6 servers calculate the number of attempts required
	to find a lease using the pool capacity.
	(Trac #3711, git cb5533a1bf1023faf61c1b8ade6ac8fa425f46c2)

900.	[doc]		marcin
	Documented configuration of the Lease File Cleanup (LFC) in
	the Kea Administrator Reference.
	(Trac #3672, git da3c676f009785204f9d84ca008890959bffcc18)

899.	[func]		tomek
	reservation-mode parameter has been added to DHCPv6 server.
	It controls what host reservation types are allowed and may
	improve performance in certain situations. It is also
	accepted in the DHCPv4 configuration, but currently not
	used.
	(Trac #3565, git cfbe13ad05aac23e09357fc78507cf9a82c908e6)

898.	[func]		marcin
	The DHCPv4 server configuration allows for opening multiple
	sockets on a single interface with multiple IPv4 addresses
	assigned. This facilitates the use case when different relay
	agents send messages to different addresses on the interface.
	(Trac #3695, git 3116243706a2dbcae3f9b5b3af9d2241a07b9ab2)

897.	[bug]		fdupont
	Removed a double free of the read_buffer_ field of Iface
	objects after (spurious) copy (partial as copies are not
	yet fixed).
	(Trac #3712, git 0b38ff6a6e77eb4182bfd7c0c681bef22ad5f634)

896.	[bug]		fdupont
	Removed exit() in D2 for version command line processing.
	This interfered with how the unit-tests were run.
	(Trac #3616, git 758a61e277675e89d857a22c3f8e844de307dca6)

895.	[doc]		tomek
	Host reservation for DHCPv4 and DHCPv6 is now documented.
	(Trac #3575, git a981e42eb0f39d27795364a6862b3a5e574e540a)

894.	[bug]		fdupont
	Accept empty options or sub options in DHCPv4 messages unpacking
	routines.
	(Trac #3661, git 42a4854208ec16834c590a9316b9a5306c60a3bb)

893.	[func,bug]	fdupont
	Changed the qualifying-suffix parameter in the dhcp-ddns
	configuration element to be mandatory with no default value when
	updates are enabled (i.e., the enable-updates mandatory parameter
	is true).
	(Trac #3632, git 12808651448837c611e4f6a262f7a1eb3deaf8da)

892.	[func]		sar
	A class, LeaseFileStats, has been added to provide simple
	statistics for use with lease files.  Also added logging
	to the kea-lfc process per the design.
	See http://kea.isc.org/wiki/LFCDesign for the design.
	(Trac #3667, git 7f36e034fe79d85f317d7d07e2fe636d6cdf1f6e)

891.	[func]		tomek
	libdhcpsrv: Allocation Engine now uses statically assigned
	addresses when processing DHCPv6 renewals.
	(Trac #3677, git 9ce50790c91624937ff2b622e4afff36d5d3cc2d)

890.	[func]		marcin
	It is now possible to specify whether the DHCPv4 server
	should use raw sockets or IP/UDP datagram sockets to
	receive and send DHCP messages. The configuration format
	has been changed for the selection of interfaces on which
	the DHCPv4 and DHCPv6 servers should listen. The
	configuration files using an old format are incompatible
	with the latest version of Kea.
	(Trac #3604, git c726bbc4eae0f576f6791c7490bfba8c30a401d9)

889.	[bug]		marcin
	Resolved a bug in the DHCPv4 allocation engine whereby the
	client could request and obtain an address reserved for
	another client.
	(Trac #3690, git 1afa4e24b0fcdd6d3a2e596663ce1102ffe2340d)

888.	[func]		marcin
	DHCPv4 and DHCPv6 servers launch the kea-lfc program, according
	to the value of lfc-interval configuration parameter for the
	Memfile lease database backend.
	(Trac #3669, git c92665ce05d71e9e5cad9a0679018e9e3f7e3be5)

887.	[func]		sar
	A new process, kea-lfc, has been added. It is meant to
	be periodically executed by the DHCPv4 and DHCPv6 servers
	to remove redundant information from the lease files.
	See http://kea.isc.org/wiki/LFCDesign for the design.
	(Trac #3664, git cc85938b35e2d4bd00ccb74f1b83d3017ab0e41b)
	(Trac #3665, git b1707981f48b13895b50bf27176dede866576292)
	(Trac #3687, git 1e92382aaa2fbff08bbf1d6bbf0add195a7b6fae)

886.	[func]		tomek
	libdhcpsrv: Allocation Engine now uses statically assigned
	addresses when it allocates leases for the DHCPv6 clients.
	(Trac #3563, git b86b24fd011c0617515d62b7091d56fdfd1a7360)

885.	[func]		tomek
	Information-Request (stateless mode) in DHCPv6 is now supported.
	(Trac #2949, git 3185d229c39ed4660e9bc98a7f4a9d0dfbe64a04)

884.	[func]		marcin
	The DHCPv6 server configuration now allows for defining a pool
	for prefix delegation in which prefixes do not match a
	subnet prefix.
	(Trac #3647, git 5455d96cbf773e678bd6b1c3e31bfdeb617e6c13)

883.	[bug]		marcin
	libdhcpsrv: Prevent infinite loops in the allocation engine,
	when the address pool becomes exhausted.
	(Trac #3692, git f1e464558c89a6dc88ab28a25dd14a65fee62578)

882.	[func]		sar
	A utility class has been added which handles writing and
	deleting pid files as well as checking if the process with
	the given pid is running.
	(Trac #3687, git 1e92382aaa2fbff08bbf1d6bbf0add195a7b6fae)

881.	[func]		kalmus
	Extracting hardware/MAC address from the DHCPv6 remote-id
	option is now implemented.
	(Trac #3552, git 6db5fc158133b3f308c43f1fe2fa54a6f89baae1)

880.	[doc]		tomek
	kea-admin is now described in Kea User's Guide.
	(Trac #3644, git fa83c48826e41663d93e56ec7fd6983e9b0b2cd1)

879.	[bug]		fdupont
	Drop DHCPREQUEST message from an unknown client in the
	INIT-REBOOT state.
	(Trac #3656, git 8e205adc35d8e72d1802d5ee9056e6c4ac78274a)

878.	[func]		marcin
	DHCPv4 and DHCPv6 server now support the lfc-interval
	parameter which configures the interval in which the
	Memfile lease database backend executes the Lease File
	Cleanup (LFC). Note: the LFC is currently no-op and will
	be implemented shortly.
	(Trac #3668, git 2ce54eeb607d2caa0901125b5d86a373e9e3f165)

877.	[func]           marcin
	DHCPv4 server drops unicast packets sent to the IPv4 address
	on which the server is not configured to listen.
	(Trac #3547, git 803f1f0f145b0f252ffc3637f758a47e0061de85)

876.	[func]          tomek
	Two new MAC acquisition methods implemented for DHCPv6:
	docsis-modem (which extracts MAC address from an option inserted
	by a cable modem) and docsis-ctms (which extracts MAC address from
	an option inserted by CMTS which acts as a DHCPv6 relay agent).
	(Trac #3553, git ad0a3772774bc5f9831a5ba16725a5a22887b8cb)

875.    [bug]           afidalgo, marcin
	The DHCPv4 server no longer appends the trailing dot to the
	hostnames sent to the clients in the Hostname option (12).
	Appending trailing dot confused some DHCPv4 clients.
	Credits to Alexis Fidalgo for submitting a patch.
	(Trac #3636, git 450867e6987f4c786ad6c2cc95cabcff601c1b48)

874.    [func]           marcin
	Changes to the Memfile lease database backend to load
	leases from multiple files during startup or server
	reconfiguration. This change is required by the Lease File
	Cleanup feature, which leads to the creation of additional
	files holding cleaned up lease information.
	(Trac #3671, git 667de2ef9044e97c76b15cacc7285132cdffdfcf)

873.    [bug]           wlodek
	Removed references to non-existing pgsql_test.sh script
	from Makefile.
	(Trac #3662, git ab69f38dd82cf3c3736588e03c1dc568de3ae6d6)

872.    [func]          wlodek
	Check for required header file errcode.h for PostgreSQL
	backend added to configure process.
	(Trac #3663, git d666dd9263ba1aaf88bec5b8e5ae3f0cb8e5c1db)

871.	[func]		kalmus, tomek
	DHCPv6 is now able to extract MAC from DUID-LLT and DUID-LL.
	(Trac #3548, git f6d9630e2762a0f256a2b7825d74d2bce8fe4c60)

870.	[func]		fdupont
	Cleanup the cryptolink API (e.g., removing spurious 'magic'
	zero length parameters).
	(Trac #3606, git 55d2df9d78321b3844217055e376ae44ac962d8f)

869.	[func]		tomek
	'mac-sources' configuration parameter added. The DHCPv6 server
	can now be configured to use various MAC/Hardware address
	sources.
	(Trac #3554, git 2e7c32e7c19372f0c97968ef7c8256509d80fdfc)

868.    [func]          marcin
	DHCPv4 server configuration allows for selection of the
	address on the interface that server should listen on.
	This is specifically useful in the environments with
	multiple IPv4 addresses assigned to one interface.
	(Trac #3539, git ff71887c605eedc3914bacfd2e551da7bddcc0d6)

867.	[func]		marcin
	libdhcpsrv: Allocation Engine uses statically assigned
	addresses when it allocates or renews leases for the
	DHCPv4 clients.
	(Trac #3564, git 7b192fe314c12e38622742b3b338e997934f862f)

866.	[doc]		stephen
	Corrected documentation concerning the way to configure hooks
	libraries.
	(Trac #3635, git 42d1c98a2e66ab7fc3e372365edad1f5709df885)

865.	[func]		marcin
	Host reservations can be specified in the DHCPv4 and DHCPv6
	servers configuration. The reservations are loaded, but they
	are currently unused.
	(Trac #3562, git 1ba5ec3b7831ef8126be17b9542d9b89a419e7dd)
	(Trac #3628, git 00b49298ec5e5e5c722e5938547c86c954fc76e1)

864.	[func]		tomek
	MySQL backend is now able to store information about hardware
	addresses and associated information in DHCPv6.
	(Trac #3556, git 08a29d8d2374bc3c6b3799d5dd97f586ee869392)

863.	[func]		tomek
	A new tool called kea-admin added. It allows database maintenance.
	Initialization of a new database, version check and upgrade between
	version is now supported. Currently the only backend supported is
	mysql, but support for memfile and pgsql is planned.
	(Trac #3599, git cf22f8d212f2435957f89b51722f8e26e14635f2)

862.	[func]		dgutier, tomek
	Support for client link-layer address option (RFC6939) has
	been added.
	(Trac #3551, git dabdf965d92085f86d5e96c8dadce0f0a8f7c8e3)

861.	[func]		marcin
	The configuration parameters for a DHCPv4 and DHCPv6 options are now
	optional.
	(Trac #3467, git 7bf8cef161e6dd00a7f2b2fe8ec04e1958d6db3f)

860.	[bug]		marcin
	Fixed calculation of the Client FQDN option length for the ASCII
	domain name encoding.
	(Trac #3624, git 5a120d9bf85e27ea5b2674d35af0f2774e4cd2a7)

859.	[func]		marcin
	Implemented Host Manager, which can retrieve host reservations
	specified in the server's configuration. Future tickets will
	extend Host Manager to retrieve reservations from other sources,
	e.g. SQL databases.
	(Trac #3561, git faac5e9746dbf82eb04ffef95658e4b4c7d64a4a)

858.	[bug]		marcin
	Added missing "lease-database" entry to the default DHCPv6
	server configuration, in kea.conf.
	(Trac #3630, git 0f7ff732ea2add45a24e040eae8a0dda27532a31)

857.	[func]		fdupont
	Improve the cryptolink code, for instance use a constant
	time comparison.
	(Trac #3602, git 0c1f433da650330b40fe1a67bae4716c9184f636)

856.	[build]		marcinw
	callout_manager.h and server_hooks.h headers are now exported,
	so statically linked libraries can be tested.
	(Github #4, git 00b5f3fa0369c13021bf4fb78c6450e524e4e411)

855.	[build]		fdupont
	Use convenience archives for objects used in a makefile and
	its parent makefile: before sources were compiled twice using
	the broken subdir-objects option of automake, now objects
	are put into a convenience static library (so an archive).
	(Trac #3631, git d7954b4234114d8fa41aa51f671d4faa1724b748)

854.	[bug]		marcin
	Corrected a regression on "make distcheck" which appeared after
	implementation of #3162 (partial fix).
	(Trac #3629, git 9bb6b76a24e4356b30e59631e76e32c3096fb515)

853.	[func]		tomek
	Lease6 now is able to store MAC/hardware address information. Memfile
	memfile backend has been updated to store/retrieve that additional
	piece of information. Server now tries to use available methods to
	obtain MAC/hardware address from incoming packet.
	(Trac #3555, git ab76a9e7a9d39cb3cf533729473b63a2d2401ac7)

852.	[func]		tomek
	Pkt6 class is now able to generate client's MAC from source IPv6
	link-local address if EUI-64 identifier was used.
	(Trac #3549, git d92e76860e6931477b3e60e5be8978302973f88f)

851.	[bug]		tmark
	Corrected a segmentation fault that was occurring under OS-X
	during D2 module shutdown.
	(Trac #3470, git f7822568abd04c12faa3cde34fadaac238a373d3)

850.	[build]		fdupont
	Moved optional gtest sources to ext/gtest.
	(Trac #3162, git 055512758f5c79f29eb375126d496483c9a6d0a1)

849.	[bug]		tomek
	DHCPv6 component now processes incoming vendor-class options
	properly (packets are classified as VENDOR_CLASS_[content of the
	vendor-class option]).
	(Trac #3486, git 62409cd9531b081943b8f3567f7b0dca36b18802)

848.	[func]		fdupont
	Added truncated HMAC support to TSIG, as per RFC 4635.
	(Trac #3593, git ae3a9cd1a0d2dc07b7092368149381d69bc2c61a)

847.	[build]		fdupont
	Removed no longer used configuration option --with-shared-memory
	and associated files and variables.
	(Trac #3614, git adee8c93f7c7c1303390dd63dbeae74a48a34845)

846.	[bug]		fdupont
	Fixed subdir-objects warnings from recent versions of autotools,
	e.g., on Apple OSX.
	(Trac #3162, git e25c7477f3c35cdaa0f038732f697224bfd44847)

845.	[func]		marcin
	Implemented Host class for storing information about IPv4 and IPv6
	reservations for the host.
	(Trac #3560, git fb5e1883b01ce6388d1b7a92c61061b493c36713)

844.	[bug]		tmark, marcin
	Fixed multiple issues in the DHCP-DDNS unit tests.
	(Trac #3615, git fec824d36121b12e98dd407a0bdf1bc71c8de18d)

843.	[bug]		marcin
	DHCPv4 server sets ciaddr to 0 in DHCPOFFER and DHCPNAK messages to
	adhere to section 4.3.1 of RFC2131.
	(Trac #3367, git 9f05a29caa960df2b09b7a8c23100da8b40e73d0)

842.	[func]		marcin
	DHCPv4 server logs when the packet sent by the client contains
	invalid combination of giaddr/hops before discarding the packet.
	(Trac #3537, git 760c652b54dcdfdfbd1a0014da43d3c31e848f02)

841.	[func]		tomek
	Pkt4 and Pkt6 class have a common base now. A lot code duplication
	removed. Added getMAC() method that will be used to extract MAC
	in DHCPv6.
	(Trac #3546, git 6e68af7dfe15e4d461bf068f545d2bdaaa8fcfb0)

840.	[func]		nicolas
	PktFilterInet::send method now sets source IPv4 address
	explicitly.  This enabled perfdhcp to control its source address
	on systems that have more than one address assigned to a given
	interface. Thanks to Nicolas Chaigneau from Capgemini for
	providing this fix.
	(Github #2, git 6ac36ed7a1d97bcf52ffb2aec7cbf116e58e5803)

839.	[doc]		adam
	DHCPv4 examples corrected in Kea ARM. Thanks to Adam Osuchowski
	from Silesian University of Technology for providing this fix.
	(Github #1, git 15785c0e28190659b037cfcca19f0267ccd9049f)

838.	[bug]		tomek
	Kea components now use the KEA_LOCKFILE_DIR environment variable
	to specify the directory of the logging lockfile. Locking can be
	disabled completely by setting the variable to 'none'.
	(Trac #3591, git d4556e1d21766b94f2f0cda59df15e47e6f2676e)

837.	[bug,doc]	tomek
	Logging configuration examples in kea.conf fixed. Also updated
	Kea documentation for logging.
	(Trac #3536, git 2cf3f6b9cb3d2ae6fc7b0940b55490f109ddd2f9)

836.	[bug]		fdupont
	Moved duplicated getXXXHashAlgorithm() function to new
	xxx_common.h include files in the cryptolink library.
	(Trac #3471, git 8cf2ee46b3d7398f4f716435be3d9b19bf3599f5)

835.	[build]		fdupont
	The configure script checks if OpenSSL supports SHA-2, in order
	to avoid very old (and likely subject to unfixed security bugs)
	OpenSSL versions.
	(Trac #3482, git c779a0ef23d2092cf896276dab1fbcb190380374)

834.	[bug]		marcin
	Corrected the definition of the example DHCPv4 and DHCPv6 address
	pools in the default kea.conf file.
	(Trac #3538, git 8712cc0df77368940d8d3d11811a9ac9504bce12)

833.	[func]		marcin
	Configuration Manager supports two stage configuration. In the
	first stage a temporary configuration is created and in the
	second stage this configuration is committed. If configuration
	fails at the first stage, the temporary configuration is rolled
	back and the server continues to use the old configuration.
	(Trac #3534, git 4ecee3c0c97fe417b050317356f9093ba3771a15)

Kea 0.9 released on August 29, 2014

832.	[bug]		jiri
	Compilation fix for PostgreSQL on i686. Thanks to Jiri Popelka
	from RedHat for providing a patch!
	(Trac #3532, git 96a06654f2177444dcea3a0e9f6fa06947855497)

831.	[func]		marcin
	DHCP servers check if the interfaces specified in the configuration,
	to be used to receive DHCP messages, are present in the system.
	If the interface doesn't exist, an error is reported. In addition,
	the SO_REUSEPORT flag is set for IPv6 sockets as multiple multicast
	sockets can be bound to the DHCPv6 server port.
	(Trac #3512, git 5cbbab2d01c6e1bf6d563ba64d80bc6bc857f73d)

830.	[build]		jreed
	The configure script no longer requires pkg-config.
	(Trac #3511, git 99a5a2db8c011b358873d485ac48f7c78ac6374c)

829.	[build]		wlodek
	Lettuce DNS tests removed with all related python code,
	most of them will be used in Forge project which can be found
	http://kea.isc.org/wiki/IscForge
	(Trac #3420, git e51bcbeedbc169050751c1b896726965243667be)

828.	[bug]		marcin
	Corrected the IfaceMgrTest.detectIface unit test that failed on
	Linux systems with virtual interfaces present.
	(Trac #3527, git 7aa01a6965b6e9fc39ff005803cada7f58f2e628)

827.	[build]		jiri, tomek
	Deprecated AC_PROG_LIBTOOL macro replaced by LT_INIT. Thanks to
	Jiri Popelka from RedHat for providing a patch!
	(Trac #3525, git 6c0aacf29fae1d0501ca69ff6324df8d4fc8c7ee)

826.	[bug]		jiri, tomek
	Compilation fix for Red Hat running on armv7. Thanks to Jiri
	Popelka from RedHat for providing a patch!
	(Trac #3526, git eac5a80472dcb78b538c2ed34cc0534f801e5145)

825.	[bug]		jiri, tomek
	Example JSON configuration files permission fix. Thanks to Jiri
	Popelka	from RedHat for providing a patch!
	(Trac #3524, git 822a39ba33870f70787a1f666aed772e06d04d79)

824.	[bug]		marcin
	Kea daemons report configuration summary when the configuration is
	applied successfully.
	(Trac #3477, git f39d208024f720f72c931016cfa50a54e80f8c61)

823.	[build]		tomek
	query_cmp tool removed from the source code.
	(Trac #3509, git f61c800059bd5e5c74e435d7dd97ae561d29151a)

822.	[build]		tomek
	'host' program was removed from examples.
	(Trac #3421, git aeea893fb1c52d20258929a62a59ae2e7bd12e3d)

821.	[bug]		marcin
	DHCP servers no longer log an error when Interface Manager fails to
	receive a packet as a result of signal being received.
	(Trac #3478, git d80c83aef8e103dd483234429d35aeb66149e0b9)

820.	[bug]		marcin
	Corrected the IfaceMgrTest.detectIfaces unit test which reported
	false positives for specific network configurations.
	(Trac #3517, git 9affa1b2210f5cc9d7a99724e5d5c8979409cefd)

Kea 0.9beta1 released on August 13, 2014

819.	[build]		marcin
	Renamed variables in the configure.ac so as their names do not
	refer to BIND10 project. As a result of renaming the B10_CXXFLAGS
	to KEA_CXXFLAGS in configure.ac all dependent Makefiles had to
	be updated in the tree. The AX_BOOST_FOR_BIND10 macro has been
	renamed to AX_BOOST_FOR_KEA.
	(Trac #3507, git 6616b1c0ad0a78e11bca9395fafb8efdba8d8b9c)

818.	[func]		tomek
	DHCPv4, DHCPv6 and DDNS components now report their versions.
	(Trac #3508, git 3f46c74ffa0ea1197e1fa62cb2f6580931be35f3)

817.	[bug]		marcin
	DHCPv4 and DHCPv6 servers will log an error during an attempt to
	open socket on the interface which is down or not configured.
	(Trac #3487, git fadc776914aa858ce637aab1513ab3d87631f612)

816.	[doc]		tomek
	AUTHORS file rewritten.
	(Trac #3469, git 6ef55abaa1ef79e09ad332c0da28dee7bfed70fe)

815.	[func]		tomek
	Pool definitions in DHCPv4 and DHCPv6 are now lists of
	structures. This makes adding new per-pool parameters easier in
	the future.
	(Trac #3464, git 4bd0c0eda9d86608f8802d28bd360239fe88e905)

814.	[func,doc]		tomek
	It is now possible to specify logging parameters in a
	configuration file for DHCPv4, DHCPv6 and DHCP-DDNS components.
	(Trac #3427, git 23285903645c36fc35c6866a74c50c74089cd255)

813.	[func]		tomek
	Functions, methods and variables referring to BIND10 were renamed
	to Kea. In particular, system variables (B10_LOGGER_ROOT,
	B10_LOCKFILE_DIR_FROM_BUILD etc.) were renamed. B10_ prefix was
	replaced with KEA_.
	(Trac #3417, git 1db8988de6af435fa388dc9c7f909c4a004a01d0)

812.	[doc]		tomek
	DHCPv6 and DDNS sections in Kea Administrator Reference Manual
	has been updated. Usage of keactl has been documented.
	(Trac #3468, git 3945fc6211bcadb9bece7147039a6b50ebcf936b)
	(Trac #3466, git fa9570d19c73cbe7effc75589b7eb855c411f6a3)

811.	[doc]		tmark
	Added documentation of message protocol between DHCP servers and the
	DHCP-DDNS process.
	(Trac #3505, git 6d9aed2f8fe181714e8260493c6cc06e13d0edd0)

810.	[func]		stephen
	perfdhcp is now installed in sbin as it requires root privilege
	to run. The perfdhcp source has been moved to the directory
	src/bin/perfdhcp.
	(Trac #3481, git d101aed6156a993476fa1164f0b0ec8395f5886c)

809.	[func]		stephen
	sockcreator is no longer built or installed.  The code is being
	retained in the repository for the moment, but may be deleted at
	some point in the future.
	(Trac #3480, git 2a55a469dde8fcc053b49e287c30d0906baa91b4)

808.	[func]		stephen
	Reduced number of startup and shutdown messages in the
	DHCP-DDNS process by making some of them debug messages.
	(Trac #3479, git bca0bae285de9ce904c0afd21af777dac2edb4e6)

807.	[func]		marcin
	DHCPv6 server responds to Confirm messages from clients.
	(Trac #3269, git 4f43c309a994e30c07f5aa27057552fb195ec284)

806.	[func]		marcin
	DHCPv4 server processes Requested IP Address option (50).
	(Trac #3320, git ad411a177a32bbe6a93f4baf813d985558c99e2f)

805.	[func]		stephen
	Changed all occurrences of "BIND 10" in message files to "Kea".
	(Trac #3416, git e88090b57a75424920d9b96efbf50e3554048828)

804.	[func]		marcin
	DHCPv4 server supports DHCPINFORM messages from the clients.
	(Trac #3390, git 77f8577b1dbb52bdc6deb8bed3eef6ce7abc33fd)

803.	[func]		marcin
	DHCPv4 server supports responding to directly connected clients on
	FreeBSD, NetBSD and OpenBSD using Berkeley Packet Filtering. This
	also resolves the problem reported in #3438 that the server doesn't
	pick the correct interface to respond to the client and the client
	never gets the response from the server.
	(Trac #2893, git 9fba39d93b9ece950c4294230984d6315dfa11f6)

802.	[doc]		tomek, marcin
	Developer's Guide updated to Change BIND 10 references to Kea.
	Documentation for Keactrl added.
	(Trac #3396, git 271450edbc63e9022f877c9aa3d1dc290708f151)
	(Trac #3466, git fa9570d19c73cbe7effc75589b7eb855c411f6a3)

801.	[build]		fdupont
	Detect all OS X versions more recent than 10.9 (where
	pthread_cond_destroy() doesn't work as documented,
	which makes some of unit tests to fail).
	(Trac #3473, git d620ef6659598bcc1f4c30241e845348770e264e)

800.	[bug]		marcin
	DHCPv6 server is now usable on FreeBSD, NetBSD and OpenBSD systems.
	It can receive messages sent to ff02::1:2 multicast address. Also,
	fixed the bug whereby the DHCPv6 server failed to bind the socket
	to global unicast address on BSD systems due to invalid scope id
	setting.
	(Trac #3437, git f4c2fe2fc37a37f1510e138e1f6c4ccd757e1f06)

799.	[func]		tmark
	Configuration parsing for all Kea servers has been enhanced to include
	the location of the error within the configuration file presented as
	file name, line number, and column within the configuration file.
	(Trac #3436, git b927deb2b4579f93ba74d4be8f5a3a4eaa3c6422)
	(Trac #3409, git 777dbdb29a641f7d8661f9cc2c22f1cb9fe7eb14)

798.	[build]		tomek
	JSON configuration backend is now the default. BUNDY backend
	is now deprecated after #3413 removed the BIND10/Bundy framework.
	(Trac #3476, git 727b65f2c62bbd7dc599b2e7956167e2b3c34098)

797.	[build]		tomek
	Removed a lot of remaining BIND10 framework: bind10, bindctl,
	cfgmgr, cmdctl, msgq, stats, sysinfo, tests, usermgr from src/bin
	directory, also src/lib/python directory. Python3 is not
	required anymore, unless documentation generation is enabled.
	(Trac #3413, git d7b297ac475193f687d07b0489ac74585d4f3814)

796.	[doc]		tomek
	User's Guide renamed to Kea Administrator Reference Manual,
	removed sections specific to BIND10/Bundy framework, rewritten
	general and DHCPv4 specific examples.
	(Trac #3418, git 73e6019d83760f0500890240e2e187dcd5e1e14c)

795.	[func]		marcin
	Added support to keactrl to start, stop, reconfigure and gather
	status of the DHCP-DDNS server.
	(Trac #3465, git 6bc61470c9ccee001fe282d0f879bcddac0b8721)

794.	[func]		fdupont
	cryptolink: add OpenSSL crypto backend as an alternative to Botan
	by specifying --with-openssl[=PATH] on the "configure" command
	line. Add hash support to the cryptolink API and use it in DHCP
	DDNS, removing the Botan dependency.
	(Trac #2406, git 4b4110dd68706b4171fc6d8a6f4f2a9cd820edac)

793.	[func]		tmark
	DHCP-DDNS: Implemented dynamic reconfiguration of the server,
	triggered when the SIGHUP signal is received by the server's
	process. Also, server performs a graceful shut down when SIGINT
	or SIGTERM signal is received.
	(Trac #3407, git f1a224df1e46098748ba60205be09ada4600515f)

792.	[func]		marcin
	Implemented keactrl script used to start, stop, reconfigure Kea
	servers and get their status and configuration data. This script
	is installed only if the JSON configuration backend is in use.
	(Trac #3422, git e1d164c7a9a54a7aacea88c8c57cd2826e06012b)

791.	[func]		tmark
	DHCP-DDNS: Now supports configure.ac parameter: --with-kea-config.
	It allows selecting configuration backend and accepts one of two
	values: BUNDY, which uses Bundy (former BIND10) framework as Kea
	0.8 did, or JSON, which reads configuration from a JSON file.
	(Trac #3401, git 8e69209caafc81041229f3d9601599f3d98fc86e)

790.	[func]		marcin
	DHCPv4 server: Implemented dynamic reconfiguration of the server,
	triggered when the SIGHUP signal is received by the server's
	process. Also, server performs a graceful shut down when SIGINT
	or SIGTERM signal is received.
	(Trac #3405, git dd0270bd91cf8fc958b8b388950d343d311ee99e)

789.	[bug]		marcin
	DHCPv4 server sends Renewal Time (58) and Rebinding Time (59)
	options to the client when the appropriate timers are set
	in the configuration. Previously, the timers were ignored.
	(Trac #3336, git b3c8a079889411182ade517c85aa4fe5d6b8719a)

788.	[func]		tomek
	DHCPv4 server: New parameter added to configure.ac: --with-kea-config.
	It allows selecting configuration backend and accepts one of two
	values: BUNDY, which uses Bundy (former BIND10) framework as Kea
	0.8 did, or JSON, which reads configuration from a JSON file.
	(Trac #3399, git 6e4dd3ae58c091ba0fd64c87fa8d7c268210f99b)

787.	[func]		marcin
	DHCPv6 server: Implemented dynamic reconfiguration of the server,
	triggered when the SIGHUP signal is received by the server's
	process. Also, server performs a graceful shut down when SIGINT
	or SIGTERM signal is received.
	(Trac #3406, git 3be60fa6ac521aecae6ae92d26dc03792bc76903)

786.	[func]		tmark
	DHCP-DDNS now supports DDNS updates with TSIG.  Please refer to the
	Kea Guide for details. Prior to this TSIG keys could be defined but
	were not used.
	(Trac #3432, git 80fea12a53d1e832d4e7b710ca6ea613300f73ea)

785.	[bug]		marcin
	DHCPv6 server avoids collisions between prefixes that are allocated
	as a result of receiving hints from the clients. Previously the
	whole prefix (including bits beyond the prefix length) was used to
	search existing leases in the lease database. If not found, the
	new lease was created for the prefix sent by the client. If another
	client sent the same prefix but with different non-significant bits
	the prefix was allocated. This led to prefix collisions. Currently,
	server ignores bits beyond the prefix length when searching for
	existing leases.
	(Trac #3246, git 50de7df4195195e981ae9c8c6f1b4100047d5bb5)

784.	[func]		tmark
	DHCP_DDNS's configuration was changed. The unused parameter,
	"interface" was deleted.  Three new parameters, "ncr_protocol",
	"ncr_format", and "dns_server_timeout" were added.  Please refer to
	Kea Guide for details.
	(Trac #3268,    git bd60252e679f19b062f61926647f661ab169f21c)

783.	[func]*		tomek
	DHCPv6 server: New parameter added to configure: --with-kea-config.
	It allows selecting configuration backend and accepts one of two
	values: BUNDY, which uses Bundy (former BIND10 framework as Kea
	0.8 did, or JSON, which reads configuration from a JSON file.
	(Trac #3400, git 7e9fdfa644b81f72bfa5300b7ddcdb9754400769)

782.	[func]		tmark
	Added sender-ip, sender-port, and max-queue-size parameters to
	the dhcp-ddns configuration section of both b10-dhcp4 and b10-dhcp6.
	(Trac #3328,    git 8d8d0b5eedaab20bf1008dfb3a6913eb006a6e73)

781.	[func]		marcin
	libkea-dhcpsrv: the Memfile lease storage backend returns leases
	of a specified type. Previously, it ignored the lease type parameter
	and returned all leases for a particular client. Thanks to David
	Carlier for helping to implement this ticket.
	(Trac #3148, git d2f0edf473716cd747a21d6917e89ba55c148d8e)

780.	[func]		marcin
	libkea-cc: JSON parser stores information about the position
	of the data element values in the JSON string. The position
	comprises the line number and the offset within this line where
	the specific value resides. This functionality is intended to
	be used for error logging during configuration parsing.
	(Trac #3408, git 115a52a6713340fc589f6f95d73d242931239405)

779.	[doc]		tmark
	Added a section to the developer's guide for Kea's DHCP-DDNS
	component, D2.
	(Trac #3158,    git  7be263c7372b1401a8b4288742854f96b5bec0d6)

bind10-1.2.0 (kea 0.8) released on April 17, 2014

bind10-1.2.0rc1 released on April 8, 2014

778.	[func]*		marcin
	libdhcpsrv: the Memfile lease storage backend now writes
	leases into a CSV file. Configuration parsers for b10-dhcp4
	and b10-dhcp6 use the new configuration parameters to
	control the location of the lease file. It is possible to
	disable lease writes to disk using configuration for testing
	purposes.
	(Trac #3360, git 09e6e71abf8bc693e389ebd262fd149b43c1f1d4)

777.	[func]		tmark
	If b10-dhcp-ddns is configured to listen on an address other than
	loopback, it will issue a log message warning the user that this is
	insecure and is supported for testing purposes only.
	(Trac #3383,    git  652aa4de2fa82fdf3de569d01d9f4aa618fc1972)

776.	[func]		tomek
	b10-dhcp4 and b10-dhcp6 now support using PostgreSQL as the backend
	for storing lease data.  This backend is enabled by specifying
	--with-dhcp-pgsql on the "configure" command line. Without this
	switch the PostgreSQL backend is not compiled leaving BIND 10 able to
	be built on systems without PostgreSQL installed.  Thanks to David
	Carlier who contributed the initial patches for this work.
	(Trac #3080,    git  1aae8b1fab3008e62c4f085948b1abadad512447)

775.	[func]		marcin
	b10-dhcp4, b10-dhcp6: added a new parameter to subnet configuration.
	This parameter allows subnet ids to be set to arbitrary values or
	automatically generated values. Generated subnet ids are renumbered
	each time one or more subnets are removed.  Setting the ids to
	specific values prevents this renumbering.
	(Trac #3281, git d90e9a0642fbb16a4e664160b4812f61fb81f1aa)

774.	[doc]		marcin
	Updated information in the BIND 10 Guide about the standards supported
	by Kea and its current limitations.
	(Trac #3258, git ff52b86206e3a256a02ca6d5cde55040550ba86a)

773.	[doc]		tmark
	Added sections to the BIND 10 guide on configuring and using the
	DHCP-DDNS feature of Kea.  Chapter 19, describes the new DHCP-DDNS
	server and its configuration. Additions to chapters 17 and 18
	describe configuring the DHCP servers to work with the new server.
	(Trac #3283, git 806eea955c61eba2d7268958a740a8e8ea63bdaf)

772.	[bug]		tmark
	b10-dhcp4 and b10-dhcp6 now both correctly support DDNS updates
	when honoring client requested delegation. When DDNS is enabled,
	and the client's FQDN indicates they will do the forward updates,
	the servers will now post a DDNS update request to b10-dhcp-ddns
	for the reverse updates. Prior to this the servers were posting no
	DDNS update requests when honoring client delegation.
	(Trac #3352, git b1a0f405463723d539b2e6ed2dcdd692d7796b88)

771.	[bug]		tmark
	Ticket #3339 (entry 760) was reverted to fix regression
	where components added through bindctl, could not be removed.
	(Trac #3374, git c641e2d0569df3ca3e5a93beaf0ecf39db07e402)

770.	[bug]		tmark
	Configuration parsing in b10-dhcp6 and b10-dhcp4 for the "dhcp-ddns"
	section of their configurations now supplies hard-coded default values
	rather than those from their spec files.  This is a temporary solution
	to circumvent an issue in the configuration libraries which causes
	map-items to behave incorrectly.
	(Trac #3358, git 983d8acec3a7ccb1ffef662eac7518aed5f99381)

769.	[func]		marcin
	b10-dhcp6: Implemented support for Rebind message.
	(Trac #3232, git 3649413932857470558a6f19e0b0e181b3fc0fda)

768.	[bug]		tmark
	b10-dhcp-ddns now treats a DNS server response code of
	NXRRSET as a successful outcome when processing a request
	to remove DNS data.  This corrects a defect in which
	b10-dhcp-ddns would incorrectly fail a request to remove
	DNS data when the DNS server's response was NXRRSET.
	(Trac #3362, git da3b0d4f364d069ffdb47723545798ac589fae42)

767.	[func]		tomek
	Unit-tests for all DHCP database backends are now shared.
	This improves test coverage for memfile and any future
	backends that may appear.
	(Trac #3359, git 3d6c11630ada9d0681a813cf026f6bb16aabb9fa)

bind10-1.2.0beta1 released on March 6, 2014

766.	[func]		muks
	--disable-dns and --disable-dhcp configure arguments have been
	added to conditionally disable the DNS or DHCP components
	respectively. This facility can be used to do a DNS or DHCP-only
	build of BIND 10. DNS and DHCP components are both enabled by
	default.
	(Trac #2367, git 81a689b61b1c4abf8a1a4fcbe41cfc96fd11792a)

765.	[bug]		tomek
	b10-dhcp4: Fixed a minor bug in eRouter1.0 class processing. The
	server no longer sets giaddr field.
	(Trac #3353, git 23c22e9b1141c699f361d45c309e737dfecf6f3f)

764.	[bug]		tomek
	b10-dhcp4: Fixed a bug caused client classification to not work
	properly.
	(Trac #3343, git 1801400ac874380e7a565d373b4bae96a49e21f7)

763.	[func]		tmark
	b10-dhcp-ddns may now be configured to disable DNS updates in
	in a given direction by simply not defining any domains for that
	direction in its configuration.  This allows it to be configured to
	support either forward DNS or reverse DNS only.  Prior to this if
	a request was received that could not be matched to servers in a
	given direction it was failed immediately.
	(Trac #3341, git 01f26bce1d9faaddb8be59802f73891ea065b200)

762.	[func]		tmark
	If configured to do so, b10-dhcp6 will now create DHCP-DDNS update
	requests and send them to b10-dhcp-ddns for processing.
	(Trac# 3329, git 239956696465a13196a2b6bc0f3a61aed21a5de8)

761.	[doc]		stephen, jreed
	Added "man" page for perfdhcp.
	(Trac #2307, git ff2f538912c205fbdb1408ee613c09b90de53514)

760.	[bug]		tmark
	When merging a map of configuration elements into another, elements
	that are themselves maps will be merged. In particular, this
	corrects a defect which caused a configuration commit error to
	occur when using bindctl to modify a single a parameter in
	dhcp-ddns portion of b10-dhcp4 configuration.
	(Trac# 3339, git 3ae0d93d89f3277a566eeb045191a43b2dd9d9b1)

759.	[func]		tomek
	b10-dhcp4, b10-dhcp6: IP address of the relay agent can now be
	specified for both IPv4 and IPv6 subnets. That information allows
	the server to properly handle a case where relay agent address
	does not match subnet.  This is mostly useful in shared subnets
	and cable networks.
	(Trac #3322, git 5de565baea42c9096dff78ed5fbd05982a174469)

758.	[bug]		tmark
	b10-dhcp4 now correctly handles DHO_HOST_OPTION.  This corrects
	a bug where the server would fail to recognize the option in the
	DHCP request and then skip generating the appropriate DHCP-DDNS
	update request.
	(Trac #2426, git 985d66cba7665a71e17ef70c5d22c767abaad1b6)

757.	[func]		tmark
	b10-dhcp6 now parses parameters which support DHCP-DDNS updates
	via the DHCP-DDNS module, b10-dhcp-ddns.  These parameters are
	part of new configuration element, dhcp-ddns, defined in
	dhcp4.spec. These parameters influence when and how DDNS updates
	requests are created but communicating them to b10-dhcp-ddns is
	not yet supported.  That will be provided under separate ticket,
	Trac #3222.
	(Trac# 3034, git 22c667a66536ff3e3741bc67025d824644ed4e7d)

756.	[bug]		marcin
	b10-dhcp6: server parses DHCPv6 Vendor Class option. Previously
	the server failed to parse Vendor Class option having empty opaque
	data field because of the invalid definition in libdhcp++. The
	DHCPv6 Vendor Class option and DHCPv4 V-I Vendor Class option is
	now represented by the new OptionVendorClass. The b10-dhcp4 is
	affected by this change such that it uses new class to parse the
	DHCPv4 V-I Vendor Class option.
	(Trac #3316, git 1e61d7db5b8dc76682aa568cd62bfae0eeff46e3)

755.	[func]		muks
	Add support for the CAA RR type (RFC 6844).
	(Trac #2512, git 39162608985e5c904448f308951c73bb9c32da8f)

754.	[func]		muks
	Add support for the TLSA RR type (RFC 6698).
	(Trac #2185, git a168170430f6927f28597b2a6debebe31cf39b13)

753.	[func]		muks
	libdns++: the unknown/generic (RFC 3597) RDATA class now uses the
	generic lexer in constructors from text.
	(Trac #2426, git 0770d2df84e5608371db3a47e0456eb2a340b5f4)

752.	[func]		tmark
	If configured to do so, b10-dhcp4 will now create DHCP-DDNS update
	requests and send them to b10-dhcp-ddns for processing.
	(Trac# 3329, git 4546dd186782eec5cfcb4ddb61b0a3aa5c700751)

751.	[func]		muks
	The BIND 10 zone loader now supports the $GENERATE directive (a
	BIND 9 extension).
	(Trac #2430, git b05064f681231fe7f8571253c5786f4ff0f2ca03)

750.	[func]		tomek
	b10-dhcp4, b10-dhcp6: Simple client classification has been
	implemented. Incoming packets can be assigned to zero or more
	client classes. It is possible to restrict subnet usage to a given
	client class. User's Guide and Developer's Guide has been updated.
	(Trac #3274, git 1791d19899b92a6ee411199f664bdfc690ec08b2)

749.	[bug]		tmark
	b10-dhcp-ddns now sets the TTL value in RRs that add A, AAAA, or
	PTR DNS entries to the lease length provided in instigating
	NameChangeRequest.  This corrected a bug in which the TTL was
	always set to 0.
	(Trac# 3299, git dbacf27ece77f3d857da793341c6bd31ef1ea239)

748.	[bug]		marcin
	b10-dhcp4 server picks a subnet, to assign address for a directly
	connected client, using IP address of the interface on which the
	client's message has been received. If the message is received on
	the interface for which there is no suitable subnet, the message
	is discarded. Also, the subnet for renewing client which unicasts
	its request, is selected using ciaddr.
	(Trac #3242, git 9e571cc217d6b1a2fd6fdae1565fcc6fde6d08b1)

747.	[bug]		marcin
	libdhcpsrv: server configuration mechanism allows creating definitions
	for standard options for which Kea doesn't provide a definition yet.
	Without this, the server administrator couldn't configure options for
	which a definition didn't exist.
	(Trac# 3309, git 16a6ed6e48a6a950670c4874a2e81b1faf287d99)

746.	[func]		tomek
	IOAddress no longer exposes underlying asio objects. The getAddress()
	method has been removed and replaced with several convenience methods.
	(Trac #1485, git ecdb62db16b3f3d447db4a9d2a4079d5260431f0)

745.	[bug]*		muks
	b10-auth now returns rcode=REFUSED for all questions with
	qtype=RRSIG (i.e., where RRSIGs are queried directly). This is
	because RRSIGs are meaningless without being bundled alongside the
	RRs they cover.
	(Trac #2226, git 68d24e65c9c3dfee38adfbe1c93367b0083f9a58)

744.	[func]		marcin
	b10-dhcp6: Refactored the code which is processing Client FQDN
	option.  The major user-visible change is that server generates
	DDNS NameChangeRequest for the first IPv6 address (instead of all)
	acquired by a client. Also, the server generates fully qualified
	domain name from acquired IPv6 address, if the client sends an
	empty name in Client FQDN option.
	(Trac# 3295, git aa1c94a54114e848c64771fde308fc9ac0c00fd0)

743.	[func]		tmark
	b10-dhcp4 now responds with changes in DDNS behavior based upon
	configuration parameters specified through its dhcp-ddns configuration
	element. The parameters now supported are override-no-update,
	override-client-update, replace-client-name, generated-prefix, and
	qualifying-suffix.
	(Trac# 3282, git 42b1f1e4c4f5aa48b7588233402876f5012c043c)

742.	[func]		muks
	The authoritative server now includes the datasource configuration
	when logging some errors with the
	AUTH_DATASRC_CLIENTS_BUILDER_RECONFIGURE_ERROR message ID.
	(Trac #2756, git 31872754f36c840b4ec0b412a86afe9f38be86e0)

741.	[bug]		shane
	Remove hard-coded (and unnecessary) TSIG key from error message.
	This also prevents a crash if the TSIG name is missing.
	(Trac #3099, git 0ba8bbabe09756a4627e80aacdbb5050407faaac)

740.	[func]		muks
	When displaying messages about mismatched configuration data types
	in entered values (between the supplied value type and expected
	schema type), bindctl now includes both the supplied and expected
	configuration data types in the returned error. The user has more
	information on what caused the error now.
	(Trac #3239, git 84d5eda2a6ae0d737aef68d56023fc33fef623e6)

739.	[bug]		muks
	Various minor updates were made to the SSHFP RDATA parser. Mainly,
	the SSHFP constructor no longer throws an isc::BadValue exception.
	generic::SSHFP::getFingerprintLen() was also renamed to
	getFingerprintLength().
	(Trac #3287, git 2f26d781704618c6007ba896ad3d9e0c107d04b0)

738.	[bug]		muks
	b10-auth now correctly processes NXDOMAIN results in the root zone
	when using a SQLite3 data source.
	(Trac #2951, git 13685cc4580660eaf5b041b683a2d2f31fd24de3)

737.	[func]		muks
	b10-auth now additionally logs the source address and port when
	DNS messages with unsupported opcodes are received.
	(Trac #1516, git 71611831f6d1aaaea09143d4837eddbd1d67fbf4)

736.	[bug]		wlodek
	b10-dhcp6 is now capable to determine if a received
	message is addressed to it, using server identifier option.
	The messages with non-matching server identifier are dropped.
	(Trac #2892, git 3bd69e9b4ab9be231f7c966fd62b95a4e1595901)

735.	[doc]		stephen
	Expanded Developer's Guide to include chapter on logging.
	(Trac #2566, git a08d702839d9df6cddefeccab1e7e657377145de)

734.	[bug]		marcin
	libdhcp++: fixed a bug which caused an error when setting boolean
	values for an option. Also, bind10-guide has been updated with the
	examples how to set the boolean values for an option.
	(Trac# 3292, git 7c4c0514ede3cffc52d8c2874cdbdb74ced5f4ac)

733.	[bug]		marcin
	libdhcp++: a function which opens IPv6/UDPv6 sockets for the
	DHCPv6 server, gracefully handles errors to bind socket to
	a multicast address.
	(Trac #3288, git 76ace0c46a5fe0e53a29dad093b817ad6c891f1b)

732.	[func]		tomek
	b10-dhcp4, b10-dhcp6: Support for simplified client classification
	added. Incoming packets are now assigned to a client class based
	on the content of the packet's user class option (DHCPv4) or vendor
	class option (DHCPv6). Two classes (docsis3.0 and eRouter1.0) have
	class specific behavior in b10-dhcp4. See DHCPv4 Client
	Classification and DHCPv6 Client Classification in BIND10
	Developer's Guide for details.  This is a first ticket in a series
	of planned at least three tickets.
	(Trac #3203, git afea612c23143f81a4201e39ba793bc837c5c9f1)

731.	[func]		tmark
	b10-dhcp4 now parses parameters which support DHCP-DDNS updates
	via the DHCP-DDNS module, b10-dhcp-ddns.  These parameters are
	part of new configuration element, dhcp-ddns, defined in
	dhcp4.spec.  The parameters parse, store and retrieve but do not
	yet govern behavior.  That will be provided under separate ticket.
	(Trac# 3033, git 0ba859834503f2b9b908cd7bc572e0286ca9201f)

730.	[bug]		tomek
	b10-dhcp4, b10-dhcp6: Both servers used to unnecessarily increase
	subnet-id values after reconfiguration. The subnet-ids are now reset
	to 1 every time a server is reconfigured.
	(Trac #3234, git 31e416087685a6dadc3047fdbb0927bbf60095aa)

729.	[bug]		marcin
	b10-dhcp4 discards DHCPv4 messages carrying server identifiers
	which don't match server identifiers used by the server.
	(Trac #3279, git 805d2b269c6bf3e7be68c13f1da1709d8150a666)

728.	[func]		marcin
	b10-dhcp6: If server fails to open a socket on one interface it
	will log a warning and continue to open sockets on other interfaces.
	The warning message is communicated from the libdhcp++ via the
	error handler function supplied by the DHCPv6 server.
	(Trac #3252, git af5eada1bba906697ee92df3fcc25cc0e3979221)

727.	[func]		muks
	RRset::setName() has now been removed.
	(Trac #2335, git c918027a387da8514acf7e125fd52c8378113662)

726.	[bug]*		muks
	Don't print trailing newlines in Question::toText() output by
	default.  This fixes some logging that were split with a line
	feed.  It is possible to get the old behavior by passing
	toText(true).  Message::toText() output is unchanged.
	(Trac #571, git 7286499d5206c6d2aa8a59a5247c3841a772a43e)

725.	[func]		tmark
	b10-dhcp-ddns D2UpdateMgr now uses the newly implemented
	NameAddTransaction and NameRemoveTransaction classes.  This allows
	it to conduct actual DNS update exchanges based upon queued
	NameChangeRequests.
	(Trac# 3089, git 9ff948a169e1c1f3ad9e1bad1568375590a3ef42)

724.	[bug]		marcin
	b10-dhcp4: Different server identifiers are used for the packets
	being sent through different interfaces. The server uses IPv4 address
	assigned to the particular interface as a server identifier. This
	guarantees that the unicast packet sent by a relay or a client, to
	the address being a server identifier, will reach the server.
	(Trac #3231, git c7a229f15089670d2bfde6e9f0530c30ce6f8cf8)

723.	[bug]		marcin
	libdhcp++: Implemented unit tests for the IfaceMgr's routine
	which opens IPv6 sockets on detected interfaces. The IfaceMgr
	logic performing low level operations on sockets has been
	moved to a separate class. By providing a custom implementation
	of this class, the unit tests may use fake interfaces with
	custom configuration and thus cover wide range of test
	scenarios for the function.
	(Trac #3251, git 21d2f7ec425f8461b545687104cd76a42da61b2e)

722.	[bug]		muks
	b10-cmdctl now prints a more operator-friendly message when the
	address+port that b10-cmdctl listens on is already in use.
	(Trac #3227, git 5ec35e37dbb46f66ff0f6a9d9a6a87a393b37934)

721.	[func]		tmark
	Updates the user_chk example hooks shared library with callouts
	for packet receive and packet send.  Decision outcome now includes
	the lease or prefix assigned.  The user registry now supports a
	default user entry.
	(Trac #3207, git 34fddf2e75b80d9e517a8f9c3321aa4878cda795)

720.	[func]		tmark
	Added the initial implementation of the class, NameAddTransaction,
	to b10-dhcp-ddns.  This class provides a state machine which
	implements the logic required to remove forward and reverse DNS
	entries as described in RFC 4703, section 5.5. This includes the
	ability to construct the necessary DNS requests.
	(Trac# 3088, git ca58ac00fce4cb5f46e534d7ffadb2db4e4ffaf3)

719.	[func]		tomek
	b10-dhcp4: Support for sending back client-id (RFC6842) has been
	added now. Also a configuration parameter (echo-client-id) has
	been added, so it is possible to enable backward compatibility
	("echo-client-id false").
	(Trac #3210, git 88a4858db206dfcd53a227562198f308f7779a72)

718.	[func]		dclink, tomek
	libdhcp++: Interface detection implemented for FreeBSD, NetBSD,
	OpenBSD, Mac OS X and Solaris 11. Thanks to David Carlier for
	contributing a patch.
	(Trac #2246, git d8045b5e1580a1d0b89a232fd61c10d25a95e769)

717.	[bug]		marcin
	Fixed the bug which incorrectly treated DHCPv4 option codes 224-254 as
	standard options, barring them from being used as custom options.
	(Trac #2772, git c6158690c389d75686545459618ae0bf16f2cdb8)

716.	[func]		marcin
	perfdhcp: added support for sending DHCPv6 Release messages
	at the specified rate and measure performance. The orphan
	messages counters are not displayed for individual exchanges
	anymore. The following ticket: #3261 has been submitted to
	implement global orphan counting for all exchange types.
	(Trac #3181, git 684524bc130080e4fa31b65edfd14d58eec37e50)

715.	[bug]		marcin
	libdhcp++: Used the CMSG_SPACE instead of CMSG_LEN macro to calculate
	msg_controllen field of the DHCPv6 message. Use of CMSG_LEN causes
	sendmsg failures on OpenBSD due to the bug kernel/6080 on OpenBSD.
	(Trac #1824, git 39c9499d001a98c8d2f5792563c28a5eb2cc5fcb)

714.	[doc]		tomek
	BIND10 Contributor's Guide added.
	(Trac #3109, git 016bfae00460b4f88adbfd07ed26759eb294ef10)

713.	[func]		tmark
	Added DNS update request construction to d2::NameAddTransaction
	in b10-dhcp-ddns.  The class now generates all DNS update
	request variations needed to fulfill its state machine in
	compliance with RFC 4703, sections 5.3 and 5.4.
	(Trac# 3241, git dceca9554cb9410dd8d12371b68198b797cb6cfb)

712.	[func]		marcin, dclink
	b10-dhcp4: If server fails to open a socket on one interface it
	will log a warning and continue to open sockets on other interfaces.
	The warning message is communicated from the libdhcp++ via the
	error handler function supplied by the DHCPv4 server. Thanks to
	David Carlier for providing a patch.
	(Trac #2765, git f49c4b8942cdbafb85414a1925ff6ca1d381f498)

711.	[func]		tmark
	Added the initial implementation of the class, NameAddTransaction,
	to b10-dhcp-ddns.  This class provides the state model logic
	described in the DHCP_DDNS design to add or replace forward and
	reverse DNS entries for a given FQDN.  It does not yet construct
	the actual DNS update requests, this will be added under Trac#
	3241.
	(Trac# 3087, git 8f99da735a9f39d514c40d0a295f751dc8edfbcd)

710.	[build]		jinmei
	Fixed various build time issues for MacOS X 10.9.  Those include
	some general fixes and improvements:
	- (libdns++) masterLoad() functions now use the generic MasterLoader
	  class as backend, eliminating the restrictions of the previous
	  versions.
	- (libcc) fixed a minor portability bug in the JSON parser.  Although
	  the only known affected system is OS X 10.9 at the moment, that
	  could potentially cause disruption on other existing and future
	  systems.
	Other notes:
	- if built with googletest, gtest 1.7 (and possibly higher) is
	  required.
	- many older versions of Boost don't work.  A known workable version
	  is 1.54.
	(Trac #3213, git d4e570f097fe0eb9009b177a4af285cde0c636cc)

709.	[bug]		marcin
	b10-dhcp6: Server crashed when the client sent FQDN option and did
	not request FQDN option to be returned.
	(Trac #3220, git 0f1ed4205a46eb42ef728ba6b0955c9af384e0be)

708.	[bug]		dclink, marcin
	libdhcpsrv: Fixed a bug in Memfile lease database backend which
	caused DHCPv4 server crashes when leases with NULL client id
	were present. Thanks to David Carlier for submitting the patch.
	(Trac #2940, git a232f3d7d92ebcfb7793dc6b67914299c45c715b)

707.	[bug]		muks
	Using very large numbers (out of bounds) in config values caused
	BIND 10 to throw an exception. This has been fixed in a patch
	contributed by David Carlier.
	(Trac #3114, git 9bd776e36b7f53a6ee2e4d5a2ea79722ba5fe13b)

706.	[func]		marcin
	b10-dhcp4: Server processes the DHCPv4 Client FQDN and Host Name
	options sent by a client and generates the response. As a result
	of processing, the server generates NameChangeRequests which
	represent changes to DNS mappings for a particular lease (addition
	or removal of DNS mappings).
	Currently all generated NameChangeRequests are dropped. Sending
	them to b10-dhcp-ddns will be implemented with the future tickets.
	(Trac #3035, git f617e6af8cdf068320d14626ecbe14a73a6da22)

705.	[bug]*		kean
	When commands are piped into bindctl, no longer attempt to query the
	user name and password if no default user name and password file is
	present, or it contains no valid entries.
	(Trac #264, git 4921d7de6b5623c7e85d2baf8bc978686877345b)

704.	[func]		naokikambe
	New statistics items related to IP sockets added into b10-xfrin:
	open, openfail, close, connfail, conn, senderr, and recverr.
	Their values can be obtained by invoking "Stats show Xfrin" via
	bindctl while b10-xfrin is running.
	(Trac #2300, git 4655c110afa0ec6f5669bf53245bffe6b30ece4b)

703.	[bug]		kean
	A bug in b10-msgq was fixed where it would remove the socket file if
	there was an existing copy of b10-msgq running. It now correctly
	detects and reports this without removing the socket file.
	(Trac #433, git c18a49b0435c656669e6f87ef65d44dc98e0e726)

702.	[func]		marcin
	perfdhcp: support for sending DHCPv6 Renew messages at the specified
	rate and measure performance.
	(Trac #3183, git 66f2939830926f4337623b159210103b5a8e2434)

701.	[bug]		tomek
	libdhcp++: Incoming DHCPv6 IAPREFIX option is now parsed properly.
	(Trac #3211, git ed43618a2c7b2387d76f99a5a4b1a3e05ac70f5e)

700.	[func]		tomek, marcin
	b10-dhcp4, b10-dhcp6: Support for vendor options has been added. It
	is now possible to configure vendor options. Server is able to
	parse some CableLabs vendor options and send configured	vendor
	options	in response. The support is not complete.
	(Trac #3194, git 243ded15bbed0d35e230d00f4e3ee42c3609616c)

699.	[bug]		marcin
	libdhcp++: Options with defined suboptions are now handled properly.
	In particular, Relay Agent Info options is now echoed back properly.
	(Trac #3102, git 6f6251bbd761809634aa470f36480d046b4d2a20)

698.	[bug]		muks
	A bug was fixed in the interaction between b10-init and b10-msgq
	that caused BIND 10 failures after repeated start/stop of
	components.
	(Trac #3094, git ed672a898d28d6249ff0c96df12384b0aee403c8

697.	[func]		tmark
	Implements "user_check" hooks shared library which supports subnet
	selection based upon the contents of a list of known DHCP lease users
	(i.e. clients).  Adds the following subdirectories to the bind10 src
	directory for maintaining hooks shared libraries:
	bind10/src/hooks - base directory for hooks shared libraries;
	bind10/src/hooks/dhcp - base directory for all hooks libs
	pertaining to DHCP (Kea);
	bind10/src/hooks/dhcp/user_check - directory containing the
	user_check hooks library.
	(Trac #3186, git f36aab92c85498f8511fbbe19fad5e3f787aef68)

696.	[func]		tomek
	b10-dhcp4: It is now possible to specify value of siaddr field
	in DHCPv4 responses. It is used to point out to the next
	server in the boot process (that typically is TFTP server).
	(Trac #3191, git 541922b5300904a5de2eaeddc3666fc4b654ffba)

695.	[func]		tomek
	b10-dhcp6 is now able to listen on global IPv6 unicast addresses.
	(Trac #3195, git 72e601f2a57ab70b25d50877c8e49242739d1c9f)

694.	[bug]		tomek
	b10-dhcp6 now handles exceptions better when processing initial
	configuration. In particular, errors with socket binding do not
	prevent b10-dhcp6 from establishing configuration session anymore.
	(Trac #3195, git 72e601f2a57ab70b25d50877c8e49242739d1c9f)

693.	[bug]		tomek
	b10-dhcp6 now handles IPv6 interface enabling correctly.
	(Trac #3195, git 72e601f2a57ab70b25d50877c8e49242739d1c9f)

692.	[bug]		marcin
	b10-dhcp4: Fix a bug whereby the Parameter Request List was not parsed
	by the server and requested DHCPv4 options were not returned to the
	client. Options are not sent back to the client if server failed to
	assign a lease.
	(Trac #3200, git 50d91e4c069c6de13680bfaaee3c56b68d6e4ab1)

691.	[bug]		marcin
	libdhcp++: Created definitions for standard DHCPv4 options:
	tftp-server-name (66) and boot-file-name (67). Also, fixed definition
	of DHCPv4 option time-offset (2).
	(Trac #3199, git 6e171110c4dd9ae3b1be828b9516efc65c33460b)

690.	[bug]		tomek
	b10-dhcp4: Relay Agent Info option is now echoed back in
	DHCPv4 responses.
	(Trac #3184, git 287389c049518bff66bdf6a5a49bb8768be02d8e)

689.	[func]*		marcin
	b10-dhcp4 and b10-dhcp6 install callback functions which parse options
	in the received DHCP packets.
	(Trac #3180, git f73fba3cde9421acbeb9486c615900b0af58fa25)

688.	[func]		tomek
	b10-dhcp6: Prefix Delegation support is now extended to
	Renew and Release messages.
	(Trac #3153, #3154, git 3207932815f58045acea84ae092e0a5aa7c4bfd7)

687.	[func]		tomek
	b10-dhcp6: Prefix Delegation (IA_PD and IAPREFIX options) is now
	supported in Solicit and Request messages.
	(Trac #3152, git a0e73dd74658f2deb22fad2c7a1f56d122aa9021)

686.	[bug]		tomek
	b10-dhcp6 now sends back relayed traffic to proper port.
	(Trac #3177, git 6b33de4bea92eecb64b6c673bf1b8ae51f8edcf1)

685.	[func]		tomek
	libdhcpsrv: Allocation Engine is now able to handle IPv6 prefixes.
	This will be used in Prefix Delegation.
	(Trac #3171, git 7d1431b4c887f0c7ee1b26b9b82d3d3b8464b34f)

684.	[func]		muks, vorner
	API support to delete zone data has been added. With this,
	DomainTree and RdataSet which form the central zone data
	structures of b10-auth allow deletion of names and RR data
	respectively.
	(Trac #2750, git d3dbe8e1643358d4f88cdbb7a16a32fd384b85b1)
	(Trac #2751, git 7430591b4ae4c7052cab86ed17d0221db3b524a8)

683.	[bug]		stephen
	Modifications to fix problems running unit tests if they
	are statically linked.  This includes provision of an
	initialization function that must be called by user-written
	hooks libraries if they are loaded by a statically-linked
	image.
	(Trac #3113, git 3d19eee4dbfabc7cf7ae528351ee9e3a334cae92)

682.	[func]		naokikambe
	New statistics items added into b10-xfrin : ixfr_running,
	axfr_running, and soa_in_progress.  Their values can be
	obtained by invoking "Stats show Xfrin" via bindctl when
	b10-xfrin is running.
	(Trac #2274, git ca691626a2be16f08754177bb27983a9f4984702)

681.	[func]		tmark
	Added support for prefix delegation configuration to b10-dhcp6
	subnets.
	(Trac# 3151, git 79a22be33825bafa1a0cdfa24d5cb751ab1ae2d3)

680.	[func]		marcin
	perfdhcp: Added support for requesting IPv6 prefixes using IA_PD
	option being sent to the server.
	(Trac #3173, git 4cc844f7cc82c8bd749296a2709ef67af8d9ba87)

679.	[func]		tmark
	b10-dhcp-ddns: Finite state machine logic was refactored
	into its own class, StateModel.
	(Trac# 3156, git 6e9227b1b15448e834d1f60dd655e5633ff9745c)

678.	[func]		tmark
	MySQL backend used by b10-dhcp6 now uses lease type as a
	filtering parameter in all IPv6 lease queries.
	(Trac# 3147, git 65b6372b783cb1361fd56efe2b3247bfdbdc47ea)

677.	[func]		tomek
	libdhcpsrv: CfgMgr is now able to store IA, TA and PD pools in
	Subnet6 structures.
	(Trac #3150, git e6f0e89162bac0adae3ce3141437a282d5183162)

676.	[bug]		muks
	We now also allow the short name ("hmac-md5"), along with the long
	name ("hmac-md5.sig-alg.reg.int") that was allowed before for
	HMAC-MD5, so that it is more convenient to configure TSIG keys
	using it.
	(Trac #2762, git c543008573eba65567e9c189824322954c6dd43b)

675.	[func]		vorner
	If there's an exception not handled in a Python BIND10 component,
	it is now stored in a temporary file and properly logged, instead
	of dumping to stderr.
	(Trac #3095, git 18cf54ed89dee1dd1847053c5210f0ca220590c2)

674.	[func]		tomek
	Preparatory work for prefix delegation in LeaseMgr. getLease6()
	renamed to getLeases6(). It now can return more than one lease.
	(Trac #3146, git 05a05d810be754e7a4d8ca181550867febf6dcc6)

673.	[func]		tomek
	libdhcp: Added support for IA_PD and IAPREFIX options. New class
	for IAPREFIX (Option6_IAPrefix) has been added.
	(Trac #3145, git 3a844e85ecc3067ccd1c01841f4a61366cb278f4)

672.	[func]		tmark
	Added b10-dhcp-ddns transaction base class, NameChangeTransaction.
	This class provides the common structure and methods to implement
	the state models described in the DHCP_DDNS design, plus
	integration with DNSClient and its callback mechanism for
	asynchronous IO with the DNS servers.
	(Trac #3086, git 079b862c9eb21056fdf957e560b8fe7b218441b6)

671.	[func]		dclink, tomek
	The memfile backend now supports getLease4(hwaddr) and
	getLease4(client-id) methods. Thanks to David Carlier for
	contributing a patch.
	(Trac #2592, git a11683be53db2f9f8f9b71c1d1c163511e0319b3)

670.	[func]		marcin
	libdhcpsrv: Added support to MySQL lease database backend to
	store FQDN data for the lease.
	(Trac #3084, git 79b7d8ee017b57a81cec5099bc028e1494d7e2e9)

669.	[func]		tmark
	Added main process event loop to D2Process which is the primary
	application object in b10-dhcp-ddns. This allows DHCP-DDNS
	to queue requests received from clients for processing while
	listening for command control events.
	(Trac #3075 git e2f9d2e4c1b36f01eb5bfa2c4f8d55cf139c7e02)

668.	[func]		marcin
	libdhcpsrv: Implemented changes to lease allocation engine to
	propagate information about client's FQDN.
	(Trac #3083, git 37af28303d1cd61f675faea969cd1159df65bf9d)

667.	[func]		tomek
	Additional hooks (buffer4_receive, lease4_renew,
	lease4_release, buffer4_send) added to the DHCPv4 server.
	(Trac #2983, git fd47f18f898695b98623a63a0a1c68d2e4b37568)

666.	[func]		vorner
	The CmdCtl's command "print_settings" was removed. It served no real
	purpose and was just experimental leftover from early development.
	(Trac #3028, git 0d22246092ad4822d48f5a52af5f644f5ae2f5e2)

665.	[doc]		stephen
	Added the "Hook's Maintenance Guide" to the BIND 10 developer
	documentation.
	(Trac #3063, git 5d1ee7b7470fc644b798ac47db1811c829f5ac24)

664.	[bug]		tmark
	Corrects a bug in Hooks processing that was improperly
	creating a new callout handle on every call, rather
	than maintaining it throughout the context of the
	packet being processed.
	(Trac #3062, git 28684bcfe5e54ad0421d75d4445a04b75358ce77)

663.	[func]		marcin
	b10-dhcp6: Server processes the DHCPv6 Client FQDN Option
	sent by a client and generates the response. The DHCPv6 Client
	FQDN Option is represented by the new class in the libdhcp++.
	As a result of FQDN Option processing, the server generates
	NameChangeRequests which represent changes to DNS mappings for
	a particular lease (addition or removal of DNS mappings).
	Currently all generated NameChangeRequests are dropped. Sending
	them to b10-dhcp-ddns will be implemented with the future tickets.
	(Trac #3036, git 209f3964b9f12afbf36f3fa6b62964e03049ec6e)

662.	[func]		marcin
	libdhcp++: Implemented an Option4ClientFqdn class which represents
	DHCPv4 Client FQDN Option (code 81) defined in RFC4702. This class
	supports the domain name encoding in canonical FQDN format as well
	as in deprecated ASCII format.
	(Trac# 3082, git 1b434debfbf4a43070eb480fa0975a6eff6429d4)

661.	[func]		stephen
	Copy additional header files to the BIND 10 installation directory
	to allow the building of DHCP hooks libraries against an installed
	version of BIND 10.
	(Trac #3092, git e9beef0b435ba108af9e5979476bd2928808b342)

660.	[func]		fujiwara
	src/lib/cc: Integer size of C++ CC library is changed to int64_t.
	b10-auth: The size of statistics counters is changed to uint64_t.
	b10-auth sends lower 63 bit of counter values to b10-stats.
	(Trac #3015,  git e5b3471d579937f19e446f8a380464e0fc059567
	 and Trac #3016, git ffbcf9833ebd2f1952664cc0498608b988628d53)

659.	[func]		stephen
	Added capability to configure the hooks libraries for the
	b10-dhcp4 and b10-dhcp6 servers through the BIND 10
	configuration mechanism.
	(Trac #2981, git aff6b06b2490fe4fa6568e7575a9a9105cfd7fae)

658.	[func]*		vorner
	The resolver, being experimental, is no longer installed by default.
	If you really want to use it, even when it is known to be buggy, use
	the ./configure --enable-experimental-resolver option.
	(Trac #3064, git f5f07c976d2d42bdf80fea4433202ecf1f260648)

657.	[bug]		vorner
	Due to various problems with older versions of boost and
	shared memory, the server rejects to compile with combination
	of boost < 1.48 and shared memory enabled. Most users don't
	need shared memory, admins of large servers are asked to
	upgrade boost.
	(Trac #3025, git 598e458c7af7d5bb81131112396e4c5845060ecd)

656.	[func]		tomek
	Additional hooks (buffer6_receive, lease6_renew,
	lease6_release, buffer6_send) added to the DHCPv6 server.
	(Trac #2984, git 540dd0449121094a56f294c500c2ed811f6016b6)

655.	[func]		tmark
	Added D2UpdateMgr class to b10-dhcp-ddns. This class is
	the b10-dhcp-ddns task master, instantiating and supervising
	transactions that carry out the DNS updates needed to
	fulfill the requests (NameChangeRequests) received from
	b10-dhcp-ddns clients (e.g. DHCP servers).
	(Trac #3059 git d72675617d6b60e3eb6160305738771f015849ba)

654.	[bug]		stephen
	Always clear "skip" flag before calling any callouts on a hook.
	(Trac# 3050, git ff0b9b45869b1d9a4b99e785fbce421e184c2e93)

653.	[func]		tmark
	Added initial implementation of D2QueueMgr to
	b10-dhcp-ddns.  This class manages the receipt and
	queuing of requests received by b10-dhcp-ddns from
	its clients (e.g. DHCP servers)
	(Trac# 3052, git a970f6c5255e000c053a2dc47926cea7cec2761c)

652.	[doc]		stephen
	Added the "Hook Developer's Guide" to the BIND 10 developer
	documentation.
	(Trac# 2982, git 26a805c7e49a9ec85ee825f179cda41a2358f4c6)

651.	[bug]		muks
	A race condition when creating cmdctl certificates caused corruption
	of these certificates in rare cases. This has now been fixed.
	(Trac# 2962, git 09f557d871faef090ed444ebeee7f13e142184a0)

650.	[func]		muks
	The DomainTree rebalancing code has been updated to be more
	understandable. This ChangeLog entry is made just to make a note
	of this change. The change should not cause any observable
	difference whatsoever.
	(Trac# 2811, git 7c0bad1643af13dedf9356e9fb3a51264b7481de)

649.	[func]		muks
	The default b10-xfrout also_notify port has been changed from
	0 to 53.
	(Trac# 2925, git 8acbf043daf590a9f2ad003e715cd4ffb0b3f979)

648.	[func]		tmark
	Moved classes pertaining to sending and receiving
	NameChangeRequests from src/bin/d2 into their own library,
	libdhcp_ddns, in src/lib/dhcp_ddns.  This allows the
	classes to be shared between DHDCP-DDNS and its clients,
	such as the DHCP servers.
	(Trac# 3065, git 3d39bccaf3f0565152ef73ec3e2cd03e77572c56)

647.	[func]		tmark
	Added initial implementation of classes for sending
	and receiving NameChangeRequests between DHCP-DDNS
	and its clients such as DHCP. This includes both
	abstract classes and a derivation which traffics
	requests across UDP sockets.
	(Trac #3008, git b54530b4539cec4476986442e72c047dddba7b48)

646.	[func]		stephen
	Extended the hooks framework to add a "validate libraries" function.
	This will be used to check libraries specified during BIND 10
	configuration.
	(Trac #3054, git 0f845ed94f462dee85b67f056656b2a197878b04)

645.	[func]		tomek
	Added initial set of hooks (pkt4_receive, subnet4_select,
	lease4_select, pkt4_send) to the DHCPv4 server.
	(Trac #2994, git be65cfba939a6a7abd3c93931ce35c33d3e8247b)

644.	[func]		marcin
	b10-dhcp4, b10-dhcp6: Implemented selection of the interfaces
	that server listens on, using Configuration Manager. It is
	possible to specify interface names explicitly or use asterisk
	to specify that server should listen on all available interfaces.
	Sockets are reopened according to the new configuration as
	soon as it is committed.
	(Trac #1555, git f48a3bff3fbbd15584d788a264d5966154394f04)

643.	[bug]		muks
	When running some unittests as root that depended on insufficient
	file permissions, the tests used to fail because the root user
	could still access such files. Such tests are now skipped when
	they are run as the root user.
	(Trac #3056, git 92ebabdbcf6168666b03d7f7fbb31f899be39322)

642.	[func]		tomek
	Added initial set of hooks (pkt6_receive, subnet6_select,
	lease6_select, pkt6_send) to the DHCPv6 server.
	(Trac #2995, git d6de376f97313ba40fef989e4a437d184fdf70cc)

641.	[func]		stephen
	Added the hooks framework. This allows shared libraries of
	user-written functions to be loaded at run-time and the
	functions called during packet processing.
	(Trac #2980, git 82c997a72890a12af135ace5b9ee100e41c5534e)

640.	[func]		marcin
	b10-dhcp-ddns: Implemented DNSClient class which implements
	asynchronous DNS updates using UDP. The TCP and TSIG support
	will be	implemented at later time. Nevertheless, class API
	accommodates the use of TCP and TSIG.
	(Trac #2977, git 5a67a8982baa1fd6b796c063eeb13850c633702c)

639.	[bug]		muks
	Added workaround for build failure on Fedora 19 between GCC 4.8.x
	and boost versions less than 1.54. Fedora 19 currently ships
	boost-1.53.
	(Trac #3039, git 4ef6830ed357ceb859ebb3e5e821a064bd8797bb)

638.	[bug]*		naokikambe
	Per-zone statistics counters are distinguished by zone class,
	e.g. IN, CH, and HS. A class name is added onto a zone name in
	structure of per-zone statistics.
	(Trac #2884, git c0153581c3533ef045a92e68e0464aab00947cbb)

637.	[func]		tmark
	Added initial implementation of NameChangeRequest,
	which embodies DNS update requests sent to DHCP-DDNS
	by its clients.
	(trac3007 git f33bdd59c6a8c8ea883f11578b463277d01c2b70)

636.	[func]		tmark
	Added the initial implementation of configuration parsing for
	DHCP-DDNS.
	(Trac #2957, git c04fb71fa44c2a458aac57ae54eeb1711c017a49)

635.	[func]		marcin
	b10-dhcp-ddns: Implemented DNS Update message construction.
	(Trac #2796, git eac5e751473e238dee1ebf16491634a1fbea25e2)

634.	[bug]		muks
	When processing DDNS updates, we now check the zone more
	thoroughly with the received zone data updates to check if it is
	valid.  If the zone fails validation, we reply with SERVFAIL
	rcode. So, while previously we may have allowed more zone data
	cases without checking which resulted in invalid zones, such
	update requests are now rejected.
	(Trac #2759, git d8991bf8ed720a316f7506c1dd9db7de5c57ad4d)

633.	[func]		jinmei
	b10-memmgr: a new BIND 10 module that manages shared memory
	segments for DNS zone data.  At this point it's runnable but does
	nothing really meaningful for end users; it was added to the
	master branch for further development.
	(Trac #2854, git d05d7aa36d0f8f87b94dba114134b50ca37eabff)

632.	[bug]		marcin
	perfdhcp: Fixed a bug in whereby the application was sporadically
	crashing when timed out packets were garbage collected.
	(Trac #2979, git 6d42b333f446eccc9d0204bcc04df38fed0c31db)

631.	[bug]		muks
	Applied a patch by Tomas Hozza to fix a couple of compile errors
	on Fedora 19 development release.
	(Trac #3001, git 6e42b90971b377261c72d51c38bf4a8dc336664a)

630.	[bug]		muks
	If there is a problem loading the backend module for a type of
	data source, b10-auth would not serve any zones. This behaviour
	has been changed now so that it serves zones from all other usable
	data sources that were configured.
	(Trac #2947, git 9a3ddf1e2bfa2546bfcc7df6d9b11bfbdb5cf35f)

629.	[func]		stephen
	Added first part of the hooks framework.
	(Trac #2794, git d2b107586db7c2deaecba212c891d231d7e54a07)

628.	[func]		y-aharen
	b10-auth: A new statistics item 'qryrecursion' has been introduced.
	The counter is for the number of queries (OpCode=Query) with Recursion
	Desired (RD) bit on.
	(Trac #2796, git 3d291f42cdb186682983aa833a1a67cb9e6a8434)

627.	[func]		tmark
	Logger name for DHCP-DDNS has been changed from "d2_logger" to
	"dhcpddns".  In addition, its log messages now use two suffixes,
	DCTL_ for logs the emanate from the underlying base classes, and
	DHCP_DDNS_ for logs which emanate from DHCP-DDNS specific code
	(Trac #2978, git 5aec5fb20b0486574226f89bd877267cb9116921)

626.	[func]		tmark
	Created the initial implementation of DHCP-DDNS service
	controller class, D2Controller, and the abstract class from
	which it derives, DControllerBase. D2Controller manages the
	lifecycle and BIND10 integration of the DHCP-DDNS application
	process, D2Process. Also note, module name is now
	b10-dhcp-ddns.
	(Trac #2956, git a41cac582e46213c120b19928e4162535ba5fe76)

625.	[bug]*		jinmei
	b10-xfrin/b10-loadzone: b10-xfrin now refers to the unified
	"data_sources" module configuration instead of almost-deprecated
	the Auth/database_file configuration (Note: zonemgr still uses the
	latter, so a secondary server would still need it for the moment).
	Due to this change, b10-xfrin does not auto-generate an initial
	zone for the very first transfer anymore; b10-loadzone has been
	extended with a new -e option for the initial setup.
	(Trac #2946, git 8191aec04c5279c199909f00f0a0b2b8f7bede94)

624.	[bug]		jinmei
	logging: prevented multiple BIND 10 processes from generating
	multiple small log files when they dumped logs to files and try
	to roll over them simultaneously.  This fix relies on a feature of
	underling logging library (log4cplus) version 1.1.0 or higher,
	so the problem can still happen if BIND 10 is built with an older
	version of log4cplus. (But this is expected to happen rarely in
	any case unless a verbose debug level is specified).
	(Trac #1622, git 5da8f8131b1224c99603852e1574b2a1adace236)

623.	[func]		tmark
	Created the initial, bare-bones implementation of DHCP-DDNS
	service process class, D2Process, and the abstract class
	from which it derives, DProcessBase. D2Process will provide
	the DHCP-DDNS specific event loop and business logic.
	(Trac #2955, git dbe4772246039a1257b6492936fda2a8600cd245)

622.	[func]*		jinmei
	b10-xfrin now has tighter control on the choice of IXFR or AXFR
	through zones/request_ixfr configuration item.  It includes
	the new "IXFR only" behavior for some special cases.  b10-xfrin
	now also uses AXFR whenever necessary, so it is now safe to try
	IXFR by default and it's made the default.  The previous
	use_ixfr configuration item was deprecated and triggers startup
	failure if specified; configuration using use_ixfr should be
	updated.
	(Trac #2911, git 8118f8e4e9c0ad3e7b690bbce265a163e4f8767a)

621.	[func]		team
	libdns++: All Rdata classes now use the generic lexer in
	constructors from text. This means that the name fields in such
	RRs in a zone file can now be non-absolute (the origin name in that
	context will be used), e.g., when loaded by b10-loadzone. Note
	that the existing string constructors for these Rdata classes also
	use the generic lexer, and they now expect an absolute name (with
	the trailing '.') in the name fields.
	(Trac #2522, git ea97070cf6b41299351fc29af66fa39c6465d56a)
	(Trac #2521, git c6603decaadcd33ccf9aee4a7b22447acec4b7f6)
	(See also ChangeLog 594, 564, 545)

620.	[bug]		jinmei
	b10-auth now returns SERVFAIL to queries for a zone that is
	configured to be loaded in-memory but isn't due to load time
	errors (missing zone file or errors in the zone file, etc).
	Such zones were previously treated as non existent and would
	result in REFUSED or unintentional match against less specific
	zones.  The revised behavior is also compatible with BIND 9.
	(Trac #2905, git 56ee9810fdfb5f86bd6948e6bf26545ac714edd8)

619.	[bug]		jinmei
	b10-xfrout now uses blocking send for xfr response messages
	to prevent abrupt termination of the stream due to a slower
	client or narrower network bandwidth.
	(Trac #2934, git bde0e94518469557c8b455ccbecc079a38382afd)

618.	[func]*		marcin
	b10-dhcp4: Added the ability for the server to respond to a
	directly connected client which does not yet have an IP address.
	On Linux, the server will unicast the response to the client's
	hardware address and the 'yiaddr' (the client's new IP
	address). Sending a response to the unicast address prevents other
	(not interested) hosts from receiving the server response. This
	capability is not yet implemented on non-Linux Operating Systems
	where, in all cases, the server responds to the broadcast
	address. The logic conforms to section 4.1 of RFC 2131.
	(Trac #2902, git c2d40e3d425f1e51647be6a717c4a97d7ca3c29c)

617.	[bug]		marcin
	b10-dhcp4: Fixed a bug whereby the domain-name option was encoded
	as FQDN (using technique described in RFC1035) instead of a string.
	Also, created new class which represents an option carrying a single
	string value. This class is now used for all standard options of
	this kind.
	(Trac #2786, git 96b1a7eb31b16bf9b270ad3d82873c0bd86a3530)

616.	[doc]		stephen
	Added description to the DHCP "Database Back-Ends" section of the
	BIND 10 Developer's Guide about how to set up a MySQL database for
	testing the DHCP MySQL backend.
	(Trac #2653, git da3579feea036aa2b7d094b1c260a80a69d2f9aa)

615.	[bug]		jinmei
	b10-auth: Avoid referencing to a freed object when authoritative
	server addresses are reconfigured.  It caused a crash on a busy
	server during initial startup time, and the same crash could also
	happen if listen_on parameters are reconfigured at run time.
	(Trac #2946, git d5f2a0d0954acd8bc33aabb220fab31652394fcd)

614.	[func]		tmark
	b10-d2: Initial DHCP-DDNS (a.k.a. D2) module implemented.
	Currently it does nothing useful, except for providing the
	skeleton implementation to be expanded in the future.
	(Trac #2954, git 392c5ec5d15cd8c809bc9c6096b9f2bfe7b8c66a)

613.	[func]		jinmei
	datasrc: Error handling in loading zones into memory is now more
	consistent and convenient: data source configuration does not fail
	due to zones configured to be loaded into memory but not available
	in the data source, just like the case of missing zone file for
	the MasterFiles type of data source.  Also, zones that aren't
	loaded into memory due to errors can now be reloaded for b10-auth
	using the bindctl Auth loadzone command after fixing the error,
	without reconfiguring the entire data source.
	(Trac #2851, git a3d4fe8a32003534150ed076ea0bbf80e1fcc43c)

612.	[func]		tomek
	b10-dhcp6: Support for relayed DHCPv6 traffic has been added.
	(Trac #2898, git c3f6b67fa16a07f7f7ede24dd85feaa7c157e1cb)

611.	[func]		naokikambe
	Added Xfrin statistics items such as the number of successful
	transfers.  These are per-zone type counters.  Their values can be
	obtained with zone names by invoking "Stats show Xfrin" via bindctl
	while Xfrin is running.
	(Trac #2252, git e1a0ea8ef5c51b9b25afa111fbfe9347afbe5413)

bind10-1.1.0beta2 released on May 10, 2013

610.	[bug]		muks
	When the sqlite3 program is not available on the system (in
	PATH), we no longer attempt to run some tests which depend
	on it.
	(Trac #1909, git f85b274b85b57a094d33ca06dfbe12ae67bb47df)

609.	[bug]		jinmei
	Handled some rare error cases in DNS server classes correctly.
	This fix specifically solves occasional crash of b10-auth due to
	errors caused by TCP DNS clients.  Also, as a result of cleanups
	with the fix, b10-auth should now be a little bit faster in
	handling UDP queries: in some local experiments it ran about 5%
	faster.
	(Trac #2903, git 6d3e0f4b36a754248f8a03a29e2c36aef644cdcc)

608.	[bug]		jinmei
	b10-cmdctl: fixed a hangup problem on receiving the shutdown
	command from bindctl.  Note, however, that cmdctl is defined as
	a "needed" module by default, so shutting down cmdctl would cause
	shutdown of the entire BIND 10 system anyway, and is therefore
	still not very useful in practice.
	(Trac #2712, git fa392e8eb391a17d30550d4b290c975710651d98)

607.	[bug]		jinmei
	Worked around some unit test regressions on FreeBSD 9.1 due to
	a binary compatibility issue between standard and system
	libraries (http://www.freebsd.org/cgi/query-pr.cgi?pr=175453).
	While not all tests still pass, main BIND 10 programs should
	generally work correctly.  Still, there can be odd run time
	behavior such as abrupt crash instead of graceful shutdown
	when some fatal event happens, so it's generally discouraged to
	use BIND 10 on FreeBSD 9.1 RELEASE.  According to the above
	bug report for FreeBSD, it seems upgrading or downgrading the
	FreeBSD version will solve this problem.
	(Trac #2887, git 69dfb4544d9ded3c10cffbbfd573ae05fdeb771f)

606.	[bug]		jinmei
	b10-xfrout now correctly stops sending notify requests once it
	receives a valid response.  It previously handled it as if the
	requests are timed out and resent it a few times in a short
	period.
	(Trac #2879, git 4c45f29f28ae766a9f7dc3142859f1d0000284e1)

605.	[bug]		tmark
	Modified perfdhcp to calculate the times displayed for packet sent
	and received as time elapsed since perfdhcp process start time.
	Previously these were times since the start of the epoch.
	However the large numbers involved caused loss of precision
	in the calculation of the test statistics.
	(Trac #2785, git e9556924dcd1cf285dc358c47d65ed7c413e02cf)

604.	[func]		marcin
	libdhcp++: abstracted methods which open sockets and send/receive
	DHCP4 packets to a separate class. Other classes will be derived
	from it to implement OS-specific methods of DHCPv4 packets filtering.
	The primary purpose for this change is to add support for Direct
	DHCPv4 response to a client which doesn't have an address yet on
	different OSes.
	(Trac #991, git 33ffc9a750cd3fb34158ef676aab6b05df0302e2)

603.	[func]		tmark
	The directory in which the b10-dhcp4 and b10-dhcp6 server id files has
	been changed from the local state directory (set by the "configure"
	--localstatedir switch) to the "bind10" subdirectory of it. After an
	upgrade, server id files in the former location will be orphaned and
	should be manually removed.
	(Trac #2770, git a622140d411b3f07a68a1451e19df36118a80650)

602.	[bug]		tmark
	Perfdhcp will now exit gracefully if the command line argument for
	IP version (-4 or -6) does not match the command line argument
	given for the server. Prior to this perfdhcp would core when given
	an IP version of -6 but a valid IPv4 address for server.
	(Trac #2784, git 96b66c0c79dccf9a0206a45916b9b23fe9b94f74)

601.	[bug]*		jinmei, vorner
	The "delete record" interface of the database based data source
	was extended so that the parameter includes reversed name in
	addition to the actual name.  This may help the underlying
	accessor implementation if reversed names are more convenient
	for the delete operation.  This was the case for the SQLite3
	accessor implementation, and it now performs delete operations
	much faster.  At a higher level, this means IXFR and DDNS Updates
	to the sqlite3 database are no longer so slow on large zones as
	they were before.
	(Trac #2877, git 33bd949ac7288c61ed0a664b7329b50b36d180e5)

600.	[bug]		tmark
	Changed mysql_lease_mgr to set the SQL mode option to STRICT. This
	causes mysql it to treat invalid input data as an error. Rather than
	"successfully" inserting a too large value by truncating it, the
	insert will fail, and the lease manager will throw an exception.
	Also, attempts to create a HWAddr (hardware address) object with
	too long an array of data now throw an exception.
	(Trac #2387, git cac02e9290600407bd6f3071c6654c1216278616)

599.	[func]		tomek
	libdhcp++: Pkt6 class is now able to parse and build relayed DHCPv6
	messages.
	(Trac #2827, git 29c3f7f4e82d7e85f0f5fb692345fd55092796b4)

bind10-1.1.0beta1 released on April 4, 2013

598.	[func]*		jinmei
	The separate "static" data source is now deprecated as it can be
	served in the more generic "MasterFiles" type of data source.
	This means existing configuration may not work after an update.
	If "config show data_sources/classes/CH[0]" on bindctl contains a
	"static" type of data source, you'll need to update it as follows:
	> config set data_sources/classes/CH[0]/type MasterFiles
	> config set data_sources/classes/CH[0]/params {"BIND": =>
	  "<the value of current data_sources/classes/CH[0]/params>"}
	> config set data_sources/classes/CH[0]/cache-enable true
	> config commit
	(Same for CH[1], CH[2], IN[0], etc, if applicable, although it
	should be very unlikely in practice.  Also note: '=>' above
	indicates the next line is actually part of the command.  Do
	not type in this "arrow").
	(Part of Trac #2833, git 0363b4187fe3c1a148ad424af39e12846610d2d7)

597.	[func]		tmark
	b10-dhcp6: Added unit tests for handling requests when no
	IPv6 subnets are configured/defined. Testing these conditions
	was overlooked during implementation of Trac #2719.
	(Trac #2721, git ce7f53b2de60e2411483b4aa31c714763a36da64)

596.	[bug]		jinmei
	Added special handling for the case where b10-auth receives a
	NOTIFY message, but zonemgr isn't running. Previously this was
	logged as a communications problem at the ERROR level, resulting
	in increasing noise when zonemgr is intentionally stopped. Other
	than the log level there is no change in externally visible
	behavior.
	(Trac #2562, git 119eed9938b17cbad3a74c823aa9eddb7cd337c2)

595.	[bug]		tomek
	All DHCP components now gracefully refuse to handle too short
	DUIDs and client-id.
	(Trac #2723, git a043d8ecda6aff57922fe98a33c7c3f6155d5d64)

594.	[func]		muks, pselkirk
	libdns++: the NSEC, DS, DLV, and AFSDB Rdata classes now use the
	generic lexer in constructors from text.  This means that the name
	fields in such RRs in a zone file can now be non-absolute (the
	origin name in that context will be used), e.g., when loaded by
	b10-loadzone.
	(Trac #2386, git dc0f34afb1eccc574421a802557198e6cd2363fa)
	(Trac #2391, git 1450d8d486cba3bee8be46e8001d66898edd370c)

593.	[func]		jelte
	Address + port output and logs is now consistent according to our
	coding guidelines, e.g. <address>:<port> in the case of IPv4, and
	[<address>]:<port> in the case of IPv6, instead of <address>#<port>
	(Trac #1086, git bcefe1e95cdd61ee4a09b20522c3c56b315a1acc)

592.	[bug]		jinmei
	b10-auth and zonemgr now handle some uncommon NOTIFY messages more
	gracefully: auth immediately returns a NOTAUTH response if the
	server does not have authority for the zone (the behavior
	compatible with BIND 9) without bothering zonemgr; zonemgr now
	simply skips retransfer if the specified zone is not in its
	secondary zone list, instead of producing noisy error logs.
	(Trac #1938, git 89d7de8e2f809aef2184b450e7dee1bfec98ad14)

591.	[func]		vorner
	Ported the remaining tests from the old shell/perl based system to
	lettuce. Make target `systest' is now gone. Currently, the lettuce
	tests are in git only, not part of the release tarball.
	(Trac #2624, git df1c5d5232a2ab551cd98b77ae388ad568a683ad)

590.	[bug]		tmark
	Modified "include" statements in DHCP MySQL lease manager code to
	fix build problems if MySQL is installed in a non-standard location.
	(Trac #2825, git 4813e06cf4e0a9d9f453890557b639715e081eca)

589.	[bug]		jelte
	b10-cmdctl now automatically re-reads the user accounts file when
	it is updated.
	(Trac #2710, git 16e8be506f32de668699e6954f5de60ca9d14ddf)

588.	[bug]*		jreed
	b10-xfrout: Log message id XFROUT_QUERY_QUOTA_EXCEEDED
	changed to XFROUT_QUERY_QUOTA_EXCEEDED.
	(git be41be890f1349ae4c870a887f7acd99ba1eaac5)

587.	[bug]		jelte
	When used from python, the dynamic datasource factory now
	explicitly loads the logging messages dictionary, so that correct
	logging messages does not depend on incidental earlier import
	statements. Also, the sqlite3-specific log messages have been moved
	from the general datasource library to the sqlite3 datasource
	(which also explicitly loads its messages).
	(Trac #2746, git 1c004d95a8b715500af448683e4a07e9b66ea926)

586.	[func]		marcin
	libdhcp++: Removed unnecessary calls to the function which
	validates option definitions used to create instances of options
	being decoded in the received packets. Eliminating these calls
	lowered the CPU utilization by the server by approximately 10%.
	Also, added the composite search indexes on the container used to
	store DHCP leases by Memfile backend. This resulted in the
	significant performance rise when using this backend to store
	leases.
	(Trac #2701, git b96a30b26a045cfaa8ad579b0a8bf84f5ed4e73f)

585.	[func]		jinmei, muks
	The zone data loader now accepts RRs in any order during load.
	Before it used to reject adding non-consecutive RRsets. It
	expected records for a single owner name and its type to be
	grouped together. These restrictions are now removed.  It now also
	suppresses any duplicate RRs in the zone file when loading them
	into memory.
	(Trac #2440, git 232307060189c47285121f696d4efb206f632432)
	(Trac #2441, git 0860ae366d73314446d4886a093f4e86e94863d4)

584.	[bug]		jinmei
	Fixed build failure with Boost 1.53 (and probably higher) in the
	internal utility library.  Note that with -Werror it may still
	fail, but it's due to a Boost bug that is reportedly fixed in their
	development trunk.  See https://svn.boost.org/trac/boost/ticket/8080
	Until the fix is available in a released Boost version you may need
	to specify the --without-werror configure option to build BIND 10.
	(Trac #2764, git ca1da8aa5de24358d7d4e7e9a4625347457118cf)

583.	[func]*		jelte
	b10-cmdctl-usermgr has been updated and its options and arguments
	have changed; it now defaults to the same accounts file as
	b10-cmdctl defaults to. It can now be used to remove users from the
	accounts file as well, and it now accepts command-line arguments to
	specify the username and password to add or remove, in which case
	it will not prompt for them.
	Note that using a password on the command line is not recommended,
	as this can be viewed by other users.
	(Trac #2713, git 9925af3b3f4daa47ba8c2eb66f556b01ed6f0502)

582.	[func]		naokikambe
	New statistics items related unixdomain sockets added into Xfrout :
	open, openfail, close, bindfail, acceptfail, accept, senderr, and
	recverr.  Their values can be obtained by invoking "Stats show Xfrout"
	via bindctl while Xfrout is running.
	(Trac #2225, git 6df60554683165adacc2d1c3d29aa42a0c9141a1)

581.	[func]*		y-aharen
	Added statistics items in b10-auth based on
	http://bind10.isc.org/wiki/StatisticsItems. Qtype counters are
	dropped as it requires further spec design discussion.
	(Trac #2154, Trac #2155,
	             git 61d7c3959eb991b22bc1c0ef8f4ecb96b65d9325)
	(Trac #2157, git e653adac032f871cbd66cd500c37407a56d14589)

bind10-1.0.0-rc released on February 14, 2013

580.	[func]*		muks
	There is no longer a default user account. The old default account
	with username 'root' has been removed. In a fresh installation of
	BIND 10, the administrator has to configure a user account using
	the b10-cmdctl-usermgr program.
	(Trac #2641, git 54e8f4061f92c2f9e5b8564240937515efa6d934)

579.	[bug]		jinmei
	libdatasrc/b10-auth: corrected some corner cases in query handling
	of in-memory data source that led to the following invalid/odd
	responses from b10-auth:
	- duplicate RRs in answer and additional for type ANY query
	- incorrect NSEC for no error, no data (NXRRSET) response that
	  matches a wildcard
	(Trac #2585, git abe78fae4ba3aca5eb01806dd4e05607b1241745)

578.	[bug]		jinmei
	b10-auth now returns closest encloser NSEC3 proof to queries for
	an empty non terminal derived from an Opt-Out NSEC3 RR, as clarified
	in errata 3441 for RFC5155.  Previously it regarded such case as
	broken zone and returned SERVFAIL.
	(Trac #2659, git 24c235cb1b379c6472772d340e21577c3460b742)

577.	[func]		muks
	Added an SQLite3 index on records(rname, rdtype). This decreases
	insert performance by ~28% and adds about ~20% to the file size,
	but increases zone iteration performance. As it introduces a new
	index, a database upgrade would be required.
	(Trac #1756, git 9b3c959af13111af1fa248c5010aa33ee7e307ee)

576.	[bug]		tmark, tomek
	b10-dhcp6: Fixed bug when the server aborts operation when
	receiving renew and there are no IPv6 subnets configured.
	(Trac #2719, git 3132b8b19495470bbfd0f2ba0fe7da443926034b)

575.	[bug]		marcin
	b10-dhcp6: Fixed the bug whereby the subnet for the incoming
	packet was selected using only its source address. The subnet
	is now selected using either source address or the name of the
	server's interface on which the packet has been received.
	(Trac #2704, git 1cbacf19a28bdae50bb9bd3767bca0147fde37ed)

574.	[func]		tmark
	b10-dhcp4, b10-dhcp6: Composite key indexes were added to the lease
	tables to reduce lease search time. The lease4 table now has two
	additional indexes: a) hwaddr/subnet_id and b) client_id/subnet_id.
	The lease6 now has the one additional index: iaid/subnet_id/duid.
	Adding these indexes significantly improves lease acquisition
	performance.
	(Trac #2699, #2703, git 54bbed5fcbe237c5a49b515ae4c55148723406ce)

573.	[bug]		stephen
	Fixed problem whereby the DHCP server crashed if it ran out of
	addresses.  Such a condition now causes a packet to be returned
	to the client refusing the allocation of an address.
	(Trac #2681, git 87ce14cdb121b37afb5b1931af51bed7f6323dd6)

572.	[bug]		marcin
	perfdhcp: Fixed bug where the command line switches used to
	run the perfdhcp where printed as ASCII codes.
	(Trac #2700, git b8d6b949eb7f4705e32fbdfd7694ca2e6a6a5cdc)

571.	[build]		jinmei
	The ./configure script can now handle output from python-config
	--ldflags that contains a space after -L switches.  This fixes
	failure reported on some Solaris environments.
	(Trac #2661, git e6f86f2f5eec8e6003c13d36804a767a840d96d6)

570.	[bug]		tmark, marcin, tomek
	b10-dhcp4: Address renewal now works properly for DHCPv4 clients
	that do not send client ID.
	(Trac #2702, git daf2abe68ce9c111334a15c14e440730f3a085e2)

569.	[bug]		tomek
	b10-dhcp4: Fix bug whereby a DHCP packet without a client ID
	could crash the MySQL lease database backend.
	(Trac #2697, git b5e2be95d21ed750ad7cf5e15de2058aa8bc45f4)

568.	[func]		muks
	Various message IDs have been renamed to remove the word 'ERROR'
	from them when they are not logged at ERROR severity level.
	(Trac #2672, git 660a0d164feaf055677f375977f7ed327ead893e)

567.	[doc]		marcin, stephen, tomek
	Update DHCP sections of the BIND 10 guide.
	(Trac #2657, git 1d0c2004865d1bf322bf78d13630d992e39179fd)

566.	[func]*		jinmei
	libdns++/Python isc.dns: In Python isc.dns, function style
	constants for RRType, RRClass, Rcode and Opcode were deprecated
	and replaced with straightforward object constants, e.g., from
	RRType.AAAA() to RRType.AAAA.  This is a backward incompatible
	change (see the Trac ticket for a conversion script if needed).
	Also, these constants are now more consistent between C++
	and Python, and RRType constants for all currently standardized
	types are now supported (even if Rdata for these are not yet
	available).
	(Trac #1866 and #2409, git e5005185351cf73d4a611407c2cfcd163f80e428)

565.	[func]*		jelte
	The main initializer script (formerly known as either 'bind10',
	'boss', or 'bob'), has been renamed to b10-init (and Init in
	configuration). Configuring which components are run is henceforth
	done through '/Init/components', and the sbin/bind10 script is now
	simply a shellscript that runs b10-init. Existing configuration is
	automatically updated. NOTE: once configuration with this update
	has been saved (by committing any new change with bindctl), you
	cannot run older versions of BIND 10 anymore with this configuration.
	(Trac #1901, git bae3798603affdb276f370c1ac6b33b011a5ed4f)

564.	[func]		muks
	libdns++: the CNAME, DNAME, MX, NS, PTR and SRV Rdata classes now
	use the generic lexer in constructors from text.  This means that
	the name fields in such RRs in a zone file can now be non-absolute
	(the origin name in that context will be used), e.g., when loaded
	by b10-loadzone. One additional change to the libdns++ API is that
	the existing string constructors for these Rdata classes also use
	the generic lexer, and they now expect an absolute name (with the
	trailing '.') in the name fields.
	(Trac #2390, git a01569277cda3f78b1171bbf79f15ecf502e81e2)
	(Trac #2656, git 5a0d055137287f81e23fbeedd35236fee274596d)

563.	[build]		jinmei
	Added --disable-rpath configure option to avoid embedding library
	paths to binaries.  Patch from Adam Tkac.
	(Trac #2667, git 1c50c5a6ee7e9675e3ab154f2c7f975ef519fca2)

562.	[func]*		vorner
	The b10-xfrin now performs basic sanity check on just received
	zone. It'll reject severely broken zones (such as missing NS
	records).
	(Trac #2439, git 44699b4b18162581cd1dd39be5fb76ca536012e6)

561.	[bug]		kambe, jelte
	b10-stats-httpd no longer dumps request information to the console,
	but uses the bind10 logging system. Additionally, the logging
	identifiers have been changed from STATHTTPD_* to STATSHTTPD_*
	(Trac #1897, git 93716b025a4755a8a2cbf250a9e4187741dbc9bb)

560.	[bug]		jinmei
	b10-auth now sets the TTL of SOA RR for negative responses to
	the minimum of the RR TTL and the minimum TTL of the SOA RDATA
	as specified in RFC2308; previously the RR TTL was always used.
	The ZoneFinder class was extended partly for implementing this
	and partly for allowing further optimization.
	(Trac #2309 and #2635, git ee17e979fcde48b59d91c74ac368244169065f3b)

559.	[bug]		jelte
	b10-cmdctl no longer aborts on basic file issues with its https
	certificate or private key file. It performs additional checks, and
	provides better error logs if these fail. Additionally, bindctl
	provides a better error report if it is unable to connect over
	https connection. This issue could occur if BIND 10 was installed
	with root privileges but then started as a normal user.
	(Trac #2595, git 09b1a2f927483b407d70e98f5982f424cc872149)

558.	[func]		marcin
	b10-dhcp4: server now adds configured options to its
	responses to a client when client requests them.
	A few basic options: Routers, Domain Name, Domain
	Name Servers and Subnet Mask are added regardless
	if client requested them or not.
	(Trac #2591, git aeec2dc1b9c511d17971ac63138576c37e7c5164)

557.	[doc]		stephen
	Update DHCP sections of the BIND 10 guide.
	(Trac #2642, git e5faeb5fa84b7218fde486347359504cf692510e)

556.	[bug]		marcin
	Fixed DHCP servers configuration whereby the servers did not
	receive a configuration stored in the database on their startup.
	Also, the configuration handler function now uses full configuration
	instead of partial to configure the server. This guarantees that
	dependencies between various configuration parameters are
	fulfilled.
	(Trac #2637, git 91aa998226f1f91a232f2be59a53c9568c4ece77)

555.	[func]		marcin
	The encapsulated option space name can be specified for
	a DHCP option. It comprises sub-options being sent within
	an option that encapsulates this option space.
	(Trac #2314, git 27e6119093723a1e46a239ec245a8b4b10677635)

554.	[func]		jinmei
	b10-loadzone: improved completion log message and intermediate
	reports: It now logs the precise number of loaded RRs on
	completion, and intermediate reports show additional information
	such as the estimated progress in percentage and estimated time
	to complete.
	(Trac #2574, git 5b8a824054313bdecb8988b46e55cb2e94cb2d6c)

553.	[func]		stephen
	Values of the parameters to access the DHCP server lease database
	can now be set through the BIND 10 configuration mechanism.
	(Trac #2559, git 6c6f405188cc02d2358e114c33daff58edabd52a)

552.	[bug]		shane
	Build on Raspberry PI.
	The main issue was use of char for reading from input streams,
	which is incorrect, as EOF is returned as an int -1, which would
	then get cast into a char -1.
	A number of other minor issues were also fixed.
	(Trac #2571, git 525333e187cc4bbbbde288105c9582c1024caa4a)

551.	[bug]		shane
	Kill msgq if we cannot connect to it on startup.
	When the boss process was unable to connect to the msgq, it would
	exit. However, it would leave the msgq process running. This has
	been fixed, and the msgq is now stopped in this case.
	(Trac #2608, git 016925ef2437e0396127e135c937d3a55539d224)

550.	[func]		tomek
	b10-dhcp4: The DHCPv4 server now generates a server identifier
	the first time it is run. The identifier is preserved in a file
	across server restarts.
	b10-dhcp6: The server identifier is now preserved in a file across
	server restarts.
	(Trac #2597, git fa342a994de5dbefe32996be7eebe58f6304cff7)

549.	[func]		tomek
	b10-dhcp6: It is now possible to specify that a configured subnet
	is reachable locally over specified interface (see "interface"
	parameter in Subnet6 configuration).
	(Trac #2596, git a70f6172194a976b514cd7d67ce097bbca3c2798)

548.	[func]		vorner
	The message queue daemon now appears on the bus. This has two
	effects, one is it obeys logging configuration and logs to the
	correct place like the rest of the modules. The other is it
	appears in bindctl as module (but it doesn't have any commands or
	configuration yet).
	(Trac #2582, git ced31d8c5a0f2ca930b976d3caecfc24fc04634e)

547.	[func]*		vorner
	The b10-loadzone now performs more thorough sanity check on the
	loaded data.  Some of the checks are now fatal and zone failing
	them will be rejected.
	(Trac #2436, git 48d999f1cb59f308f9f30ba2639521d2a5a85baa)

546.	[func]		marcin
	DHCP option definitions can be now created using the
	Configuration Manager. The option definition specifies
	the option code, name and the types of the data being
	carried by the option.  The Configuration Manager
	reports an error on attempt to override standard DHCP
	option definition.
	(Trac #2317, git 71e25eb81e58a695cf3bad465c4254b13a50696e)

545.	[func]		jinmei
	libdns++: the SOA Rdata class now uses the generic lexer in
	constructors from text.  This means that the MNAME and RNAME of an
	SOA RR in a zone file can now be non absolute (the origin name
	in that context will be used), e.g., when loaded by b10-loadzone.
	(Trac #2500, git 019ca218027a218921519f205139b96025df2bb5)

544.	[func]		tomek
	b10-dhcp4: Allocation engine support for IPv4 added. Currently
	supported operations are server selection (Discover/Offer),
	address assignment (Request/Ack), address renewal (Request/Ack),
	and address release (Release). Expired leases can be reused.
	Some options (e.g. Router Option) are still hardcoded, so the
	DHCPv4 server is not yet usable, although its address allocation
	is operational.
	(Trac #2320, git 60606cabb1c9584700b1f642bf2af21a35c64573)

543.	[func]*		jelte
	When calling getFullConfig() as a module, , the configuration is now
	returned as properly-structured JSON.  Previously, the structure had
	been flattened, with all data being labelled by fully-qualified
	element names.
	(Trac #2619, git bed3c88c25ea8f7e951317775e99ebce3340ca22)

542.	[func]		marcin
	Created OptionSpace and OptionSpace6 classes to represent DHCP
	option spaces. The option spaces are used to group instances
	and definitions of options having unique codes. A special type
	of option space is the so-called "vendor specific option space"
	which groups sub-options sent within Vendor Encapsulated Options.
	The new classes are not used yet but they will be used once
	the creation of option spaces by configuration manager is
	implemented.
	(Trac #2313, git 37a27e19be874725ea3d560065e5591a845daa89)

541.	[func]		marcin
	Added routines to search for configured DHCP options and their
	definitions using name of the option space they belong to.
	New routines are called internally from the DHCPv4 and DHCPv6
	servers code.
	(Trac #2315, git 741fe7bc96c70df35d9a79016b0aa1488e9b3ac8)

540.	[func]		marcin
	DHCP Option values can be now specified using a string of
	tokens separated with comma sign. Subsequent tokens are used
	to set values for corresponding data fields in a particular
	DHCP option. The format of the token matches the data type
	of the corresponding option field: e.g. "192.168.2.1" for IPv4
	address, "5" for integer value etc.
	(Trac #2545, git 792c129a0785c73dd28fd96a8f1439fe6534a3f1)

539.	[func]		stephen
	Add logging to the DHCP server library.
	(Trac #2524, git b55b8b6686cc80eed41793c53d1779f4de3e9e3c)

538.	[bug]		muks
	Added escaping of special characters (double-quotes, semicolon,
	backslash, etc.) in text-like RRType's toText() implementation.
	Without this change, some TXT and SPF RDATA were incorrectly
	stored in SQLite3 datasource as they were not escaped.
	(Trac #2535, git f516fc484544b7e08475947d6945bc87636d4115)

537.	[func]		tomek
	b10-dhcp6: Support for RELEASE message has been added. Clients
	are now able to release their non-temporary IPv6 addresses.
	(Trac #2326, git 0974318566abe08d0702ddd185156842c6642424)

536.	[build]		jinmei
	Detect a build issue on FreeBSD with g++ 4.2 and Boost installed via
	FreeBSD ports at ./configure time.  This seems to be a bug of
	FreeBSD	ports setup and has been reported to the maintainer:
	http://www.freebsd.org/cgi/query-pr.cgi?pr=174753
	Until it's fixed, you need to build BIND 10 for FreeBSD that has
	this problem with specifying --without-werror, with clang++
	(development version), or with manually extracted Boost header
	files (no compiled Boost library is necessary).
	(Trac #1991, git 6b045bcd1f9613e3835551cdebd2616ea8319a36)

535.	[bug]		jelte
	The log4cplus internal logging mechanism has been disabled, and no
	output from the log4cplus library itself should be printed to
	stderr anymore. This output can be enabled by using the
	compile-time option --enable-debug.
	(Trac #1081, git db55f102b30e76b72b134cbd77bd183cd01f95c0)

534.	[func]*		vorner
	The b10-msgq now uses the same logging format as the rest
	of the system. However, it still doesn't obey the common
	configuration, as due to technical issues it is not able
	to read it yet.
	(git 9e6e821c0a33aab0cd0e70e51059d9a2761f76bb)

bind10-1.0.0-beta released on December 20, 2012

533.	[build]*		jreed
	Changed the package name in configure.ac from bind10-devel
	to bind10. This means the default sub-directories for
	etc, include, libexec, share, share/doc, and var are changed.
	If upgrading from a previous version, you may need to move
	and update your configurations or change references for the
	old locations.
	(git bf53fbd4e92ae835280d49fbfdeeebd33e0ce3f2)

532.	[func]		marcin
	Implemented configuration of DHCPv4 option values using
	the configuration manager. In order to set values for the
	data fields carried by a particular option, the user
	specifies a string of hexadecimal digits that is converted
	to binary data and stored in the option buffer. A more
	user-friendly way of specifying option content is planned.
	(Trac #2544, git fed1aab5a0f813c41637807f8c0c5f8830d71942)

531.	[func]		tomek
	b10-dhcp6: Added support for expired leases. Leases for IPv6
	addresses that are past their valid lifetime may be recycled, i.e.
	relocated to other clients if needed.
	(Trac #2327, git 62a23854f619349d319d02c3a385d9bc55442d5e)

530.	[func]*		team
	b10-loadzone was fully overhauled.  It now uses C++-based zone
	parser and loader library, performing stricter checks, having
	more complete support for master file formats, producing more
	helpful logs, is more extendible for various types of data
	sources, and yet much faster than the old version.  In
	functionality the new version should be generally backwards
	compatible to the old version, but there are some
	incompatibilities: name fields of RDATA (in NS, SOA, etc) must
	be absolute for now; due to the stricter checks some input that was
	(incorrectly) accepted by the old version may now be rejected;
	command line options and arguments are not compatible.
	(Trac #2380, git 689b015753a9e219bc90af0a0b818ada26cc5968)

529.	[func]*		team
	The in-memory data source now uses a more complete master
	file parser to load textual zone files.  As of this change
	it supports multi-line RR representation and more complete
	support for escaped and quoted strings.  It also produces
	more helpful log messages when there is an error in the zone
	file.  It will be enhanced as more specific tasks in the
	#2368 meta ticket are completed.  The new parser is generally
	backward compatible to the previous one, but due to the
	tighter checks some input that has been accepted so far
	could now be rejected, so it's advisable to check if you
	use textual zone files directly loaded to memory.
	(Trac #2470, git c4cf36691115c15440b65cac16f1c7fcccc69521)

528.	[func]		marcin
	Implemented definitions for DHCPv4 option definitions identified
	by option codes: 1 to 63, 77, 81-82, 90-92, 118-119, 124-125.
	These definitions are now used by the DHCPv4 server to parse
	options received from a client.
	(Trac #2526, git 50a73567e8067fdbe4405b7ece5b08948ef87f98)

527.	[bug]		jelte
	Fixed a bug in the synchronous UDP server code where unexpected
	errors from ASIO or the system libraries could cause b10-auth to
	stop. In asynchronous mode these errors would be ignored
	completely. Both types have been updated to report the problem with
	an ERROR log message, drop the packet, and continue service.
	(Trac #2494, git db92f30af10e6688a7dc117b254cb821e54a6d95)

526.	[bug]		stephen
	Miscellaneous fixes to DHCP code including rationalisation of
	some methods in LeaseMgr and resolving some Doxygen/cppcheck
	issues.
	(Trac #2546, git 0140368ed066c722e5d11d7f9cf1c01462cf7e13)

525.	[func]		tomek
	b10-dhcp4: DHCPv4 server is now able to parse configuration. It
	is possible to specify IPv4 subnets with dynamic pools within
	them. Although configuration is accepted, it is not used yet. This
	will be implemented shortly.
	(Trac #2270, git de29c07129d41c96ee0d5eebdd30a1ea7fb9ac8a)

524.	[func]		tomek
	b10-dhcp6 is now able to handle RENEW messages. Leases are
	renewed and REPLY responses are sent back to clients.
	(Trac #2325, git 7f6c9d057cc0a7a10f41ce7da9c8565b9ee85246)

523.	[bug]		muks
	Fixed a problem in inmem NSEC3 lookup (for, instance when using a
	zone with no non-apex names) which caused exceptions when the zone
	origin was not added as an explicit NSEC3 record.
	(Trac #2503, git 6fe86386be0e7598633fe35999112c1a6e3b0370)

522.	[func]*		jelte
	Configuration of TSIG keys for b10-xfrin has changed; instead of
	specifying the full TSIG key (<name>:<base64>:<algo>) it now expects
	just the name, and uses the global TSIG Key Ring like all the other
	components (configuration list /tsig_keys/keys).
	Note: this is not automatically updated, so if you use TSIG in
	xfrin, you need to update your configuration.
	(Trac #1351, git e65b7b36f60f14b7abe083da411e6934cdfbae7a)

521.	[func]		marcin
	Implemented definitions for DHCPv6 standard options identified
	by codes up to 48. These definitions are now used by the DHCPv6
	server to create instances of options being sent to a client.
	(Trac #2491, git 0a4faa07777189ed9c25211987a1a9b574015a95)

520.	[func]		jelte
	The system no longer prints initial log messages to stdout
	regardless of what logging configuration is present, but it
	temporarily stores any log messages until the configuration is
	processed. If there is no specific configuration, or if the
	configuration cannot be accessed, it will still fall back to stdout.
	Note that there are still a few instances where output is printed,
	these shall be addressed separately.
	Note also that, currently, in case it falls back to stdout (such as
	when it cannot connect to b10-cfgmgr), all log messages are always
	printed (including debug messages), regardless of whether -v was
	used. This shall also be addressed in a future change.
	(Trac #2445, git 74a0abe5a6d10b28e4a3e360e87b129c232dea68)

519.	[bug]		muks
	Fixed a problem in inmem NSEC lookup which caused returning an
	incorrect NSEC record or (in rare cases) assert failures
	when a non-existent domain was queried, which was a sub-domain of
	a domain that existed.
	(Trac #2504, git 835553eb309d100b062051f7ef18422d2e8e3ae4)

518.	[func]		stephen
	Extend DHCP MySQL backend to handle IPv4 addresses.
	(Trac #2404, git ce7db48d3ff5d5aad12b1da5e67ae60073cb2607)

517.	[func]		stephen
	Added IOAddress::toBytes() to get byte representation of address.
	Also added convenience methods for V4/V6 address determination.
	(Trac #2396, git c23f87e8ac3ea781b38d688f8f7b58539f85e35a)

516.	[bug]		marcin
	Fixed 'make distcheck' failure when running perfdhcp unit tests.
	The unit tests used to read files from the folder specified
	with the path relative to current folder, thus when the test was
	run from a different folder the files could not be found.
	(Trac #2479, git 4e8325e1b309f1d388a3055ec1e1df98c377f383)

515.	[bug]		jinmei
	The in-memory data source now accepts an RRSIG provided without
	a covered RRset in loading.  A subsequent query for its owner name
	of the covered type would generally result in NXRRSET; if the
	covered RRset is of type NSEC3, the corresponding NSEC3 processing
	would result in SERVFAIL.
	(Trac #2420, git 6744c100953f6def5500bcb4bfc330b9ffba0f5f)

514.	[bug]		jelte
	b10-msgq now handles socket errors more gracefully when sending data
	to clients. It no longer exits with 'broken pipe' errors, and is
	also better at resending data on temporary error codes from send().
	(Trac #2398, git 9f6b45ee210a253dca608848a58c824ff5e0d234)

513.	[func]		marcin
	Implemented the OptionCustom class for DHCPv4 and DHCPv6.
	This class represents an option which has a defined
	structure: a set of data fields of specific types and order.
	It is used to represent those options that can't be
	represented by any other specialized class.
	(Trac #2312, git 28d885b457dda970d9aecc5de018ec1120143a10)

512.	[func]		jelte
	Added a new tool b10-certgen, to check and update the self-signed
	SSL certificate used by b10-cmdctl. The original certificate
	provided has been removed, and a fresh one is generated upon first
	build. See the b10-certgen manpage for information on how to update
	existing installed certificates.
	(Trac #1044, git 510773dd9057ccf6caa8241e74a7a0b34ca971ab)

511.	[bug]		stephen
	Fixed a race condition in the DHCP tests whereby the test program
	spawned a subprocess and attempted to read (without waiting) from
	the interconnecting pipe before the subprocess had written
	anything.  The lack of output was being interpreted as a test
	failure.
	(Trac #2410, git f53e65cdceeb8e6da4723730e4ed0a17e4646579)

510.	[func]		marcin
	DHCP option instances can be created using a collection of strings.
	Each string represents a value of a particular data field within
	an option. The data field values, given as strings, are validated
	against the actual types of option fields specified in the options
	definitions.
	(Trac #2490, git 56cfd6612fcaeae9acec4a94e1e5f1a88142c44d)

509.	[func]		muks
	Log messages now include the pid of the process that logged the
	message.
	(Trac #1745, git fc8bbf3d438e8154e7c2bdd322145a7f7854dc6a)

508.	[bug]		stephen
	Split the DHCP library into two directories, each with its own
	Makefile.  This properly solves the problem whereby a "make"
	operation with multiple threads could fail because of the
	dependencies between two libraries in the same directory.
	(Trac #2475, git 834fa9e8f5097c6fd06845620f68547a97da8ff8)

bind10-devel-20121115 released on November 15, 2012

507.	[doc]		jelte
	Added a chapter about the use of the bindctl command tool to
	to the BIND 10 guide.
	(Trac #2305, git c4b0294b5bf4a9d32fb18ab62ca572f492788d72)

506.	[security]		jinmei
	Fixed a use-after-free case in handling DNAME record with the
	in-memory data source.  This could lead to a crash of b10-auth
	if it serves a zone containing a DNAME RR from the in-memory
	data source.  This bug was introduced at bind10-devel-20120927.
	(Trac #2471, git 2b1793ac78f972ddb1ae2fd092a7f539902223ff)

505.	[bug]		jelte
	Fixed a bug in b10-xfrin where a wrong call was made during the
	final check of a TSIG-signed transfer, incorrectly rejecting the
	transfer.
	(Trac #2464, git eac81c0cbebee72f6478bdb5cda915f5470d08e1)

504.	[bug]*		naokikambe
	Fixed an XML format viewed from b10-stats-httpd. Regarding
	per-zone counters as zones of Xfrout, a part of the item
	values wasn't an exact XML format. A zone name can be
	specified in URI as
	/bind10/statistics/xml/Xfrout/zones/example.org/xfrreqdone.
	XSD and XSL formats are also changed to constant ones due
	to these changes.
	(Trac #2298, git 512d2d46f3cb431bcdbf8d90af27bff8874ba075)

503.	[func]		Stephen
	Add initial version of a MySQL backend for the DHCP code.  This
	implements the basic IPv6 lease access functions - add lease, delete
	lease and update lease.  The backend is enabled by specifying
	--with-dhcp-mysql on the "configure" command line: without this
	switch, the MySQL code is not compiled, so leaving BIND 10 able to
	be built on systems without MySQL installed.
	(Trac #2342, git c7defffb89bd0f3fdd7ad2437c78950bcb86ad37)

502.	[func]		vorner
	TTLs can be specified with units as well as number of seconds now.
	This allows specifications like "1D3H".
	(Trac #2384, git 44c321c37e17347f33ced9d0868af0c891ff422b)

501.	[func]		tomek
	Added DHCPv6 allocation engine, now used in the processing of DHCPv6
	messages.
	(Trac #2414, git b3526430f02aa3dc3273612524d23137b8f1fe87)

500.	[bug]		jinmei
	Corrected the autoconf example in the examples directory so it can
	use the configured path to Boost to check availability of the BIND 10
	library.  Previously the sample configure script could fail if
	Boost is installed in an uncommon place.  Also, it now provides a
	helper m4 function and example usage for embedding the library
	path to executable (using linker options like -Wl,-R) to help
	minimize post-build hassles.
	(Trac #2356, git 36514ddc884c02a063e166d44319467ce6fb1d8f)

499.	[func]		team
	The b10-auth 'loadzone' command now uses the internal thread
	introduced in 495 to (re)load a zone in the background, so that
	query processing isn't blocked while loading a zone.
	(Trac #2213, git 686594e391c645279cc4a95e0e0020d1c01fba7e)

498.	[func]		marcin
	Implemented DHCPv6 option values configuration using configuration
	manager. In order to set values for data fields carried by the
	particular option, user specifies the string of hexadecimal digits
	that is in turn converted to binary data and stored into option
	buffer. More user friendly way of option content specification is
	planned.
	(Trac #2318, git e75c686cd9c14f4d6c2a242a0a0853314704fee9)

497.	[bug]		jinmei
	Fixed several issues in isc-sysinfo:
	- make sure it doesn't report a negative value for free memory
	  size (this happened on FreeBSD, but can possibly occur on other
	  BSD variants)
	- correctly identifies the SMP support in kernel on FreeBSD
	- print more human readable uptime as well as the time in seconds
	(Trac #2297, git 59a449f506948e2371ffa87dcd19059388bd1657)

496.	[func]		tomek
	DHCPv6 Allocation Engine implemented. It allows address allocation
	from the configured subnets/pools. It currently features a single
	allocator: IterativeAllocator, which assigns addresses iteratively.
	Other allocators (hashed, random) are planned.
	(Trac #2324, git 8aa188a10298e3a55b725db36502a99d2a8d638a)

495.	[func]		team
	b10-auth now handles reconfiguration of data sources in
	background using a separate thread.  This means even if the new
	configuration includes a large amount of data to be loaded into
	memory (very large zones and/or a very large number of zones),
	the reconfiguration doesn't block query handling.
	(Multiple Trac tickets up to #2211)

494.	[bug]		jinmei
	Fixed a problem that shutting down BIND 10 kept some of the
	processes alive.  It was two-fold: when the main bind10 process
	started as a root, started b10-sockcreator with the privilege, and
	then dropped the privilege, the bind10 process cannot kill the
	sockcreator via signal any more (when it has to), but it kept
	sending the signal and didn't stop.  Also, when running on Python
	3.1 (or older), the sockcreator had some additional file
	descriptor open, which prevented it from exiting even after the
	bind10 process terminated.  Now the bind10 process simply gives up
	killing a subprocess if it fails due to lack of permission, and it
	makes sure the socket creator is spawned without any unnecessary
	FDs open.
	(Trac #1858, git 405d85c8a0042ba807a3a123611ff383c4081ee1)

493.	[build]		jinmei
	Fixed build failure with newer versions of clang++.  These
	versions are stricter regarding "unused variable" and "unused
	(driver) arguments" warnings, and cause fatal build error
	with -Werror.  The affected versions of clang++ include Apple's
	customized version 4.1 included in Xcode 4.5.1.  So this fix
	will solve build errors for Mac OS X that uses newer versions of
	Xcode.
	(Trac #2340, git 55be177fc4f7537143ab6ef5a728bd44bdf9d783,
	3e2a372012e633d017a97029d13894e743199741 and commits before it
	with [2340] in the commit log)

492.	[func]		tomek
	libdhcpsrv: The DHCP Configuration Manager is now able to store
	information about IPv4 subnets and pools. It is still not possible
	to configure that information. Such capability will be implemented
	in a near future.
	(Trac #2237, git a78e560343b41f0f692c7903c938b2b2b24bf56b)

491.	[func]		tomek
	b10-dhcp6: Configuration for DHCPv6 has been implemented.
	Currently it is possible to configure IPv6 subnets and pools
	within those subnets, global and per subnet values of renew,
	rebind, preferred and valid lifetimes. Configured parameters
	are accepted, but are not used yet by the allocation engine yet.
	(Trac #2269, git 028bed9014b15facf1a29d3d4a822c9d14fc6411)

490.	[func]		tomek
	libdhcpsrv: An abstract API for lease database has been
	implemented. It offers a common interface to all concrete
	database backends.
	(Trac #2140, git df196f7609757253c4f2f918cd91012bb3af1163)

489.	[func]		muks
	The isc::dns::RRsetList class has been removed. It was now unused
	inside the BIND 10 codebase, and the interface was considered
	prone to misuse.
	(Trac #2266, git 532ac3d0054f6a11b91ee369964f3a84dabc6040)

488.	[build]		jinmei
	On configure, changed the search order for Python executable.
	It first tries more specific file names such as "python3.2" before
	more generic "python3".  This will prevent configure failure on
	Mac OS X that installs Python3 via recent versions of Homebrew.
	(Trac #2339, git 88db890d8d1c64de49be87f03c24a2021bcf63da)

487.	[bug]		jinmei
	The bind10 process now terminates a component (subprocess) by the
	"config remove Boss/components" bindctl command even if the
	process crashes immediately before the command is sent to bind10.
	Previously this led to an inconsistent state between the
	configuration and an internal component list of bind10, and bind10
	kept trying to restart the component.  A known specific case of
	this problem is that b10-ddns could keep failing (due to lack of
	dependency modules) and the administrator couldn't stop the
	restart via bindctl.
	(Trac #2244, git 7565788d06f216ab254008ffdfae16678bcd00e5)

486.	[bug]*		jinmei
	All public header files for libb10-dns++ are now installed.
	Template configure.ac and utility AC macros for external projects
	using the library are provided under the "examples" directory.
	The src/bin/host was moved as part of the examples (and not
	installed with other BIND 10 programs any more).
	(Trac #1870, git 4973e638d354d8b56dcadf71123ef23c15662021)

485.	[bug]		jelte
	Several bugs have been fixed in bindctl; tab-completion now works
	within configuration lists, the problem where sometimes the
	completion added a part twice has been solved, and it no longer
	suggests the confusing value 'argument' as a completion-hint for
	configuration items. Additionally, bindctl no longer crashes upon
	input like 'config remove Boss'.
	(Trac #2254, git 9047de5e8f973e12e536f7180738e6b515439448)

484.	[func]		tomek
	A new library (libb10-dhcpsrv) has been created. At present, it
	only holds the code for the DHCP Configuration Manager. Currently
	this object only supports basic configuration storage for the DHCPv6
	server, but that capability will be expanded.
	(Trac #2238, git 6f29861b92742da34be9ae76968e82222b5bfd7d)

bind10-devel-20120927 released on September 27, 2012

483.	[func]		marcin
	libdhcp++: Added new parameter to define sub-second timeout
	for DHCP packet reception. The total timeout is now specified
	by two parameters:  first specifies integral number of
	seconds, second (which defaults to 0) specifies fractional
	seconds with microsecond resolution.
	(Trac #2231, git 15560cac16e4c52129322e3cb1787e0f47cf7850)

482.	[func]		team
	Memory footprint of the in-memory data source has been
	substantially improved.  For example, b10-auth now requires much
	less memory than BIND 9 named for loading and serving the same
	zone in-memory.  This is a transparent change in terms of user
	operation; there's no need to update or change the configuration
	to enable this feature.
	Notes: multiple instances of b10-auth still make separate copies
	of the memory image.  Also, loading zones in memory still suspends
	query processing, so manual reloading or reloading after incoming
	transfer may cause service disruption for huge zones.
	(Multiple Trac tickets, Summarized in Trac #2101)

481.	[bug]		vorner
	The abbreviated form of IP addresses in ACLs is accepted
	(eg. "from": ["127.0.0.1", "::1"] now works).
	(Trac #2191, git 48b6e91386b46eed383126ad98dddfafc9f7e75e)

480.	[doc]		vorner
	Added documentation about global TSIG key ring to the Guide.
	(Trac #2189, git 52177bb31f5fb8e134aecb9fd039c368684ad2df)

479.	[func]		marcin
	Refactored perfdhcp tool to C++, added missing unit tests and removed
	the old code. The new code uses libdhcp++ (src/lib/dhcp) for DHCP
	packet management, network interface management and packet
	transmission.
	(Trac #1954, git 8d56105742f3043ed4b561f26241f3e4331f51dc)
	(Trac #1955, git 6f914bb2c388eb4dd3e5c55297f8988ab9529b3f)
	(Trac #1956, git 6f914bb2c388eb4dd3e5c55297f8988ab9529b3f)
	(Trac #1957, git 7fca81716ad3a755bf5744e88c3adeef15b04450)
	(Trac #1958, git 94e17184270cda58f55e6da62e845695117fede3)
	(Trac #1959, git a8cf043db8f44604c7773e047a9dc2861e58462a)
	(Trac #1960, git 6c192e5c0903f349b4d80cf2bb6cd964040ae7da)

478.	[func]		naokikambe
	New statistics items added into b10-xfrout: ixfr_running and
	axfr_running.  Their values can be obtained by invoking "Stats show
	Xfrout" via bindctl while b10-xfrout is running.
	(Trac #2222, git 91311bdbfea95f65c5e8bd8294ba08fac12405f1)

477.	[bug]		jelte
	Fixed a problem with b10-msgq on OSX when using a custom Python
	installation, that offers an unreliable select.poll() interface.
	(Trac #2190, git e0ffa11d49ab949ee5a4ffe7682b0e6906667baa)

476.	[bug]		vorner
	The Xfrin now accepts transfers with some TSIG signatures omitted, as
	allowed per RFC2845, section 4.4. This solves a compatibility
	issues with Knot and NSD.
	(Trac #1357, git 7ca65cb9ec528118f370142d7e7b792fcc31c9cf)

475.	[func]		naokikambe
	Added Xfrout statistics counters: notifyoutv4, notifyoutv6,
	xfrrej, and xfrreqdone. These are per-zone type counters.
	The value of these counters can be seen with zone name by
	invoking "Stats show Xfrout" via bindctl.
	(Trac #2158, git e68c127fed52e6034ab5309ddd506da03c37a08a)

474.	[func]		stephen
	DHCP servers now use the BIND 10 logging system for messages.
	(Trac #1545, git de69a92613b36bd3944cb061e1b7c611c3c85506)

473.	[bug]		jelte
	TCP connections now time out in b10-auth if no (or not all) query
	data is sent by the client. The timeout value defaults to 5000
	milliseconds, but is configurable in Auth/tcp_recv_timeout.
	(Trac #357, git cdf3f04442f8f131542bd1d4a2228a9d0bed12ff)

472.	[build]		jreed
	All generated documentation is removed from the git repository.
	The ./configure --enable-man option is removed. A new option
	-enable-generate-docs is added; it checks for required
	documentation building dependencies. Dummy documentation is
	built and installed if not used. Distributed tarballs will
	contain the generated documentation.
	(Trac #1687, git 2d4063b1a354f5048ca9dfb195e8e169650f43d0)

471.	[bug]		vorner
	Fixed a problem when b10-loadzone tried to tread semicolon
	in string data as start of comment, which caused invalid
	data being loaded.
	(Trac #2188, git 12efec3477feb62d7cbe36bdcfbfc7aa28a36f57)

470.	[func]		naokikambe
	The stats module now supports partial statistics updates. Each
	module can return only statistics data which have been updated since
	the last time it sent them to the stats module. The purpose of partial
	updates is to reduce the amount of statistics data sent through the
	message queue.
	(Trac #2179, git d659abdd9f3f369a29830831297f64484ac7b051)

469.	[bug]		jelte
	libdatasrc: the data source client list class now ignores zone
	content problems (such as out-of-zone data) in MasterFiles type
	zones, instead of aborting the entire configuration.  It only logs
	an error, and all other zones and datasources are still loaded. The
	error log message has been improved to include the zone origin and
	source file name.  As a result of this change, b10-auth no longer
	exits upon encountering such errors during startup.
	(Trac #2178, git a75ed413e8a1c8e3702beea4811a46a1bf519bbd)

468.	[func]*		naokikambe, fujiwara
	b10-stats polls the bind10 and b10-auth with new 'getstats' command
	to retrieve statistics data.  The "poll-interval" parameter in
	b10-stats is for configuring the polling interval.  All statistics
	data collected once are preserved while b10-stats is running.
	The "sendstats" command was removed from bind10 and b10-auth. The
	"statistics-interval" configuration item was removed from b10-auth.
	(Trac #2136, git dcb5ce50b4b4e50d28247d5f8b5cb8d90bda942a)
	(Trac #2137, git d53bb65a43f6027b15a6edc08c137951e3ce5e0e)
	(Trac #2138, git b34e3313460eebc9c272ca8c1beb27297c195150)

bind10-devel-20120816 released on August 16, 2012

467.	[bug]		jelte
	For configurations, allow named sets to contain lists of items.
	(Trac #2114, git 712637513505f7afb8434292ca2a98c3517dffd3)

466.	[func]		jelte
	Allow bindctl to add and remove items to and from lists
	and dicts for items of type "any". This is for easier
	configurations.
	(Trac #2184, git ad2d728d1496a9ff59d622077850eed0638b54eb)

465.	[doc]		vorner
	Improved documentation about ACLs in the Guide.
	(Trac #2066, git 76f733925b3f3560cfc2ee96d2a19905b623bfc3)

464.	[func]		jelte, muks
	libdns++: The LabelSequence class has been extended with some new
	methods.  These are mainly intended for internal development, but
	the class is public, so interested users may want to look into the
	extensions.
	(Trac #2052, git 57c61f2^..dbef0e2)
	(Trac #2053, git 1fc2b06b57a008ec602daa2dac79939b3cc6b65d)
	(Trac #2086, git 3fac7d5579c5f51b8e952b50db510b45bfa986f3)
	(Trac #2087, git 49ad6346f574d00cfbd1d12905915fd0dd6a0bac)
	(Trac #2148, git 285c2845ca96e7ef89f9158f1dea8cda147b6566)

463.	[func]		jinmei
	Python isc.dns: the Name, RRType and RRClass classes are now
	hashable.  So, for example, objects of these classes can be used
	as a dictionary key.
	(Trac #1883, git 93ec40dd0a1df963c676037cc60c066c748b3030)

462.	[build]		jreed
	BIND 10 now compiles against googletest-1.6.0 versions that are
	installed on the system as source code. For such versions, use the
	--with-gtest-source configure switch.
	(Trac #1999, git 6a26d459a40d7eed8ebcff01835377b3394a78de)

461.	[bug]		muks
	We now set g+w and g+s permissions (mode 02770) during
	installation for the BIND 10 local state directory
	($prefix/var/bind10-devel/) so that permissions to files
	and sub-directories created in that directory are inherited.
	(Trac #2171, git ab4d20907abdb3ce972172463dcc73405b3dee79)

460.	[bug]		muks
	SSHFP's algorithm and fingerprint type checks have been relaxed
	such that they will accept any values in [0,255]. This is so that
	future algorithm and fingerprint types are accommodated.
	(Trac #2124, git 49e6644811a7ad09e1326f20dd73ab43116dfd21)

459.	[func]		tomek
	b10-dhcp6: DHCPv6 server component is now integrated into
	BIND 10 framework. It can be started from BIND 10 (using bindctl)
	and can receive commands. The only supported command for now
	is 'Dhcp6 shutdown'.
	b10-dhcp4: Command line-switch '-s' to disable msgq was added.
	b10-dhcp6: Command line-switch '-s' to disable msgq was added.
	(Trac #1708, git e0d7c52a71414f4de1361b09d3c70431c96daa3f)

458.	[build]*		jinmei
	BIND 10 now relies on Boost offset_ptr, which caused some new
	portability issues.  Such issues are detected at ./configure time.
	If ./configure stops due to this, try the following workaround:
	- If it's about the use of mutable for a reference with clang++,
	  upgrade Boost version to 1.44 or higher, or try a different
	  compiler (e.g. g++ generally seems to be free from this issue)
	- If it's about the use of "variadic templates", specify
	  --without-werror so the warning won't be promoted to an error.
	  Specifying BOOST_NO_USER_CONFIG in CXXFLAGS may also work
	  (which would be the case if Boost is installed via pkgsrc)
	(Trac #2147, git 30061d1139aad8716e97d6b620c259752fd0a3cd)

457.	[build]*		muks
	BIND 10 library names now have a "b10-" prefix. This is to avoid
	clashes with other similarly named libraries on the system.
	(Trac #2071, git ac20a00c28069804edc0a36050995df52f601efb)

456.	[build]		muks
	BIND 10 now compiles against log4cplus-1.1.0 (RC releases)
	also.  Note: some older versions of log4cplus don't work any more;
	known oldest workable version is 1.0.4.  Thanks to John Lumby for
	sending a patch.
	(Trac #2169, git 7d7e5269d57451191c0aef1b127d292d3615fe2c)

455.	[func]*		vorner
	The server now uses newer API for data sources. This would be an
	internal change, however, the data sources are now configured
	differently. Please, migrate your configuration to the top-level
	"data_sources" module.  Also the bind10 -n and --no-cache
	and b10-auth -n options are removed.
	(Trac #1976, git 0d4685b3e7603585afde1b587cbfefdfaf6a1bb3)

454.	[bug]		jelte
	b10-cfgmgr now loads its configuration check plugins directly from
	the plugin search path, as opposed to importing them from the
	general python system module path list; this prevents naming
	conflicts with real python modules.
	(Trac #2119, git 2f68d7ac5c3c7cc88a3663191113eece32d46a3d)

453.	[bug]		jelte
	b10-auth no longer tries to send DDNS UPDATE messages to b10-ddns if
	b10-ddns is not running. Sending an UPDATE to BIND 10 that is not
	configured to run DDNS will now result in a response with rcode
	NOTIMP instead of SERVFAIL.
	(Trac #1986, git bd6b0a5ed3481f78fb4e5cb0b18c7b6e5920f9f8)

452.	[func]		muks, jelte
	isc-sysinfo: An initial implementation of the isc-sysinfo
	tool is now available for Linux, OpenBSD, FreeBSD, and Mac
	OS X. It gathers and outputs system information which can
	be used by future tech support staff. This includes a
	generic Python "sysinfo" module.
	(Trac #2062, #2121, #2122, #2172,
	git 144e80212746f8d55e6a59edcf689fec9f32ae95)

451.	[bug]		muks, jinmei
	libdatasrc: the database-based data source now correctly returns
	glue records on (not under) a zone cut, such as in the case where
	the NS name of an NS record is identical to its owner name. (Note:
	libdatasrc itself doesn't judge what kind of record type can be a
	"glue"; it's the caller's responsibility.)
	(Trac #1771, git 483f1075942965f0340291e7ff7dae7806df22af)

450.	[func]		tomek
	b10-dhcp4: DHCPv4 server component is now integrated into
	BIND 10 framework. It can be started from BIND 10 (using bindctl)
	and can receive commands. The only supported command for now
	is 'Dhcp4 shutdown'.
	(Trac #1651, git 7e16a5a50d3311e63d10a224ec6ebcab5f25f62c)

bind10-devel-20120621 released on June 21, 2012

449.	[bug]		muks
	b10-xfin: fixed a bug where xfrin sent the wrong notification
	message to zonemgr on successful zone transfer. This also
	solves other reported problems such as too frequent attempts
	of zone refreshing (see Trac #1786 and #1834).
	(Trac #2023, git b5fbf8a408a047a2552e89ef435a609f5df58d8c)

448.	[func]		team
	b10-ddns is now functional and handles dynamic update requests
	per RFC 2136.  See BIND 10 guide for configuration and operation
	details.
	(Multiple Trac tickets)

447.	[bug]		jinmei
	Fixed a bug in b10-xfrout where a helper thread could fall into
	an infinite loop if b10-auth stops while the thread is waiting for
	forwarded requests from b10-auth.
	(Trac #988 and #1833, git 95a03bbefb559615f3f6e529d408b749964d390a)

446.	[bug]		muks
	A number of warnings reported by Python about unclosed file and
	socket objects were fixed. Some related code was also made safer.
	(Trac #1828, git 464682a2180c672f1ed12d8a56fd0a5ab3eb96ed)

445.	[bug]*		jinmei
	The pre-install check for older SQLite3 DB now refers to the DB
	file with the prefix of DESTDIR.  This ensures that 'make install'
	with specific DESTDIR works regardless of the version of the DB
	file installed in the default path.
	(Trac #1982, git 380b3e8ec02ef45555c0113ee19329fe80539f71)

444.	[bug]		jinmei
	libdatasrc: fixed ZoneFinder for database-based data sources so
	that it handles type DS query correctly, i.e., treating it as
	authoritative data even on a delegation point.
	(Trac #1912, git 7130da883f823ce837c10cbf6e216a15e1996e5d)

443.	[func]*		muks
	The logger now uses a lockfile named `logger_lockfile' that is
	created in the local state directory to mutually separate
	individual logging operations from various processes. This is
	done so that log messages from different processes don't mix
	together in the middle of lines. The `logger_lockfile` is created
	with file permission mode 0660. BIND 10's local state directory
	should be writable and perhaps have g+s mode bit so that the
	`logger_lockfile` can be opened by a group of processes.
	(Trac #1704, git ad8d445dd0ba208107eb239405166c5c2070bd8b)

442.	[func]		tomek
	b10-dhcp4, b10-dhcp6: Both DHCP servers now accept -p parameter
	that can be used to specify listening port number. This capability
	is useful only for testing purposes.
	(Trac #1503, git e60af9fa16a6094d2204f27c40a648fae313bdae)

441.	[func]		tomek
	libdhcp++: Stub interface detection (support for interfaces.txt
	file) was removed.
	(Trac #1281, git 900fc8b420789a8c636bcf20fdaffc60bc1041e0)

bind10-devel-20120517 released on May 17, 2012

440.	[func]		muks
	bindctl: improved some error messages so they will be more
	helpful.  Those include the one when the zone name is unspecified
	or the name is invalid in the b10-auth configuration.
	(Trac #1627, git 1a4d0ae65b2c1012611f4c15c5e7a29d65339104)

439.	[func]		team
	The in-memory data source can now load zones from the
	sqlite3 data source, so that zones stored in the database
	(and updated for example by xfrin) can be served from memory.
	(Trac #1789, #1790, #1792, #1793, #1911,
	git 93f11d2a96ce4dba9308889bdb9be6be4a765b27)

438.	[bug]		naokikambe
	b10-stats-httpd now sends the system a notification that
	it is shutting down if it encounters a fatal error during
	startup.
	(Trac #1852, git a475ef271d4606f791e5ed88d9b8eb8ed8c90ce6)

437.	[build]		jinmei
	Building BIND 10 may fail on MacOS if Python has been
	installed via Homebrew unless --without-werror is specified.
	The configure script now includes a URL that explains this
	issue when it detects failure that is possibly because of
	this problem.
	(Trac #1907, git 0d03b06138e080cc0391fb912a5a5e75f0f97cec)

436.	[bug]		jelte
	The --config-file option now works correctly with relative paths if
	--data-path is not given.
	(Trac #1889, git ce7d1aef2ca88084e4dacef97132337dd3e50d6c)

435.	[func]		team
	The in-memory datasource now supports NSEC-signed zones.
	(Trac #1802-#1810, git 2f9aa4a553a05aa1d9eac06f1140d78f0c99408b)

434.	[func]		tomek
	libdhcp++: Linux interface detection refactored. The code is
	now cleaner. Tests better support certain versions of ifconfig.
	(Trac #1528, git 221f5649496821d19a40863e53e72685524b9ab2)

433.	[func]		tomek
	libdhcp++: Option6 and Pkt6 now follow the same design as
	options and packet for DHCPv4. General code refactoring after
	end of 2011 year release.
	(Trac #1540, git a40b6c665617125eeb8716b12d92d806f0342396)

432.	[bug]*		muks
	BIND 10 now installs its header files in a BIND 10 specific
	sub-directory in the install prefix.
	(Trac #1930, git fcf2f08db9ebc2198236bfa25cf73286821cba6b)

431.	[func]*		muks
	BIND 10 no longer starts b10-stats-httpd by default.
	(Trac #1885, git 5c8bbd7ab648b6b7c48e366e7510dedca5386f6c)

430.	[bug]		jelte
	When displaying configuration data, bindctl no longer treats
	optional list items as an error, but shows them as an empty list.
	(Trac #1520, git 0f18039bc751a8f498c1f832196e2ecc7b997b2a)

429.	[func]		jelte
	Added an 'execute' component to bindctl, which executes either a set
	of commands from a file or a built-in set of commands. Currently,
	only 'init_authoritative_server' is provided as a built-in set, but
	it is expected that more will be added later.
	(Trac #1843, git 551657702a4197ef302c567b5c0eaf2fded3e121)

428.	[bug]		marcin
	perfdhcp: bind to local address to allow reception of
	replies from IPv6 DHCP servers.
	(Trac #1908, git 597e059afaa4a89e767f8f10d2a4d78223af3940)

427.	[bug]		jinmei
	libdatasrc, b10-xfrin: the zone updater for database-based data
	sources now correctly distinguishes NSEC3-related RRs (NSEC3 and
	NSEC3-covering RRSIG) from others, and the SQLite3 implementation
	now manipulates them in the separate table for the NSEC3 namespace.
	As a result b10-xfrin now correctly updates NSEC3-signed zones by
	inbound zone transfers.
	(Trac #1781, #1788, #1891,
	git 672f129700dae33b701bb02069cf276238d66be3)

426.	[bug]		vorner
	The NSEC3 records are now included when transferring a
	signed zone out.
	(Trac #1782, git 36efa7d10ecc4efd39d2ce4dfffa0cbdeffa74b0)

425.	[func]*		muks
	Don't autostart b10-auth, b10-xfrin, b10-xfrout and b10-zonemgr in
	the default configuration.
	(Trac #1818, git 31de885ba0409f54d9a1615eff5a4b03ed420393)

424.	[bug]		jelte
	Fixed a bug in bindctl where in some cases, configuration settings
	in a named set could disappear, if a child element is modified.
	(Trac #1491, git 00a36e752802df3cc683023d256687bf222e256a)

423.	[bug]		jinmei
	The database based zone iterator now correctly resets mixed TTLs
	of the same RRset (when that happens) to the lowest one.  The
	previous implementation could miss lower ones if it appears in a
	later part of the RRset.
	(part of Trac #1791, git f1f0bc00441057e7050241415ee0367a09c35032)

422.	[bug]		jinmei
	The database based zone iterator now separates RRSIGs of the same
	name and type but for different covered types.
	(part of Trac #1791, git b4466188150a50872bc3c426242bc7bba4c5f38d)

421.	[build]		jinmei
	Made sure BIND 10 can be built with clang++ 3.1.  (It failed on
	MacOS 10.7 using Xcode 4.3, but it's more likely to be a matter of
	clang version.)
	(Trac #1773, git ceaa247d89ac7d97594572bc17f005144c5efb8d)

420.	[bug]*		jinmei, stephen
	Updated the DB schema used in the SQLite3 data source so it can
	use SQL indices more effectively.  The previous schema had several
	issues in this sense and could be very slow for some queries on a
	very large zone (especially for negative answers).  This change
	requires a major version up of the schema; use b10-dbutil to
	upgrade existing database files.  Note: 'make install' will fail
	unless old DB files installed in the standard location have been
	upgraded.
	(Trac #324, git 8644866497053f91ada4e99abe444d7876ed00ff)

419.	[bug]		jelte
	JSON handler has been improved; escaping now works correctly
	(including quotes in strings), and it now rejects more types of
	malformed input.
	(Trac #1626, git 3b09268518e4e90032218083bcfebf7821be7bd5)

418.	[bug]		vorner
	Fixed crash in bindctl when config unset was called.
	(Trac #1715, git 098da24dddad497810aa2787f54126488bb1095c)

417.	[bug]		jelte
	The notify-out code now looks up notify targets in their correct
	zones (and no longer just in the zone that the notify is about).
	(Trac #1535, git 66300a3c4769a48b765f70e2d0dbf8bbb714435b)

416.	[func]*		jelte
	The implementations of ZoneFinder::find() now throw an OutOfZone
	exception when the name argument is not in or below the zone this
	zonefinder contains.
	(Trac #1535, git 66300a3c4769a48b765f70e2d0dbf8bbb714435b)

bind10-devel-20120329 released on March 29, 2012

415.	[doc]		jinmei, jreed
	BIND 10 Guide updated to now describe the in-memory data source
	configurations for b10-auth.
	(Trac #1732, git 434d8db8dfcd23a87b8e798e5702e91f0bbbdcf6)

414.	[bug]		jinmei
	b10-auth now correctly handles delegation from an unsigned zone
	(defined in the in-memory data source) when the query has DNSSEC
	DO bit on.  It previously returned SERVFAIL.
	(Trac #1836, git 78bb8f4b9676d6345f3fdd1e5cc89039806a9aba)

413.	[func]		stephen, jelte
	Created a new tool b10-dbutil, that can check and upgrade database
	schemas, to be used when incompatible changes are introduced in the
	backend database schema. Currently it only supports sqlite3 databases.
	Note: there's no schema change that requires this utility as of
	the March 29th release.  While running it shouldn't break
	an existing database file, it should be even more advisable not to
	run it at the moment.
	(Trac #963, git 49ba2cf8ac63246f389ab5e8ea3b3d081dba9adf)

412.	[func]		jelte
	Added a command-line option '--clear-config' to bind10, which causes
	the system to create a backup of the existing configuration database
	file, and start out with a clean default configuration. This can be
	used if the configuration file is corrupted to the point where it
	cannot be read anymore, and BIND 10 refuses to start. The name of
	the backup file can be found in the logs (CFGMGR_RENAMED_CONFIG_FILE).
	(Trac #1443, git 52b36c921ee59ec69deefb6123cbdb1b91dc3bc7)

411.	[func]		muks
	Add a -i/--no-kill command-line argument to bind10, which stops
	it from sending SIGTERM and SIGKILL to other b10 processes when
	they're shutting down.
	(Trac #1819, git 774554f46b20ca5ec2ef6c6d5e608114f14e2102)

410.	[bug]		jinmei
	Python CC library now ensures write operations transmit all given
	data (unless an error happens).  Previously it didn't check the
	size of transmitted data, which could result in partial write on
	some systems (notably on OpenBSD) and subsequently cause system
	hang up or other broken state.  This fix specifically solves start
	up failure on OpenBSD.
	(Trac #1829, git 5e5a33213b60d89e146cd5e47d65f3f9833a9297)

409.	[bug]		jelte
	Fixed a parser bug in bindctl that could make bindctl crash. Also
	improved 'command help' output; argument order is now shown
	correctly, and parameter descriptions are shown as well.
	(Trac #1172, git bec26c6137c9b0a59a3a8ca0f55a17cfcb8a23de)

408.	[bug]		stephen, jinmei
	b10-auth now filters out duplicate RRsets when building a
	response message using the new query handling logic.  It's
	currently only used with the in-memory data source, but will
	also be used for others soon.
	(Trac #1688, git b77baca56ffb1b9016698c00ae0a1496d603d197)

407.	[build]		haikuo
	Remove "--enable-boost-threads" switch in configure command. This
	thread lock mechanism is useless for bind10 and causes performance
	hits.
	(Trac #1680, git 9c4d0cadf4adc802cc41a2610dc2c30b25aad728)

406.	[bug]		muks
	On platforms such as OpenBSD where pselect() is not available,
	make a wrapper around select() in perfdhcp.
	(Trac #1639, git 6ea0b1d62e7b8b6596209291aa6c8b34b8e73191)

405.	[bug]		jinmei
	Make sure disabling Boost threads if the default configuration is
	to disable it for the system.  This fixes a crash and hang up
	problem on OpenBSD, where the use of Boost thread could be
	different in different program files depending on the order of
	including various header files, and could introduce inconsistent
	states between a library and a program.  Explicitly forcing the
	original default throughout the BIND 10 build environment will
	prevent this from happening.
	(Trac #1727, git 23f9c3670b544c5f8105958ff148aeba050bc1b4)

404.	[bug]		naokikambe
	The statistic counters are now properly accumulated across multiple
	instances of b10-auth (if there are multiple instances), instead of
	providing result for random instance.
	(Trac #1751, git 3285353a660e881ec2b645e1bc10d94e5020f357)

403.	[build]*		jelte
	The configure option for botan (--with-botan=PATH) is replaced by
	--with-botan-config=PATH, which takes a full path to a botan-config
	script, instead of the botan 'install' directory. Also, if not
	provided, configure will try out config scripts and pkg-config
	options until it finds one that works.
	(Trac #1640, git 582bcd66dbd8d39f48aef952902f797260280637)

402.	[func]		jelte
	b10-xfrout now has a visible command to send out notifies for
	a given zone, callable from bindctl. Xfrout notify <zone> [class]
	(Trac #1321, git 0bb258f8610620191d75cfd5d2308b6fc558c280)

401.	[func]*		jinmei
	libdns++: updated the internal implementation of the
	MessageRenderer class.  This is mostly a transparent change, but
	the new version now doesn't allow changing compression mode in the
	middle of rendering (which shouldn't be an issue in practice).
	On the other hand, name compression performance was significantly
	improved: depending on the number of names, micro benchmark tests
	showed the new version is several times faster than the previous
	version .
	(Trac #1603, git 9a2a86f3f47b60ff017ce1a040941d0c145cfe16)

400.	[bug]		stephen
	Fix crash on Max OS X 10.7 by altering logging so as not to allocate
	heap storage in the static initialization of logging objects.
	(Trac #1698, git a8e53be7039ad50d8587c0972244029ff3533b6e)

399.	[func]		muks
	Add support for the SSHFP RR type (RFC 4255).
	(Trac #1136, git ea5ac57d508a17611cfae9d9ea1c238f59d52c51)

398.	[func]		jelte
	The b10-xfrin module now logs more information on successful
	incoming transfers. In the case of IXFR, it logs the number of
	changesets, and the total number of added and deleted resource
	records. For AXFR (or AXFR-style IXFR), it logs the number of
	resource records. In both cases, the number of overhead DNS
	messages, runtime, amount of wire data, and transfer speed are logged.
	(Trac #1280, git 2b01d944b6a137f95d47673ea8367315289c205d)

397.	[func]		muks
	The boss process now gives more helpful description when a
	sub-process exits due to a signal.
	(Trac #1673, git 1cd0d0e4fc9324bbe7f8593478e2396d06337b1e)

396.	[func]*		jinmei
	libdatasrc: change the return type of ZoneFinder::find() so it can
	contain more context of the search, which can be used for
	optimizing post find() processing.  A new method getAdditional()
	is added to it for finding additional RRsets based on the result
	of find().  External behavior shouldn't change.  The query
	handling code of b10-auth now uses the new interface.
	(Trac #1607, git 2e940ea65d5b9f371c26352afd9e66719c38a6b9)

395.	[bug]		jelte
	The log message compiler now errors (resulting in build failures) if
	duplicate log message identifiers are found in a single message file.
	Renamed one duplicate that was found (RESOLVER_SHUTDOWN, renamed to
	RESOLVER_SHUTDOWN_RECEIVED).
	(Trac #1093, git f537c7e12fb7b25801408f93132ed33410edae76)
	(Trac #1741, git b8960ab85c717fe70ad282e0052ac0858c5b57f7)

394.	[bug]		jelte
	b10-auth now catches any exceptions during response building; if any
	datasource either throws an exception or causes an exception to be
	thrown, the message processing code will now catch it, log a debug
	message, and return a SERVFAIL response.
	(Trac #1612, git b5740c6b3962a55e46325b3c8b14c9d64cf0d845)

393.	[func]		jelte
	Introduced a new class LabelSequence in libdns++, which provides
	lightweight accessor functionality to the Name class, for more
	efficient comparison of parts of names.
	(Trac #1602, git b33929ed5df7c8f482d095e96e667d4a03180c78)

392.	[func]*		jinmei
	libdns++: revised the (Abstract)MessageRenderer class so that it
	has a default internal buffer and the buffer can be temporarily
	switched.  The constructor interface was modified, and a new
	method setBuffer() was added.
	(Trac #1697, git 9cabc799f2bf9a3579dae7f1f5d5467c8bb1aa40)

391.	[bug]*		vorner
	The long time unused configuration options of Xfrout "log_name",
	"log_file", "log_severity", "log_version" and "log_max_bytes" were
	removed, as they had no effect (Xfrout uses the global logging
	framework).  However, if you have them set, you need to remove
	them from the configuration file or the configuration will be
	rejected.
	(Trac #1090, git ef1eba02e4cf550e48e7318702cff6d67c1ec82e)

bind10-devel-20120301 released on March 1, 2012

390.	[bug]		vorner
	The UDP IPv6 packets are now correctly fragmented for maximum
	guaranteed MTU, so they won't get lost because being too large
	for some hop.
	(Trac #1534, git ff013364643f9bfa736b2d23fec39ac35872d6ad)

389.	[func]*		vorner
	Xfrout now uses the global TSIG keyring, instead of its own. This
	means the keys need to be set only once (in tsig_keys/keys).
	However, the old configuration of Xfrout/tsig_keys need to be
	removed for Xfrout to work.
	(Trac #1643, git 5a7953933a49a0ddd4ee1feaddc908cd2285522d)

388.	[func]		jreed
	Use prefix "sockcreator-" for the private temporary directory
	used for b10-sockcreator communication.
	(git b98523c1260637cb33436964dc18e9763622a242)

387.	[build]		muks
	Accept a --without-werror configure switch so that some builders can
	disable the use of -Werror in CFLAGS when building.
	(Trac #1671, git 8684a411d7718a71ad9fb616f56b26436c4f03e5)

386.	[bug]		jelte
	Upon initial sqlite3 database creation, the 'diffs' table is now
	always created. This already happened most of the time, but there
	are a few cases where it was skipped, resulting in potential errors
	in xfrout later.
	(Trac #1717, git 30d7686cb6e2fa64866c983e0cfb7b8fabedc7a2)

385.	[bug]		jinmei
	libdns++: masterLoad() didn't accept comments placed at the end of
	an RR.  Due to this the in-memory data source cannot load a master
	file for a signed zone even if it's preprocessed with BIND 9's
	named-compilezone.
	Note: this fix is considered temporary and still only accepts some
	limited form of such comments.  The main purpose is to allow the
	in-memory data source to load any signed or unsigned zone files as
	long as they are at least normalized with named-compilezone.
	(Trac #1667, git 6f771b28eea25c693fe93a0e2379af924464a562)

384.	[func]		jinmei, jelte, vorner, haikuo, kevin
	b10-auth now supports NSEC3-signed zones in the in-memory data
	source.
	(Trac #1580, #1581, #1582, #1583, #1584, #1585, #1587, and
	other related changes to the in-memory data source)

383.	[build]		jinmei
	Fixed build failure on MacOS 10.7 (Lion) due to the use of
	IPV6_PKTINFO; the OS requires a special definition to make it
	visible to the compiler.
	(Trac #1633, git 19ba70c7cc3da462c70e8c4f74b321b8daad0100)

382.	[func]		jelte
	b10-auth now also experimentally supports statistics counters of
	the rcode responses it sends. The counters can be shown as
	rcode.<code name>, where code name is the lowercase textual
	representation of the rcode (e.g. "noerror", "formerr", etc.).
	Same note applies as for opcodes, see changelog entry 364.
	(Trac #1613, git e98da500d7b02e11347431a74f2efce5a7d622aa)

381.	[bug]		jinmei
	b10-auth: honor the DNSSEC DO bit in the new query handler.
	(Trac #1695, git 61f4da5053c6a79fbc162fb16f195cdf8f94df64)

380.	[bug]		jinmei
	libdns++: miscellaneous bug fixes for the NSECPARAM RDATA
	implementation, including incorrect handling for empty salt and
	incorrect comparison logic.
	(Trac #1638, git 966c129cc3c538841421f1e554167d33ef9bdf25)

379.	[bug]		jelte
	Configuration commands in bindctl now check for list indices if
	the 'identifier' argument points to a child element of a list
	item. Previously, it was possible to 'get' non-existent values
	by leaving out the index, e.g. "config show Auth/listen_on/port,
	which should be config show Auth/listen_on[<index>]/port, since
	Auth/listen_on is a list. The command without an index will now
	show an error. It is still possible to show/set the entire list
	("config show Auth/listen_on").
	(Trac #1649, git 003ca8597c8d0eb558b1819dbee203fda346ba77)

378.	[func]		vorner
	It is possible to start authoritative server or resolver in multiple
	instances, to use more than one core. Configuration is described in
	the guide.
	(Trac #1596, git 17f7af0d8a42a0a67a2aade5bc269533efeb840a)

377.	[bug]		jinmei
	libdns++: miscellaneous bug fixes for the NSEC and NSEC3 RDATA
	implementation, including a crash in NSEC3::toText() for some RR
	types, incorrect handling of empty NSEC3 salt, and incorrect
	comparison logic in NSEC3::compare().
	(Trac #1641, git 28ba8bd71ae4d100cb250fd8d99d80a17a6323a2)

376.	[bug]		jinmei, vorner
	The new query handling module of b10-auth did not handle type DS
	query correctly: It didn't look for it in the parent zone, and
	it incorrectly returned a DS from the child zone if it
	happened to exist there.  Both were corrected, and it now also
	handles the case of having authority for the child and a grand
	ancestor.
	(Trac #1570, git 2858b2098a10a8cc2d34bf87463ace0629d3670e)

375.	[func]		jelte
	Modules now inform the system when they are stopping. As a result,
	they are removed from the 'active modules' list in bindctl, which
	can then inform the user directly when it tries to send them a
	command or configuration update.  Previously this would result
	in a 'not responding' error instead of 'not running'.
	(Trac #640, git 17e78fa1bb1227340aa9815e91ed5c50d174425d)

374.	[func]*		stephen
	Alter RRsetPtr and ConstRRsetPtr to point to AbstractRRset (instead
	of RRset) to allow for specialised implementations of RRsets in
	data sources.
	(Trac #1604, git 3071211d2c537150a691120b0a5ce2b18d010239)

373.	[bug]		jinmei
	libdatasrc: the in-memory data source incorrectly rejected loading
	a zone containing a CNAME RR with RRSIG and/or NSEC.
	(Trac #1551, git 76f823d42af55ce3f30a0d741fc9297c211d8b38)

372.	[func]		vorner
	When the allocation of a socket fails for a different reason than the
	socket not being provided by the OS, the b10-auth and b10-resolver
	abort, as the system might be in inconsistent state after such error.
	(Trac #1543, git 49ac4659f15c443e483922bf9c4f2de982bae25d)

371.	[bug]		jelte
	The new query handling module of b10-auth (currently only used with
	the in-memory data source) now correctly includes the DS record (or
	the denial of its existence if NSEC is used) when returning a
	delegation from a signed zone.
	(Trac #1573, git bd7a3ac98177573263950303d4b2ea7400781d0f)

370.	[func]		jinmei
	libdns++: a new class NSEC3Hash was introduced as a utility for
	calculating NSEC3 hashes for various purposes.  Python binding was
	provided, too.  Also fixed a small bug in the NSEC3PARAM RDATA
	implementation that empty salt in text representation was
	rejected.
	(Trac #1575, git 2c421b58e810028b303d328e4e2f5b74ea124839)

369.	[func]		vorner
	The SocketRequestor provides more information about what error
	happened when it throws, by using subclasses of the original
	exception. This way a user not interested in the difference can
	still use the original exception, while it can be recognized if
	necessary.
	(Trac #1542, git 2080e0316a339fa3cadea00e10b1ec4bc322ada0)

368.	[func]*		jinmei
	libdatasrc: the interface of ZoneFinder() was changed: WILDCARD
	related result codes were deprecated and removed, and the
	corresponding information is now provided via a separate accessor
	method on FindResult.  Other separate FindResult methods will
	also tell the caller whether the zone is signed with NSEC or NSEC3
	(when necessary and applicable).
	(Trac #1611, git c175c9c06034b4118e0dfdbccd532c2ebd4ba7e8)

367.	[bug]		jinmei
	libdatasrc: in-memory data source could incorrectly reject to load
	zones containing RRSIG records.  For example, it didn't allow
	RRSIG that covers a CNAME RR.  This fix also makes sure find()
	will return RRsets with RRSIGs if they are signed.
	(Trac #1614, git e8241ea5a4adea1b42a60ee7f2c5cfb87301734c)

366.	[bug]		vorner
	Fixed problem where a directory named "io" conflicted with the python3
	standard module "io" and caused the installation to fail.  The
	offending directory has been renamed to "cio".
	(Trac #1561, git d81cf24b9e37773ba9a0d5061c779834ff7d62b9)

365.	[bug]		jinmei
	libdatasrc: in-memory datasource incorrectly returned delegation
	for DS lookups.
	(Trac #1571, git d22e90b5ef94880183cd652e112399b3efb9bd67)

364.	[func]		jinmei
	b10-auth experimentally supports statistics counters of incoming
	requests per opcode.  The counters can be (e.g.) shown as
	opcode.<code name> in the output of the bindctl "Stats show"
	command, where <code name> is lower-cased textual representation
	of opcodes ("query", "notify", etc).
	Note: This is an experimental attempt of supporting more
	statistics counters for b10-auth, and the interface and output may
	change in future versions.
	(Trac #1399, git 07206ec76e2834de35f2e1304a274865f8f8c1a5)

bind10-devel-20120119 released on January 19, 2012

363.	[func]		jelte
	Added dummy DDNS module b10-ddns. Currently it does not
	provide any functionality, but it is a skeleton implementation
	that will be expanded later.
	(Trac #1451, git b0d0bf39fbdc29a7879315f9b8e6d602ef3afb1b)

362.	[func]*		vorner
	Due to the socket creator changes, b10-auth and b10-resolver
	are no longer needed to start as root. They are started as
	the user they should be running, so they no longer have
	the -u flag for switching the user after initialization.
	Note: this change broke backward compatibility to boss component
	configuration.  If your b10-config.db contains "setuid" for
	Boss.components, you'll need to remove that entry by hand before
	starting BIND 10.
	(Trac #1508, #1509, #1510,
	git edc5b3c12eb45437361484c843794416ad86bb00)

361.	[func]		vorner, jelte, jinmei
	The socket creator is now used to provide sockets. It means you can
	reconfigure the ports and addresses at runtime even when the rest
	of the bind10 runs as non root user.
	(Trac #805, #1522, git 1830215f884e3b5efda52bd4dbb120bdca863a6a)

360.	[bug]		vorner
	Fixed problem where bindctl crashed when a duplicate non-string
	item was added  to a list.  This error is now properly reported.
	(Trac #1515, git a3cf5322a73e8a97b388c6f8025b92957e5d8986)

359.	[bug]		kevin
	Corrected SOA serial check in xfrout.  It now compares the SOA
	serial of an IXFR query with that of the server based serial
	number arithmetic, and replies with a single SOA record of the
	server's current version if the former is equal to or newer
	than the latter.
	(Trac #1462, git ceeb87f6d539c413ebdc66e4cf718e7eb8559c45)

358.	[bug]		jinmei
	b10-resolver ignored default configuration parameters if listen_on
	failed (this can easily happen especially for a test environment
	where the run time user doesn't have root privilege), and even if
	listen_on was updated later the resolver wouldn't work correctly
	unless it's fully restarted (for example, all queries would be
	rejected due to an empty ACL).
	(Trac #1424, git 2cba8cb83cde4f34842898a848c0b1182bc20597)

357.	[bug]		jinmei
	ZoneFinder::find() for database based data sources didn't
	correctly identify out-of-zone query name and could return a
	confusing result such as NXRRSET.  It now returns NXDOMAIN with an
	empty RRset.  Note: we should rather throw an exception in such a
	case, which should be revisited later (see Trac #1536).
	(Trac #1430, git b35797ba1a49c78246abc8f2387901f9690b328d)

356.	[doc]		tomek
	BIND 10 Guide updated. It now describes DHCPv4 and DHCPv6
	components, including their overview, usage, supported standard
	and limitations. libdhcp++ is also described.
	(Trac #1367, git 3758ab360efe1cdf616636b76f2e0fb41f2a62a0)

355.	[bug]		jinmei
	Python xfrin.diff module incorrectly combined RRSIGs of different
	type covered, possibly merging different TTLs.  As a result a
	secondary server could store different RRSIGs than those at the
	primary server if it gets these records via IXFR.
	(Trac #1502, git 57b06f8cb6681f591fa63f25a053eb6f422896ef)

354.	[func]		tomek
	dhcp4: Support for DISCOVER and OFFER implemented. b10-dhcp4 is
	now able to offer hardcoded leases to DHCPv4 clients.
	dhcp6: Code refactored to use the same approach as dhcp4.
	(Trac #1230, git aac05f566c49daad4d3de35550cfaff31c124513)

353.	[func]		tomek
	libdhcp++: Interface detection in Linux implemented. libdhcp++
	is now able (on Linux systems) to detect available network
	interfaces, its link-layer addresses, flags and configured
	IPv4 and IPv6 addresses. Interface detection on other
	systems is planned.
	(Trac #1237, git 8a040737426aece7cc92a795f2b712d7c3407513)

352.	[func]		tomek
	libdhcp++: Transmission and reception of DHCPv4 packets is now
	implemented. Low-level hacks are not implemented for transmission
	to hosts that don't have IPv4 address yet, so currently the code
	is usable for communication with relays only, not hosts on the
	same link.
	(Trac #1239, #1240, git f382050248b5b7ed1881b086d89be2d9dd8fe385)

351.	[func]		fdupont
	Alpha version of DHCP benchmarking tool added.  "perfdhcp" is able to
	test both IPv4 and IPv6 servers: it can time the four-packet exchange
	(DORA and SARR) as well as time the initial two-packet exchange (DO
	and SA).  More information can be obtained by invoking the utility
	(in tests/tools/perfdhcp) with the "-h" flag.
	(Trac #1450, git 85083a76107ba2236732b45524ce7018eefbaf90)

350.	[func]*		vorner
	The target parameter of ZoneFinder::find is no longer present, as the
	interface was awkward. To get all the RRsets of a single domain, use
	the new findAll method (the same applies to python version, the method
	is named find_all).
	(Trac #1483, #1484, git 0020456f8d118c9f3fd6fc585757c822b79a96f6)

349.	[bug]		dvv
	resolver: If an upstream server responds with FORMERR to an EDNS
	query, try querying it without EDNS.
	(Trac #1386, git 99ad0292af284a246fff20b3702fbd7902c45418)

348.	[bug]		stephen
	By default the logging output stream is now flushed after each write.
	This fixes a problem seen on some systems where the log output from
	different processes was jumbled up.  Flushing can be disabled by
	setting the appropriate option in the logging configuration.
	(Trac #1405, git 2f0aa20b44604b671e6bde78815db39381e563bf)

347.	[bug]		jelte
	Fixed a bug where adding Zonemgr/secondary_zones without explicitly
	setting the class value of the added zone resulted in a cryptic
	error in bindctl ("Error: class"). It will now correctly default to
	IN if not set. This also adds better checks on the name and class
	values, and better errors if they are bad.
	(Trac #1414, git 7b122af8489acf0f28f935a19eca2c5509a3677f)

346.	[build]*		jreed
	Renamed libdhcp to libdhcp++.
	(Trac #1446, git d394e64f4c44f16027b1e62b4ac34e054b49221d)

345.	[func]		tomek
	dhcp4: Dummy DHCPv4 component implemented. Currently it does
	nothing useful, except providing skeleton implementation that can
	be expanded in the future.
	(Trac #992, git d6e33479365c8f8f62ef2b9aa5548efe6b194601)

344.	[func]		y-aharen
	src/lib/statistics: Added statistics counter library for entire server
	items and per zone items. Also, modified b10-auth to use it. It is
	also intended to use in the other modules such as b10-resolver.
	(Trac #510, git afddaf4c5718c2a0cc31f2eee79c4e0cc625499f)

343.	[func]		jelte
	Added IXFR-out system tests, based on the first two test sets of
	http://bind10.isc.org/wiki/IxfrSystemTests.
	(Trac #1314, git 1655bed624866a766311a01214597db01b4c7cec)

342.	[bug]		stephen
	In the resolver, a FORMERR received from an upstream nameserver
	now results in a SERVFAIL being returned as a response to the original
	query.  Additional debug messages added to distinguish between
	different errors in packets received from upstream nameservers.
	(Trac #1383, git 9b2b249d23576c999a65d8c338e008cabe45f0c9)

341.	[func]		tomek
	libdhcp++: Support for handling both IPv4 and IPv6 added.
	Also added support for binding IPv4 sockets.
	(Trac #1238, git 86a4ce45115dab4d3978c36dd2dbe07edcac02ac)

340.	[build]		jelte
	Fixed several linker issues related to recent gcc versions, botan
	and gtest.
	(Trac #1442, git 91fb141bfb3aadfdf96f13e157a26636f6e9f9e3)

339.	[bug]		jinmei
	libxfr, used by b10-auth to share TCP sockets with b10-xfrout,
	incorrectly propagated ASIO specific exceptions to the application
	if the given file name was too long.  This could lead to
	unexpected shut down of b10-auth.
	(Trac #1387, git a5e9d9176e9c60ef20c0f5ef59eeb6838ed47ab2)

338.	[bug]		jinmei
	b10-xfrin didn't check SOA serials of SOA and IXFR responses,
	which resulted in unnecessary transfer or unexpected IXFR
	timeouts (these issues were not overlooked but deferred to be
	fixed until #1278 was completed).  Validation on responses to SOA
	queries were tightened, too.
	(Trac #1299, git 6ff03bb9d631023175df99248e8cc0cda586c30a)

337.	[func]		tomek
	libdhcp++: Support for DHCPv4 option that can store a single
	address or a list of IPv4 addresses added. Support for END option
	added.
	(Trac #1350, git cc20ff993da1ddb1c6e8a98370438b45a2be9e0a)

336.	[func]		jelte
	libdns++ (and its python wrapper) now includes a class Serial, for
	SOA SERIAL comparison and addition. Operations on instances of this
	class follow the specification from RFC 1982.
	Rdata::SOA::getSerial() now returns values of this type (and not
	uint32_t).
	(Trac #1278, git 2ae72d76c74f61a67590722c73ebbf631388acbd)

335.	[bug]*		jelte
	The DataSourceClientContainer class that dynamically loads
	datasource backend libraries no longer provides just a .so file name
	to its call to dlopen(), but passes it an absolute path. This means
	that it is no longer an system implementation detail that depends on
	[DY]LD_LIBRARY_PATH which file is chosen, should there be multiple
	options (for instance, when test-running a new build while a
	different version is installed).
	These loadable libraries are also no longer installed in the default
	library path, but in a subdirectory of the libexec directory of the
	target ($prefix/libexec/[version]/backends).
	This also removes the need to handle b10-xfin and b10-xfrout as
	'special' hardcoded components, and they are now started as regular
	components as dictated by the configuration of the boss process.
	(Trac #1292, git 83ce13c2d85068a1bec015361e4ef8c35590a5d0)

334.	[bug]		jinmei
	b10-xfrout could potentially create an overflow response message
	(exceeding the 64KB max) or could create unnecessarily small
	messages.  The former was actually unlikely to happen due to the
	effect of name compression, and the latter was marginal and at least
	shouldn't cause an interoperability problem, but these were still
	potential problems and were fixed.
	(Trac #1389, git 3fdce88046bdad392bd89ea656ec4ac3c858ca2f)

333.	[bug]		dvv
	Solaris needs "-z now" to force non-lazy binding and prevent
	g++ static initialization code from deadlocking.
	(Trac #1439, git c789138250b33b6b08262425a08a2a0469d90433)

332.	[bug]		vorner
	C++ exceptions in the isc.dns.Rdata wrapper are now converted
	to python ones instead of just aborting the interpreter.
	(Trac #1407, git 5b64e839be2906b8950f5b1e42a3fadd72fca033)

bind10-devel-20111128 released on November 28, 2011

331.	[bug]		shane
	Fixed a bug in data source library where a zone with more labels
	than an out-of-bailiwick name server would cause an exception to
	be raised.
	(Trac #1430, git 81f62344db074bc5eea3aaf3682122fdec6451ad)

330.	[bug]		jelte
	Fixed a bug in b10-auth where it would sometimes fail because it
	tried to check for queued msgq messages before the session was
	fully running.
	(git c35d0dde3e835fc5f0a78fcfcc8b76c74bc727ca)

329.	[doc]		vorner, jreed
	Document the bind10 run control configuration in guide and
	manual page.
	(Trac #1341, git c1171699a2b501321ab54207ad26e5da2b092d63)

328.	[func]		jelte
	b10-auth now passes IXFR requests on to b10-xfrout, and no longer
	responds to them with NOTIMPL.
	(Trac #1390, git ab3f90da16d31fc6833d869686e07729d9b8c135)

327.	[func]		jinmei
	b10-xfrout now supports IXFR.  (Right now there is no user
	configurable parameter about this feature; b10-xfrout will
	always respond to IXFR requests according to RFC1995).
	(Trac #1371 and #1372, git 80c131f5b0763753d199b0fb9b51f10990bcd92b)

326.	[build]*		jinmei
	Added a check script for the SQLite3 schema version.  It will be
	run at the beginning of 'make install', and if it detects an old
	version of schema, installation will stop.  You'll then need to
	upgrade the database file by following the error message.
	(Trac #1404, git a435f3ac50667bcb76dca44b7b5d152f45432b57)

325.	[func]		jinmei
	Python isc.datasrc: added interfaces for difference management:
	DataSourceClient.get_updater() now has the 'journaling' parameter
	to enable storing diffs to the data source, and a new class
	ZoneJournalReader was introduced to retrieve them, which can be
	created by the new DataSourceClient.get_journal_reader() method.
	(Trac #1333, git 3e19362bc1ba7dc67a87768e2b172c48b32417f5,
	git 39def1d39c9543fc485eceaa5d390062edb97676)

324.	[bug]		jinmei
	Fixed reference leak in the isc.log Python module.  Most of all
	BIND 10 Python programs had memory leak (even though the pace of
	leak may be slow) due to this bug.
	(Trac #1359, git 164d651a0e4c1059c71f56b52ea87ac72b7f6c77)

323.	[bug]		jinmei
	b10-xfrout incorrectly skipped adding TSIG RRs to some
	intermediate responses (when TSIG is to be used for the
	responses).  While RFC2845 optionally allows to skip intermediate
	TSIGs (as long as the digest for the skipped part was included
	in a later TSIG), the underlying TSIG API doesn't support this
	mode of signing.
	(Trac #1370, git 76fb414ea5257b639ba58ee336fae9a68998b30d)

322.	[func]		jinmei
	datasrc: Added C++ API for retrieving difference of two versions
	of a zone.  A new ZoneJournalReader class was introduced for this
	purpose, and a corresponding factory method was added to
	DataSourceClient.
	(Trac #1332, git c1138d13b2692fa3a4f2ae1454052c866d24e654)

321.	[func]*		jinmei
	b10-xfrin now installs IXFR differences into the underlying data
	source (if it supports journaling) so that the stored differences
	can be used for subsequent IXFR-out transactions.
	Note: this is a backward incompatibility change for older sqlite3
	database files.  They need to be upgraded to have a "diffs" table.
	(Trac #1376, git 1219d81b49e51adece77dc57b5902fa1c6be1407)

320.	[func]*		vorner
	The --brittle switch was removed from the bind10 executable.
	It didn't work after change #316 (Trac #213) and the same
	effect can be accomplished by declaring all components as core.
	(Trac #1340, git f9224368908dd7ba16875b0d36329cf1161193f0)

319.	[func]		naokikambe
	b10-stats-httpd was updated. In addition of the access to all
	statistics items of all modules, the specified item or the items
	of the specified module name can be accessed.  For example, the
	URI requested by using the feature is showed as
	"/bind10/statistics/xml/Auth" or
	"/bind10/statistics/xml/Auth/queries.tcp". The list of all possible
	module names and all possible item names can be showed in the
	root document, whose URI is "/bind10/statistics/xml".  This change
	is not only for the XML documents but also is for the XSD and
	XSL documents.
	(Trac #917, git b34bf286c064d44746ec0b79e38a6177d01e6956)

318.	[func]		stephen
	Add C++ API for accessing zone difference information in
	database-based data sources.
	(Trac #1330, git 78770f52c7f1e7268d99e8bfa8c61e889813bb33)

317.	[func]		vorner
	datasrc: the getUpdater method of DataSourceClient supports an
	optional 'journaling' parameter to indicate the generated updater
	to store diffs.  The database based derived class implements this
	extension.
	(Trac #1331, git 713160c9bed3d991a00b2ea5e7e3e7714d79625d)

316.	[func]*		vorner
	The configuration of what parts of the system run is more
	flexible now.  Everything that should run must have an
	entry in Boss/components.
	(Trac #213, git 08e1873a3593b4fa06754654d22d99771aa388a6)

315.	[func]		tomek
	libdhcp: Support for DHCPv4 packet manipulation is now implemented.
	All fixed fields are now supported. Generic support for DHCPv4
	options is available (both parsing and assembly). There is no code
	that uses this new functionality yet, so it is not usable directly
	at this time. This code will be used by upcoming b10-dhcp4 daemon.
	(Trac #1228, git 31d5a4f66b18cca838ca1182b9f13034066427a7)

314.	[bug]		jelte
	b10-xfrin would previously initiate incoming transfers upon
	receiving NOTIFY messages from any address (if the zone was
	known to b10-xfrin, and using the configured address). It now
	only starts a transfer if the source address from the NOTIFY
	packet matches the configured master address and port. This was
	really already fixed in release bind10-devel-20111014, but there
	were some deferred cleanups to add.
	(Trac #1298, git 1177bfe30e17a76bea6b6447e14ae9be9e1ca8c2)

313.	[func]		jinmei
	datasrc: Added C++ API for adding zone differences to database
	based data sources.  It's intended to be used for the support for
	IXFR-in and dynamic update (so they can subsequently be retrieved
	for IXFR-out).  The addRecordDiff method of the DatabaseAccessor
	defines the interface, and a concrete implementation for SQLite3
	was provided.
	(Trac #1329, git 1aa233fab1d74dc776899df61181806679d14013)

312.	[func]		jelte
	Added an initial framework for doing system tests using the
	cucumber-based BDD tool Lettuce. A number of general steps are
	included,  for instance running bind10 with specific
	configurations, sending queries, and inspecting query answers. A
	few very basic tests are included as well.
	(Trac #1290, git 6b75c128bcdcefd85c18ccb6def59e9acedd4437)

311.	[bug]		jelte
	Fixed a bug in bindctl where tab-completion for names that
	contain a hyphen resulted in unexpected behaviour, such as
	appending the already-typed part again.
	(Trac #1345, git f80ab7879cc29f875c40dde6b44e3796ac98d6da)

310.	[bug]		jelte
	Fixed a bug where bindctl could not set a value that is optional
	and has no default, resulting in the error that the setting
	itself was unknown. bindctl now correctly sees the setting and
	is able to set it.
	(Trac #1344, git 0e776c32330aee466073771600390ce74b959b38)

309.	[bug]		jelte
	Fixed a bug in bindctl where the removal of elements from a set
	with default values was not stored, unless the set had been
	modified in another way already.
	(Trac #1343, git 25c802dd1c30580b94345e83eeb6a168ab329a33)

308.	[build]		jelte
	The configure script will now use pkg-config for finding
	information about the Botan library. If pkg-config is unavailable,
	or unaware of Botan, it will fall back to botan-config. It will
	also use botan-config when a specific botan library directory is
	given using the '--with-botan=' flag
	(Trac #1194, git dc491833cf75ac1481ba1475795b0f266545013d)

307.	[func]		vorner
	When zone transfer in fails with IXFR, it is retried with AXFR
	automatically.
	(Trac #1279, git cd3588c9020d0310f949bfd053c4d3a4bd84ef88)

306.	[bug]		stephen
	Boss process now waits for the configuration manager to initialize
	itself before continuing with startup.  This fixes a race condition
	whereby the Boss could start the configuration manager and then
	immediately start components that depended on that component being
	fully initialized.
	(Trac #1271, git 607cbae949553adac7e2a684fa25bda804658f61)

305.	[bug]		jinmei
	Python isc.dns, isc.datasrc, xfrin, xfrout: fixed reference leak
	in Message.get_question(), Message.get_section(),
	RRset.get_rdata(), and DataSourceClient.get_updater().
	The leak caused severe memory leak in b10-xfrin, and (although no
	one reported it) should have caused less visible leak in
	b10-xfrout.  b10-xfrin had its own leak, which was also fixed.
	(Trac #1028, git a72886e643864bb6f86ab47b115a55e0c7f7fcad)

304.	[bug]		jelte
	The run_bind10.sh test script now no longer runs processes from
	an installed version of BIND 10, but will correctly use the
	build tree paths.
	(Trac #1246, git 1d43b46ab58077daaaf5cae3c6aa3e0eb76eb5d8)

303.	[bug]		jinmei
	Changed the installation path for the UNIX domain file used
	for the communication between b10-auth and b10-xfrout to a
	"@PACKAGE@" subdirectory (e.g. from /usr/local/var to
	/usr/local/var/bind10-devel).  This should be transparent change
	because this file is automatically created and cleaned up, but
	if the old file somehow remains, it can now be safely removed.
	(Trac #869, git 96e22f4284307b1d5f15e03837559711bb4f580c)

302.	[bug]		jelte
	msgq no longer crashes if the remote end is closed while msgq
	tries to send data. It will now simply drop the message and close
	the connection itself.
	(Trac #1180, git 6e68b97b050e40e073f736d84b62b3e193dd870a)

301.	[func]		stephen
	Add system test for IXFR over TCP.
	(Trac #1213, git 68ee3818bcbecebf3e6789e81ea79d551a4ff3e8)

300.	[func]*		tomek
	libdhcp: DHCP packet library was implemented. Currently it handles
	packet reception, option parsing, option generation and output
	packet building. Generic and specialized classes for several
	DHCPv6 options (IA_NA, IAADDR, address-list) are available. A
	simple code was added that leverages libdhcp. It is a skeleton
	DHCPv6 server. It receives incoming SOLICIT and REQUEST messages
	and responds with proper ADVERTISE and REPLY. Note that since
	LeaseManager is not implemented, server assigns the same
	hardcoded lease for every client. This change removes existing
	DHCPv6 echo server as it was only a proof of concept code.
	(Trac #1186, git 67ea6de047d4dbd63c25fe7f03f5d5cc2452ad7d)

299.	[build]		jreed
	Do not install the libfake_session, libtestutils, or libbench
	libraries. They are used by tests within the source tree.
	Convert all test-related makefiles to build test code at
	regular make time to better work with test-driven development.
	This reverts some of #1901. (The tests are ran using "make
	check".)
	(Trac #1286, git cee641fd3d12341d6bfce5a6fbd913e3aebc1e8e)

bind10-devel-20111014 released on October 14, 2011

298.	[doc]		jreed
	Shorten README. Include plain text format of the Guide.
	(git d1897d3, git 337198f)

297.	[func]		dvv
	Implement the SPF rrtype according to RFC4408.
	(Trac #1140, git 146934075349f94ee27f23bf9ff01711b94e369e)

296.	[build]		jreed
	Do not install the unittest libraries. At this time, they
	are not useful without source tree (and they may or may
	not have googletest support). Also, convert several makefiles
	to build tests at "check" time and not build time.
	(Trac #1091, git 2adf4a90ad79754d52126e7988769580d20501c3)

295.	[bug]		jinmei
	__init__.py for isc.dns was installed in the wrong directory,
	which would now make xfrin fail to start.  It was also bad
	in that it replaced any existing __init__.py in th public
	site-packages directory.  After applying this fix You may want to
	check if the wrong init file is in the wrong place, in which
	case it should be removed.
	(Trac #1285, git af3b17472694f58b3d6a56d0baf64601b0f6a6a1)

294.	[func]		jelte, jinmei, vorner
	b10-xfrin now supports incoming IXFR.  See BIND 10 Guide for
	how to configure it and operational notes.
	(Trac #1212, multiple git merges)

293.	[func]*		tomek
	b10-dhcp6: Implemented DHCPv6 echo server. It joins DHCPv6
	multicast groups and listens to incoming DHCPv6 client messages.
	Received messages are then echoed back to clients. This
	functionality is limited, but it can be used to test out client
	resiliency to unexpected messages. Note that network interface
	detection routines are not implemented yet, so interface name
	and its address must be specified in interfaces.txt.
	(Trac #878, git 3b1a604abf5709bfda7271fa94213f7d823de69d)

292.	[func]		dvv
	Implement the DLV rrtype according to RFC4431.
	(Trac #1144, git d267c0511a07c41cd92e3b0b9ee9bf693743a7cf)

291.	[func]		naokikambe
	Statistics items are specified by each module's spec file.
	Stats module can read these through the config manager. Stats
	module and stats httpd report statistics data and statistics
	schema by each module via both bindctl and HTTP/XML.
	(Trac #928, #929, #930, #1175,
	git 054699635affd9c9ecbe7a108d880829f3ba229e)

290.	[func]		jinmei
	libdns++/pydnspp: added an option parameter to the "from wire"
	methods of the Message class.  One option is defined,
	PRESERVE_ORDER, which specifies the parser to handle each RR
	separately, preserving the order, and constructs RRsets in the
	message sections so that each RRset contains only one RR.
	(Trac #1258, git c874cb056e2a5e656165f3c160e1b34ccfe8b302)

289.	[func]*		jinmei
	b10-xfrout: ACLs for xfrout can now be configured per zone basis.
	A per zone ACL is part of a more general zone configuration.  A
	quick example for configuring an ACL for zone "example.com" that
	rejects any transfer request for that zone is as follows:
	> config add Xfrout/zone_config
	> config set Xfrout/zone_config[0]/origin "example.com"
	> config add Xfrout/zone_config[0]/transfer_acl
	> config set Xfrout/zone_config[0]/transfer_acl[0] {"action": "REJECT"}
	The previous global ACL (query_acl) was renamed to transfer_acl,
	which now works as the default ACL.  Note: backward compatibility
	is not provided, so an existing configuration using query_acl
	needs to be updated by hand.
	Note: the per zone configuration framework is a temporary
	workaround.  It will eventually be redesigned as a system wide
	configuration.
	(Trac #1165, git 698176eccd5d55759fe9448b2c249717c932ac31)

288.	[bug]		stephen
	Fixed problem whereby the order in which component files appeared in
	rdataclass.cc was system dependent, leading to problems on some
	systems where data types were used before the header file in which
	they were declared was included.
	(Trac #1202, git 4a605525cda67bea8c43ca8b3eae6e6749797450)

287.	[bug]*		jinmei
	Python script files for log messages (xxx_messages.py) should have
	been installed under the "isc" package.  This fix itself should
	be a transparent change without affecting existing configurations
	or other operational practices, but you may want to clean up the
	python files from the common directly (such as "site-packages").
	(Trac #1101, git 0eb576518f81c3758c7dbaa2522bd8302b1836b3)

286.	[func]		ocean
	libdns++: Implement the HINFO rrtype support according to RFC1034,
	and RFC1035.
	(Trac #1112, git 12d62d54d33fbb1572a1aa3089b0d547d02924aa)

285.	[bug]		jelte
	sqlite3 data source: fixed a race condition on initial startup,
	when the database has not been initialized yet, and multiple
	processes are trying to do so, resulting in one of them failing.
	(Trac #326, git 5de6f9658f745e05361242042afd518b444d7466)

284.	[bug]		jerry
	b10-zonemgr: zonemgr will not terminate on empty zones, it will
	log a warning and try to do zone transfer for them.
	(Trac #1153, git 0a39659638fc68f60b95b102968d7d0ad75443ea)

283.	[bug]		zhanglikun
	Make stats and boss processes wait for answer messages from each
	other in block mode to avoid orphan answer messages, add an internal
	command "getstats" to boss process for getting statistics data from
	boss.
	(Trac #519, git 67d8e93028e014f644868fede3570abb28e5fb43)

282.	[func]		ocean
	libdns++: Implement the NAPTR rrtype according to RFC2915,
	RFC2168 and RFC3403.
	(Trac #1130, git 01d8d0f13289ecdf9996d6d5d26ac0d43e30549c)

bind10-devel-20110819 released on August 19, 2011

281.	[func]		jelte
	Added a new type for configuration data: "named set". This allows for
	similar configuration as the current "list" type, but with strings
	instead of indices as identifiers. The intended use is for instance
	/foo/zones/example.org/bar instead of /foo/zones[2]/bar. Currently
	this new type is not in use yet.
	(Trac #926, git 06aeefc4787c82db7f5443651f099c5af47bd4d6)

280.	[func]		jerry
	libdns++: Implement the MINFO rrtype according to RFC1035.
	(Trac #1113, git 7a9a19d6431df02d48a7bc9de44f08d9450d3a37)

279.	[func]		jerry
	libdns++: Implement the AFSDB rrtype according to RFC1183.
	(Trac #1114, git ce052cd92cd128ea3db5a8f154bd151956c2920c)

278.	[doc]		jelte
	Add logging configuration documentation to the guide.
	(Trac #1011, git 2cc500af0929c1f268aeb6f8480bc428af70f4c4)

277.	[func]		jerry
	libdns++: Implement the SRV rrtype according to RFC2782.
	(Trac #1128, git 5fd94aa027828c50e63ae1073d9d6708e0a9c223)

276.	[func]		stephen
	Although the top-level loggers are named after the program (e.g.
	b10-auth, b10-resolver), allow the logger configuration to omit the
	"b10-" prefix and use just the module name.
	(Trac #1003, git a01cd4ac5a68a1749593600c0f338620511cae2d)

275.	[func]		jinmei
	Added support for TSIG key matching in ACLs.  The xfrout ACL can
	now refer to TSIG key names using the "key" attribute.  For
	example, the following specifies an ACL that allows zone transfer
	if and only if the request is signed with a TSIG of a key name
	"key.example":
	> config set Xfrout/query_acl[0] {"action": "ACCEPT", \
	                                  "key": "key.example"}
	(Trac #1104, git 9b2e89cabb6191db86f88ee717f7abc4171fa979)

274.	[bug]		naokikambe
	add unittests for functions xml_handler, xsd_handler and xsl_handler
	respectively to make sure their behaviors are correct, regardless of
	whether type which xml.etree.ElementTree.tostring() after Python3.2
	returns is str or byte.
	(Trac #1021, git 486bf91e0ecc5fbecfe637e1e75ebe373d42509b)

273.	[func]		vorner
	It is possible to specify ACL for the xfrout module. It is in the ACL
	configuration key and has the usual ACL syntax. It currently supports
	only the source address. Default ACL accepts everything.
	(Trac #772, git 50070c824270d5da1db0b716db73b726d458e9f7)

272.	[func]		jinmei
	libdns++/pydnspp: TSIG signing now handles truncated DNS messages
	(i.e. with TC bit on) with TSIG correctly.
	(Trac #910, 8e00f359e81c3cb03c5075710ead0f87f87e3220)

271.	[func]		stephen
	Default logging for unit tests changed to severity DEBUG (level 99)
	with the output routed to /dev/null.  This can be altered by setting
	the B10_LOGGER_XXX environment variables.
	(Trac #1024, git 72a0beb8dfe85b303f546d09986461886fe7a3d8)

270.	[func]		jinmei
	Added python bindings for ACLs using the DNS request as the
	context.  They are accessible via the isc.acl.dns module.
	(Trac #983, git c24553e21fe01121a42e2136d0a1230d75812b27)

269.	[bug]		y-aharen
	Modified IntervalTimerTest not to rely on the accuracy of the timer.
	This fix addresses occasional failure of build tests.
	(Trac #1016, git 090c4c5abac33b2b28d7bdcf3039005a014f9c5b)

268.	[func]		stephen
	Add environment variable to allow redirection of logging output during
	unit tests.
	(Trac #1071, git 05164f9d61006869233b498d248486b4307ea8b6)

bind10-devel-20110705 released on July 05, 2011

267.	[func]		tomek
	Added a dummy module for DHCP6. This module does not actually
	do anything at this point, and BIND 10 has no option for
	starting it yet. It is included as a base for further
	development.
	(Trac #990, git 4a590df96a1b1d373e87f1f56edaceccb95f267d)

266.	[func]		Multiple developers
        Convert various error messages, debugging and other output
        to the new logging interface, including for b10-resolver,
        the resolver library, the CC library, b10-auth, b10-cfgmgr,
        b10-xfrin, and b10-xfrout. This includes a lot of new
        documentation describing the new log messages.
        (Trac #738, #739, #742, #746, #759, #761, #762)

265.	[func]*		jinmei
	b10-resolver: Introduced ACL on incoming queries.  By default the
	resolver accepts queries from ::1 and 127.0.0.1 and rejects all
	others.  The ACL can be configured with bindctl via the
	"Resolver/query_acl" parameter.  For example, to accept queries
	from 192.0.2.0/24 (in addition to the default list), do this:
	> config add Resolver/query_acl
	> config set Resolver/query_acl[2]/action "ACCEPT"
	> config set Resolver/query_acl[2]/from "192.0.2.0/24"
	> config commit
	(Trac #999, git e0744372924442ec75809d3964e917680c57a2ce,
	also based on other ACL related work done by stephen and vorner)

264.	[bug]		jerry
	b10-xfrout: fixed a busy loop in its notify-out subthread.  Due to
	the loop, the thread previously woke up every 0.5 seconds throughout
	most of the lifetime of b10-xfrout, wasting the corresponding CPU
	time.
	(Trac #1001, git fb993ba8c52dca4a3a261e319ed095e5af8db15a)

263.	[func]		jelte
	Logging configuration can now also accept a * as a first-level
	name (e.g. '*', or '*.cache'), indicating that every module
	should use that configuration, unless overridden by an explicit
	logging configuration for that module
	(Trac #1004, git 0fad7d4a8557741f953eda9fed1d351a3d9dc5ef)

262.	[func]		stephen
	Add some initial documentation about the logging framework.
	Provide BIND 10 Messages Manual in HTML and DocBook? XML formats.
	This provides all the log message descriptions in a single document.
	A developer tool, tools/system_messages.py (available in git repo),
	was written to generate this.
	(Trac #1012, git 502100d7b9cd9d2300e78826a3bddd024ef38a74)

261.	[func]		stephen
	Add new-style logging messages to b10-auth.
	(Trac #738, git c021505a1a0d6ecb15a8fd1592b94baff6d115f4)

260.	[func]		stephen
	Remove comma between message identification and the message
	text in the new-style logging messages.
	(Trac #1031, git 1c7930a7ba19706d388e4f8dcf2a55a886b74cd2)

259.	[bug]		stephen
	Logging now correctly initialized in b10-auth.  Also, fixed
	bug whereby querying for "version.bind txt ch" would cause
	b10-auth to crash if BIND 10 was started with the "-v" switch.
	(Trac #1022, #1023, git 926a65fa08617be677a93e9e388df0f229b01067)

258.	[build]		jelte
	Now builds and runs with Python 3.2
	(Trac #710, git dae1d2e24f993e1eef9ab429326652f40a006dfb)

257.	[bug]		y-aharen
	Fixed a bug an instance of IntervalTimerImpl may be destructed
	while deadline_timer is holding the handler. This fix addresses
	occasional failure of IntervalTimerTest.destructIntervalTimer.
	(Trac #957, git e59c215e14b5718f62699ec32514453b983ff603)

256.	[bug]		jerry
	src/bin/xfrin: update xfrin to check TSIG before other part of
	incoming message.
	(Trac #955, git 261450e93af0b0406178e9ef121f81e721e0855c)

255.	[func]		zhang likun
	src/lib/cache:  remove empty code in lib/cache and the corresponding
	suppression rule in	src/cppcheck-suppress.lst.
	(Trac #639, git 4f714bac4547d0a025afd314c309ca5cb603e212)

254.	[bug]		jinmei
	b10-xfrout: failed to send notifies over IPv6 correctly.
	(Trac #964, git 3255c92714737bb461fb67012376788530f16e40)

253.	[func]		jelte
	Add configuration options for logging through the virtual module
	Logging.
	(Trac #736, git 9fa2a95177265905408c51d13c96e752b14a0824)

252.	[func]		stephen
	Add syslog as destination for logging.
	(Trac #976, git 31a30f5485859fd3df2839fc309d836e3206546e)

251.	[bug]*		jinmei
	Make sure bindctl private files are non readable to anyone except
	the owner or users in the same group.  Note that if BIND 10 is run
	with changing the user, this change means that the file owner or
	group will have to be adjusted.  Also note that this change is
	only effective for a fresh install; if these files already exist,
	their permissions must be adjusted by hand (if necessary).
	(Trac #870, git 461fc3cb6ebabc9f3fa5213749956467a14ebfd4)

250.	[bug]		ocean
	src/lib/util/encode, in some conditions, the DecodeNormalizer's
	iterator may reach the end() and when later being dereferenced
	it will cause crash on some platform.
	(Trac #838, git 83e33ec80c0c6485d8b116b13045b3488071770f)

249.	[func]		jerry
	xfrout: add support for TSIG verification.
	(Trac #816, git 3b2040e2af2f8139c1c319a2cbc429035d93f217)

248.	[func]		stephen
	Add file and stderr as destinations for logging.
	(Trac #555, git 38b3546867425bd64dbc5920111a843a3330646b)

247.	[func]		jelte
	Upstream queries from the resolver now set EDNS0 buffer size.
	(Trac #834, git 48e10c2530fe52c9bde6197db07674a851aa0f5d)

246.	[func]		stephen
	Implement logging using log4cplus (http://log4cplus.sourceforge.net)
	(Trac #899, git 31d3f525dc01638aecae460cb4bc2040c9e4df10)

245.	[func]		vorner
	Authoritative server can now sign the answers using TSIG
	(configured in tsig_keys/keys, list of strings like
	"name:<base64-secret>:sha1-hmac"). It doesn't use them for
	ACL yet, only verifies them and signs if the request is signed.
	(Trac #875, git fe5e7003544e4e8f18efa7b466a65f336d8c8e4d)

244.	[func]		stephen
	In unit tests, allow the choice of whether unhandled exceptions are
	caught in the unit test program (and details printed) or allowed to
	propagate to the default exception handler.  See the bind10-dev thread
	https://lists.isc.org/pipermail/bind10-dev/2011-January/001867.html
	for more details.
	(Trac #542, git 1aa773d84cd6431aa1483eb34a7f4204949a610f)

243.	[func]*		feng
	Add optional hmac algorithm SHA224/384/512.
	(Trac #782, git 77d792c9d7c1a3f95d3e6a8b721ac79002cd7db1)

bind10-devel-20110519 released on May 19, 2011

242.	[func]		jinmei
	xfrin: added support for TSIG verify.  This change completes TSIG
	support in b10-xfrin.
	(Trac #914, git 78502c021478d97672232015b7df06a7d52e531b)

241.	[func]		jinmei
	pydnspp: added python extension for the TSIG API introduced in
	change 235.
	(Trac #905, git 081891b38f05f9a186814ab7d1cd5c572b8f777f)
	(Trac #915, git 0555ab65d0e43d03b2d40c95d833dd050eea6c23)

240.	[func]*		jelte
	Updated configuration options to Xfrin, so that you can specify
	a master address, port, and TSIG key per zone. Still only one per
	zone at this point, and TSIG keys are (currently) only specified
	by their full string representation. This replaces the
	Xfrin/master_addr, Xfrin/master_port, and short-lived
	Xfrin/tsig_key configurations with a Xfrin/zones list.
	(Trac #811, git 88504d121c5e08fff947b92e698a54d24d14c375)

239.	[bug]		jerry
	src/bin/xfrout: If a zone doesn't have notify slaves (only has
	one apex ns record - the primary master name server) will cause
	b10-xfrout uses 100% of CPU.
	(Trac #684, git d11b5e89203a5340d4e5ca51c4c02db17c33dc1f)

238.	[func]		zhang likun
	Implement the simplest forwarder, which pass everything through
	except QID, port number. The response will not be cached.
	(Trac #598_new, git 8e28187a582820857ef2dae9b13637a3881f13ba)

237.	[bug]		naokikambe
	Resolved that the stats module wasn't configurable in bindctl in
	spite of its having configuration items. The configuration part
	was removed from the original spec file "stats.spec" and was
	placed in a new spec file "stats-schema.spec". Because it means
	definitions of statistics items. The command part is still
	there. Thus stats module currently has no its own configuration,
	and the items in "stats-schema.spec" are neither visible nor
	configurable through bindctl. "stats-schema.spec" is shared with
	stats module and stats-httpd module, and maybe with other
	statistical modules in future. "stats.spec" has own configuration
	and commands of stats module, if it requires.
	(Trac #719, git a234b20dc6617392deb8a1e00eb0eed0ff353c0a)

236.	[func]		jelte
	C++ client side of configuration now uses BIND 10 logging system.
	It also has improved error handling when communicating with the
	rest of the system.
	(Trac #743, git 86632c12308c3ed099d75eb828f740c526dd7ec0)

235.	[func]		jinmei
	libdns++: added support for TSIG signing and verification.  It can
	be done using a newly introduced TSIGContext class.
	Note: we temporarily disabled support for truncated signature
	and modified some part of the code introduced in #226 accordingly.
	We plan to fix this pretty soon.
	(Trac #812, git ebe0c4b1e66d359227bdd1bd47395fee7b957f14)
	(Trac #871, git 7c54055c0e47c7a0e36fcfab4b47ff180c0ca8c8)
	(Trac #813, git ffa2f0672084c1f16e5784cdcdd55822f119feaa)
	(Trac #893, git 5aaa6c0f628ed7c2093ecdbac93a2c8cf6c94349)

234.	[func]		jerry
	src/bin/xfrin: update xfrin to use TSIG. Currently it only supports
	sending a signed TSIG request or SOA request.
	(Trac #815, git a892818fb13a1839c82104523cb6cb359c970e88)

233.	[func]		stephen
	Added new-style logging statements to the NSAS code.
	(Trac #745, git ceef68cd1223ae14d8412adbe18af2812ade8c2d)

232.	[func]		stephen
	To facilitate the writing of extended descriptions in
	message files, altered the message file format.  The message
	is now flagged with a "%" as the first non-blank character
	in the line and the lines in the extended description are
	no longer preceded by a "+".
	(Trac #900, git b395258c708b49a5da8d0cffcb48d83294354ba3)

231.	[func]*		vorner
	The logging interface changed slightly. We use
	logger.foo(MESSAGE_ID).arg(bar); instead of logger.foo(MESSAGE_ID,
	bar); internally. The message definitions use '%1,%2,...'
	instead of '%s,%d', which allows us to cope better with
	mismatched placeholders and allows reordering of them in
	case of translation.
	(Trac #901, git 4903410e45670b30d7283f5d69dc28c2069237d6)

230.	[bug]		naokikambe
	Removed too repeated verbose messages in two cases of:
	 - when auth sends statistics data to stats
	 - when stats receives statistics data from other modules
	(Trac #620, git 0ecb807011196eac01f281d40bc7c9d44565b364)

229.	[doc]		jreed
	Add manual page for b10-host.
	(git a437d4e26b81bb07181ff35a625c540703eee845)

228.	[func]*		jreed
	The host tool is renamed to b10-host. While the utility is
	a work in progress, it is expected to now be shipped with
	tarballs. Its initial goal was to be a host(1) clone,
	rewritten in C++ from scratch and using BIND 10's libdns++.
	It now supports the -a (any), -c class, -d (verbose) switches
	and has improved output.
	(Trac #872, git d846851699d5c76937533adf9ff9d948dfd593ca)

227.	[build]		jreed
	Add missing libdns++ rdata files for the distribution (this
	fixes distcheck error). Change three generated libdns++
	headers to "nodist" so they aren't included in the distribution
	(they were mistakenly included in last tarball).

226.	[func]*		jelte
	Introduced an API for cryptographic operations. Currently it only
	supports HMAC, intended for use with TSIG. The current
	implementation uses Botan as the backend library.
	This introduces a new dependency, on Botan.  Currently only Botan
	1.8.x works; older or newer versions don't.
	(Trac #781, git 9df42279a47eb617f586144dce8cce680598558a)

225.	[func]		naokikambe
	Added the HTTP/XML interface (b10-stats-httpd) to the
	statistics feature in BIND 10. b10-stats-httpd is a standalone
	HTTP server and it requests statistics data to the stats
	daemon (b10-stats) and sends it to HTTP clients in XML
	format. Items of the data collected via b10-stats-httpd
	are almost equivalent to ones which are collected via
	bindctl. Since it also can send XSL (Extensible Stylesheet
	Language) document and XSD (XML Schema definition) document,
	XML document is human-friendly to view through web browsers
	and its data types are strictly defined.
	(Trac #547, git 1cbd51919237a6e65983be46e4f5a63d1877b1d3)

224.	[bug]		jinmei
	b10-auth, src/lib/datasrc: inconsistency between the hot spot
	cache and actual data source could cause a crash while query
	processing.  The crash could happen, e.g., when an sqlite3 DB file
	is being updated after a zone transfer while b10-auth handles a
	query using the corresponding sqlite3 data source.
	(Trac #851, git 2463b96680bb3e9a76e50c38a4d7f1d38d810643)

223.	[bug]		feng
	If ip address or port isn't usable for name server, name
	server process won't exist and give end user chance to
	reconfigure them.
	(Trac #775, git 572ac2cf62e18f7eb69d670b890e2a3443bfd6e7)

222.	[bug]*		jerry
	src/lib/zonemgr: Fix a bug that xfrin not checking for new
	copy of zone on startup.  Imposes some random jitters to
	avoid many zones need to do refresh at the same time. This
	removed the Zonemgr/jitter_scope setting and introduced
	Zonemgr/refresh_jitter and Zonemgr/reload_jitter.
	(Trac #387, git 1241ddcffa16285d0a7bb01d6a8526e19fbb70cb)

221.	[func]*		jerry
	src/lib/util: Create C++ utility library.
	(Trac #749, git 084d1285d038d31067f8cdbb058d626acf03566d)

220.	[func]		stephen
	Added the 'badpacket' program for testing; it sends a set of
	(potentially) bad packets to a nameserver and prints the responses.
	(Trac #703, git 1b666838b6c0fe265522b30971e878d9f0d21fde)

219.	[func]		ocean
	src/lib: move some dns related code out of asiolink library to
	asiodns library
	(Trac #751, git 262ac6c6fc61224d54705ed4c700dadb606fcb1c)

218.	[func]		jinmei
	src/lib/dns: added support for RP RDATA.
	(Trac #806, git 4e47d5f6b692c63c907af6681a75024450884a88)

217.	[bug]		jerry
	src/lib/dns/python: Use a signed version of larger size of
	integer and perform more strict range checks with
	PyArg_ParseTuple() in case of overflows.
	(Trac #363, git ce281e646be9f0f273229d94ccd75bf7e08d17cf)

216.	[func]		vorner
	The BIND10_XFROUT_SOCKET_FILE environment variable can be
	used to specify which socket should be used for communication
	between b10-auth and b10-xfrout. Mostly for testing reasons.
	(Trac #615, git 28b01ad5bf72472c824a7b8fc4a8dc394e22e462)

215.	[func]		vorner
	A new process, b10-sockcreator, is added, which will create
	sockets for the rest of the system.  It is the only part
	which will need to keep the root privileges. However, only
	the process exists, nothing can talk to it yet.
	(Trac #366, git b509cbb77d31e388df68dfe52709d6edef93df3f)

214.	[func]*		vorner
	Zone manager no longer thinks it is secondary master for
	all zones in the database. They are listed in
	Zonemgr/secondary_zones configuration variable (in the form
	[{"name": "example.com", "class": "IN"}]).
	(Trac #670, git 7c1e4d5e1e28e556b1d10a8df8d9486971a3f052)

213.	[bug]		naokikambe
	Solved incorrect datetime of "bind10.boot_time" and also
	added a new command "sendstats" for Bob. This command is
	to send statistics data to the stats daemon immediately.
	The solved problem is that statistics data doesn't surely
	reach to the daemon because Bob sent statistics data to
	the daemon while it is starting. So the daemon invokes the
	command for Bob after it starts up. This command is also
	useful for resending statistics data via bindctl manually.
	(Trac #521, git 1c269cbdc76f5dc2baeb43387c4d7ccc6dc863d2)

212.	[bug]		naokikambe
	Fixed that the ModuleCCSession object may group_unsubscribe in the
	closed CC session in being deleted.
	(Trac #698, git 0355bddc92f6df66ef50b920edd6ec3b27920d61)

211.	[func]		shane
	Implement "--brittle" option, which causes the server to exit
	if any of BIND 10's processes dies.
	(Trac #788, git 88c0d241fe05e5ea91b10f046f307177cc2f5bc5)

210.	[bug]		jerry
	src/bin/auth: fixed a bug where type ANY queries don't provide
	additional glue records for ANSWER section.
	(Trac #699, git 510924ebc57def8085cc0e5413deda990b2abeee)

bind10-devel-20110322 released on March 22, 2011

209.	[func]		jelte
	Resolver now uses the NSAS when looking for a nameserver to
	query for any specific zone. This also includes keeping track of
	the RTT for that nameserver.
	(Trac #495, git 76022a7e9f3ff339f0f9f10049aa85e5784d72c5)

208.	[bug]*		jelte
	Resolver now answers REFUSED on queries that are not for class IN.
	This includes the various CH TXT queries, which will be added
	later.
	(git 012f9e78dc611c72ea213f9bd6743172e1a2ca20)

207.	[func]		jelte
	Resolver now starts listening on localhost:53 if no configuration
	is set.
	(Trac #471, git 1960b5becbba05570b9c7adf5129e64338659f07)

206.	[func]		shane
	Add the ability to list the running BIND 10 processes using the
	command channel. To try this, use "Boss show_processes".
	(Trac #648, git 451bbb67c2b5d544db2f7deca4315165245d2b3b)

205.	[bug]		jinmei
	b10-auth, src/lib/datasrc: fixed a bug where b10-auth could return
	an empty additional section for delegation even if some glue is
	crucial when it fails to find some other glue records in its data
	source.
	(Trac #646, git 6070acd1c5b2f7a61574eda4035b93b40aab3e2b)

204.	[bug]		jinmei
	b10-auth, src/lib/datasrc: class ANY queries were not handled
	correctly in the generic data source (mainly for sqlite3).  It
	could crash b10-auth in the worst case, and could result in
	incorrect responses in some other cases.
	(Trac #80, git c65637dd41c8d94399bd3e3cee965b694b633339)

203.	[bug]		zhang likun
	Fix resolver cache memory leak: when cache is destructed, rrset
	and message entries in it are not destructed properly.
	(Trac #643, git aba4c4067da0dc63c97c6356dc3137651755ffce)

202.	[func]		vorner
	It is possible to specify a different directory where we look for
	configuration files (by -p) and different configuration file to
	use (-c).  Also, it is possible to specify the port on which
	cmdctl should listen (--cmdctl-port).
	(Trac #615, git 5514dd78f2d61a222f3069fc94723ca33fb3200b)

201.	[bug]		jerry
	src/bin/bindctl: bindctl doesn't show traceback on shutdown.
	(Trac #588, git 662e99ef050d98e86614c4443326568a0b5be437)

200.	[bug]		Jelte
	Fixed a bug where incoming TCP connections were not closed.
	(Trac #589, git 1d88daaa24e8b1ab27f28be876f40a144241e93b)

199.	[func]		ocean
	Cache negative responses (NXDOMAIN/NODATA) from authoritative
	server for recursive resolver.
	(Trac #493, git f8fb852bc6aef292555063590c361f01cf29e5ca)

198.	[bug]		jinmei
	b10-auth, src/lib/datasrc: fixed a bug where hot spot cache failed
	to reuse cached SOA for negative responses.  Due to this bug
	b10-auth returned SERVFAIL when it was expected to return a
	negative response immediately after a specific SOA query for
	the zone.
	(Trac #626, git 721a53160c15e8218f6798309befe940b9597ba0)

197.	[bug]		zhang likun
	Remove expired message and rrset entries when looking up them
	in cache, touch or remove the rrset entry in cache properly
	when doing lookup or update.
	(Trac #661, git 9efbe64fe3ff22bb5fba46de409ae058f199c8a7)

196.	[bug]		jinmei
	b10-auth, src/lib/datasrc: the backend of the in-memory data
	source could not handle the root name.  As a result b10-auth could
	not work as a root server when using the in-memory data source.
	(Trac #683, git 420ec42bd913fb83da37b26b75faae49c7957c46)

195.	[func]		stephen
	Resolver will now re-try a query over TCP if a response to a UDP
	query has the TC bit set.
	(Trac #499, git 4c05048ba059b79efeab53498737abe94d37ee07)

194.	[bug]		vorner
	Solved a 100% CPU usage problem after switching addresses in b10-auth
	(and possibly, but unconfirmed, in b10-resolver). It was caused by
	repeated reads/accepts on closed socket (the bug was in the code for a
	long time, recent changes made it show).
	(Trac #657, git e0863720a874d75923ea66adcfbf5b2948efb10a)

193.	[func]*		jreed
	Listen on the IPv6 (::) and IPv4 (0.0.0.0) wildcard addresses
	for b10-auth. This returns to previous behavior prior to
	change #184. Document the listen_on configuration in manual.
	(Trac #649, git 65a77d8fde64d464c75917a1ab9b6b3f02640ca6)

192.	[func]*		jreed
	Listen on standard domain port 53 for b10-auth and
	b10-resolver.
	(Trac #617, #618, git 137a6934a14cf0c5b5c065e910b8b364beb0973f)

191.	[func]		jinmei
	Imported system test framework of BIND 9.  It can be run by
	'make systest' at the top source directory.  Notes: currently it
	doesn't work when built in a separate tree.  It also requires
	perl, an inherited dependency from the original framework.
	Also, mainly for the purpose of tests, a new option "--pid-file"
	was added to BoB, with which the boss process will dump its PID
	to the specified file.
	(Trac #606, git 6ac000df85625f5921e8895a1aafff5e4be3ba9c)

190.	[func]		jelte
	Resolver now sets random qids on outgoing queries using
	the boost::mt19937 prng.
	(Trac #583, git 5222b51a047d8f2352bc9f92fd022baf1681ed81)

189.	[bug]		jreed
	Do not install the log message compiler.
	(Trac #634, git eb6441aca464980d00e3ff827cbf4195c5a7afc5)

188.	[bug]		zhang likun
	Make the rrset trust level ranking algorithm used by
	isc::cache::MessageEntry::getRRsetTrustLevel() follow RFC2181
	section 5.4.1.
	(Trac #595 git 19197b5bc9f2955bd6a8ca48a2d04472ed696e81)

187.	[bug]		zhang likun
	Fix the assert error in class isc::cache::RRsetCache by adding the
	check for empty pointer and test case for it.
	(Trac #638, git 54e61304131965c4a1d88c9151f8697dcbb3ce12)

186.	[bug]		jelte
	b10-resolver could stop with an assertion failure on certain kinds
	of messages (there was a problem in error message creation). This
	fixes that.
	(Trac #607, git 25a5f4ec755bc09b54410fcdff22691283147f32)

185.	[bug]		vorner
	Tests use port from private range (53210), lowering chance of
	a conflict with something else (eg. running bind 10).
	(Trac #523, git 301da7d26d41e64d87c0cf72727f3347aa61fb40)

184.	[func]*		vorner
	Listening address and port configuration of b10-auth is the same as
	for b10-resolver now. That means, it is configured through bindctl
	at runtime, in the Auth/listen_on list, not through command line
	arguments.
	(Trac #575, #576, git f06ce638877acf6f8e1994962bf2dbfbab029edf)

183.	[bug]		jerry
	src/bin/xfrout: Enable parallel sessions between xfrout server and
	multi-Auth. The session needs to be created only on the first time
	or if an error occur.
	(Trac #419, git 1d60afb59e9606f312caef352ecb2fe488c4e751)

182.	[func]		jinmei
	Support cppcheck for static code check on C++ code.  If cppcheck
	is available, 'make cppcheck' on the top source directory will run
	the checker and should cleanly complete with an exit code of 0
	(at least with cppcheck 1.47).
	Note: the suppression list isn't included in the final
	distributions.  It should be created by hand or retrieved from
	the git repository.
	(Trac #613, git b973f67520682b63ef38b1451d309be9f4f4b218)

181.	[func]		feng
	Add stop interface into dns server, so we can stop each running
	server individually. With it, user can reconfigure her running server
	with different ip address or port.
	(Trac #388, git 6df94e2db856c1adc020f658cc77da5edc967555)

180.	[build]		jreed
	Fix custom DESTDIR for make install. Patch from Jan Engelhardt.
	(Trac #629, git 5ac67ede03892a5eacf42ce3ace1e4e376164c9f)

bind10-devel-20110224 released on February 24, 2011

179.	[func]		vorner
	It is possible to start and stop resolver and authoritative
	server without restart of the whole system. Change of the
	configuration (Boss/start_auth and Boss/start_resolver) is
	enough.
	(Trac #565, git 0ac0b4602fa30852b0d86cc3c0b4730deb1a58fe)

178.	[func]		jelte
	Resolver now makes (limited) use of the cache
	(Trac #491, git 8b41f77f0099ddc7ca7d34d39ad8c39bb1a8363c)

177.	[func]		stephen
	The upstream fetch code in asiolink is now protocol agnostic to
	allow for the addition of fallback to TCP if a fetch response
	indicates truncation.
	(Trac #554, git 9739cbce2eaffc7e80640db58a8513295cf684de)

176.	[func]		likun
	src/lib/cache: Rename one interface: from lookupClosestRRset()
	to lookupDeepestNS(), and remove one parameter of it.
	(Trac #492, git ecbfb7cf929d62a018dd4cdc7a841add3d5a35ae)

175.	[bug]		jerry
	src/bin/xfrout: Xfrout use the case-sensitive mode to compress
	names in an AXFR massage.
	(Trac #253, git 004e382616150f8a2362e94d3458b59bb2710182)

174.	[bug]*		jinmei
	src/lib/dns: revised dnssectime functions so that they don't rely
	on the time_t type (whose size varies on different systems, which
	can lead to subtle bugs like some form of "year 2038 problem").
	Also handled 32-bit wrap around issues more explicitly, with more
	detailed tests.  The function API has been changed, but the effect
	should be minimal because these functions are mostly private.
	(Trac #61, git 09ece8cdd41c0f025e8b897b4883885d88d4ba5d)

173.	[bug]		jerry
	python/isc/notify: A notify_out test fails without network
	connectivity, encapsulate the socket behavior using a mock
	socket class to fix it.
	(Trac #346, git 319debfb957641f311102739a15059f8453c54ce)

172.	[func]		jelte
	Improved the bindctl cli in various ways, mainly concerning
	list and map item addressing, the correct display of actual values,
	and internal help.
	(Trac #384, git e5fb3bc1ed5f3c0aec6eb40a16c63f3d0fc6a7b2)

171.	[func]		vorner
	b10-auth, src/lib/datasrc: in memory data source now works as a
	complete data source for authoritative DNS servers and b10-auth
	uses it.  It still misses major features, however, including
	DNSSEC support and zone transfer.
	(Last Trac #553, but many more,
	git 6f031a09a248e7684723c000f3e8cc981dcdb349)

170.	[bug]		jinmei
	Tightened validity checks in the NSEC3 constructors, both "from
	"text" and "from wire".  Specifically, wire data containing
	invalid type bitmaps or invalid lengths of salt or hash is now
	correctly rejected.
	(Trac #117, git 9c690982f24fef19c747a72f43c4298333a58f48)

169.	[func]		jelte
	Added a basic implementation for a resolver cache (though not
	used yet).
	(Trac #449, git 8aa3b2246ae095bbe7f855fd11656ae3bdb98986)

168.	[bug]		vorner
	Boss no longer has the -f argument, which was undocumented and
	stayed as a relict of previous versions, currently causing only
	strange behaviour.
	(Trac #572, git 17f237478961005707d649a661cc72a4a0d612d4)

167.	[bug]		naokikambe
	Fixed failure of termination of msgq_test.py with python3
	coverage (3.3.1).
	(Trac #573, git 0e6a18e12f61cc482e07078776234f32605312e5)

166.	[func]		jelte
	The resolver now sends back a SERVFAIL when there is a client
	timeout (timeout_client config setting), but it will not stop
	resolving (until there is a lookup timeout or a result).
	(Trac #497 and #489, git af0e5cd93bebb27cb5c4457f7759d12c8bf953a6)

165.	[func]		jelte
	The resolver now handles CNAMEs, it will follow them, and include
	them in the answer. The maximum length of CNAME chains that is
	supported is 16.
	(Trac #497, git af0e5cd93bebb27cb5c4457f7759d12c8bf953a6)

164.	[bug]		y-aharen
	IntervalTimer: Modified the interface to accept interval in
	milliseconds. It shortens the time of the tests of IntervalTimer.
	(Trac #452, git c9f6acc81e24c4b8f0eb351123dc7b43f64e0914)

163.	[func]		vorner
	The pimpl design pattern is used in UDPServer, with a shared
	pointer. This makes it smaller to copy (which is done a lot as a
	side effect of being coroutine) and speeds applications of this
	class (notably b10-auth) up by around 10%.
	(Trac #537, git 94cb95b1d508541201fc064302ba836164d3cbe6)

162.	[func]		stephen
	Added C++ logging, allowing logging at different severities.
	Code specifies the message to be logged via a symbol, and the
	logging code picks up the message from an in-built dictionary.
	The contents of the dictionary can be replaced at run-time by
	locale-specific messages.  A message compiler program is provided
	to create message header files and supply the default messages.
	(Trac #438, git 7b1606cea7af15dc71f5ec1d70d958b00aa98af7)

161.	[func]		stephen
	Added ResponseScrubber class to examine response from
	a server and to remove out-of-bailiwick RRsets.  Also
	does cross-section checks to ensure consistency.
	(Trac #496, git b9296ca023cc9e76cda48a7eeebb0119166592c5)

160.	[func]		jelte
	Updated the resolver to take 3 different timeout values;
	timeout_query for outstanding queries we sent while resolving
	timeout_client for sending an answer back to the client
	timeout_lookup for stopping the resolving
	(currently 2 and 3 have the same final effect)
	(Trac #489, git 578ea7f4ba94dc0d8a3d39231dad2be118e125a2)

159.	[func]		smann
	The resolver now has a configurable set of root servers to start
	resolving at (called root_addresses). By default these are not
	(yet) filled in. If empty, a hardcoded address for f-root will be
	used right now.
	(Trac #483, git a07e078b4feeb01949133fc88c9939254c38aa7c)

158.	[func]		jelte
	The Resolver module will now do (very limited) resolving, if not
	set to forwarding mode (i.e. if the configuration option
	forward_addresses is left empty). It only supports referrals that
	contain glue addresses at this point, and does no other processing
	of authoritative answers.
	(Trac #484, git 7b84de4c0e11f4a070e038ca4f093486e55622af)

157.	[bug]		vorner
	One frozen process no longer freezes the whole b10-msgq. It caused the
	whole system to stop working.
	(Trac #420, git 93697f58e4d912fa87bc7f9a591c1febc9e0d139)

156.	[func]		stephen
	Added ResponseClassifier class to examine response from
	a server and classify it into one of several categories.
	(Trac #487, git 18491370576e7438c7893f8551bbb8647001be9c)

bind10-devel-20110120 released on January 20, 2011

155.	[doc]		jreed
	Miscellaneous documentation improvements for man pages and
	the guide, including auth, resolver, stats, xfrout, and
	zonemgr.  (git c14c4741b754a1eb226d3bdc3a7abbc4c5d727c0)

154.	[bug]		jinmei
	b10-xfrin/b10-zonemgr: Fixed a bug where these programs didn't
	receive command responses from CC sessions.  Eventually the
	receive buffer became full, and many other components that rely
	on CC channels would stall (as noted in #420 and #513).  This is
	an urgent care fix due to the severity of the problem; we'll need
	to revisit it for cleaner fix later.
	(Trac #516, git 62c72fcdf4617e4841e901408f1e7961255b8194)

153.	[bug]		jelte
	b10-cfgmgr: Fixed a bug where configuration updates sometimes
	lost previous settings in the configuration manager.
	(Trac #427, git 2df894155657754151e0860e2ca9cdbed7317c70)

152.	[func]*		jinmei
	b10-auth: Added new configuration variable "statistics-interval"
	to allow the user to change the timer interval for periodic
	statistics updates.  The update can also be disabled by setting
	the value to 0.  Disabling statistics updates will also work as
	a temporary workaround of a known issue that b10-auth can block in
	sending statistics and stop responding to queries as a result.
	(Trac #513, git 285c5ee3d5582ed6df02d1aa00387f92a74e3695)

151.	[bug]		smann
	lib/log/dummylog.h:
	lib/log/dummylog.cc: Modify dlog so that it takes an optional
	2nd argument of type bool (true or false). This flag, if
	set, will cause the message to be printed whether or not
	-v is chosen.
        (Trac #432, git 880220478c3e8702d56d761b1e0b21b77d08ee5a)

150.	[bug]		jelte
	b10-cfgmgr: No longer save the configuration on exit. Configuration
	is already saved if it is changed successfully, so writing it on
	exit (and hence, when nothing has changed too) is unnecessary and
	may even cause problems.
	(Trac #435, git fd7baa38c08d54d5b5f84930c1684c436d2776dc)

149.	[bug]		jelte
	bindctl: Check if the user session has disappeared (either by a
	timeout or by a server restart), and reauthenticate if so. This
	fixes the 'cmdctl not running' problem.
        (Trac #431, git b929be82fec5f92e115d8985552f84b4fdd385b9)

148.	[func]		jelte
	bindctl: Command results are now pretty-printed (i.e. printed in
	a more readable form). Empty results are no longer printed at all
	(used to print '{}'), and the message
	'send the command to cmd-ctrl' has also been removed.
	(git 3954c628c13ec90722a2d8816f52a380e0065bae)

147.	[bug]		jinmei
	python/isc/config: Fixed a bug that importing custom configuration
	(in b10-config.db) of a remote module didn't work.
	(Trac #478, git ea4a481003d80caf2bff8d0187790efd526d72ca)

146.	[func]		jelte
	Command arguments were not validated internally against their
	specifications. This change fixes that (on the C++ side, Python
	side depends on an as yet planned addition). Note: this is only
	an added internal check, the cli already checks format.
	(Trac #473, git 5474eba181cb2fdd80e2b2200e072cd0a13a4e52)

145.	[func]*		jinmei
	b10-auth: added a new command 'loadzone' for (re)loading a
	specific zone.  The command syntax is generic but it is currently
	only feasible for class IN in memory data source.  To reload a
	zone "example.com" via bindctl, execute the command as follows:
	> Auth loadzone origin = example.com
	(Trac #467 git 4f7e1f46da1046de527ab129a88f6aad3dba7562
	from 1d7d3918661ba1c6a8b1e40d8fcbc5640a84df12)

144.	[build]		jinmei
	Introduced a workaround for clang++ build on FreeBSD (and probably
	some other OSes).  If building BIND 10 fails with clang++ due to
	a link error about "__dso_handle", try again from the configure
	script with CXX_LIBTOOL_LDFLAGS=-L/usr/lib (the path actually
	doesn't matter; the important part is the -L flag).  This
	workaround is not automatically enabled as it's difficult to
	detect the need for it dynamically, and must be enabled via the
	variable by hand.
	(Trac #474, git cfde436fbd7ddf3f49cbbd153999656e8ca2a298)

143.	[build]		jinmei
	Fixed build problems with clang++ in unit tests due to recent
	changes.  No behavior change. (Trac #448, svn r4133)

142.	[func]		jinmei
	b10-auth: updated query benchmark so that it can test in memory
	data source.  Also fixed a bug that the output buffer isn't
	cleared after query processing, resulting in misleading results
	or program crash.  This is a regression due to change #135.
	(Trac #465, svn r4103)

141.	[bug]		jinmei
	b10-auth: Fixed a bug that the authoritative server includes
	trailing garbage data in responses.  This is a regression due to
	change #135. (Trac #462, svn r4081)

140.	[func]		y-aharen
	src/bin/auth: Added a feature to count queries and send counter
	values to statistics periodically. To support it, added wrapping
	class of asio::deadline_timer to use as interval timer.
	The counters can be seen using the "Stats show" command from
	bindctl.  The result would look like:
	  ... "auth.queries.tcp": 1, "auth.queries.udp": 1 ...
	Using the "Auth sendstats" command you can make b10-auth send the
	counters to b10-stats immediately.
	(Trac #347, svn r4026)

139.	[build]		jreed
	Introduced configure option and make targets for generating
	Python code coverage report. This adds new make targets:
	report-python-coverage and clean-python-coverage. The C++
	code coverage targets were renamed to clean-cpp-coverage
	and report-cpp-coverage. (Trac #362, svn r4023)

138.	[func]*		jinmei
	b10-auth: added a configuration interface to support in memory
	data sources.  For example, the following command to bindctl
	will configure a memory data source containing the "example.com"
	zone with the zone file named "example.com.zone":
	> config set Auth/datasources/ [{"type": "memory", "zones": \
	 [{"origin": "example.com", "file": "example.com.zone"}]}]
	By default, the memory data source is disabled; it must be
	configured explicitly.  To disable it again, specify a null list
	for Auth/datasources:
	> config set Auth/datasources/ []
	Notes: it's currently for class IN only.  The zone files are not
	actually loaded into memory yet (which will soon be implemented).
	This is an experimental feature and the syntax may change in
	future versions.
	(Trac #446, svn r3998)

137.	[bug]		jreed
	Fix run_*.sh scripts that are used for development testing
	so they use a msgq socket file in the build tree.
	(Trac #226, svn r3989)

136.	[bug]		jelte
	bindctl (and the configuration manager in general) now no longer
	accepts 'unknown' data; i.e. data for modules that it does not know
	about, or configuration items that are not specified in the .spec
	files.
	(Trac #202, svn r3967)

135.	[func]		each
	Add b10-resolver. This is an example recursive server that
	currently does forwarding only and no caching.
	(Trac #327, svn r3903)

134.	[func]		vorner
	b10-resolver supports timeouts and retries in forwarder mode.
	(Trac #401, svn r3660)

133.	[func]		vorner
	New temporary logging function available in isc::log. It is used by
	b10-resolver.
	(Trac #393, r3602)

132.	[func]		vorner
	The b10-resolver is configured through config manager.
	It has "listen_on" and "forward_addresses" options.
	(Trac #389, r3448)

131.	[func]		jerry
	src/lib/datasrc: Introduced two template classes RBTree and RBNode
	to provide the generic map with domain name as key and anything as
	the value. Because of some unresolved design issue, the new classes
	are only intended to be used by memory zone and zone table.
	(Trac #397, svn r3890)

130.	[func]		jerry
	src/lib/datasrc: Introduced a new class MemoryDataSrc to provide
	the general interface for memory data source.  For the initial
	implementation, we don't make it a derived class of AbstractDataSrc
	because the interface is so different (we'll eventually
	consider this as part of the generalization work).
	(Trac #422, svn r3866)

129.	[func]		jinmei
	src/lib/dns: Added new functions masterLoad() for loading master
	zone files.  The initial implementation can only parse a limited
	form of master files, but BIND 9's named-compilezone can convert
	any valid zone file into the acceptable form.
	(Trac #423, svn r3857)

128.	[build]		vorner
	Test for query name = '.', type = DS to authoritative nameserver
	for root zone was added.
	(Trac #85, svn r3836)

127.	[bug]		stephen
	During normal operation process termination and resurrection messages
	are now output regardless of the state of the verbose flag.
	(Trac #229, svn r3828)

126.	[func]		ocean
	The Nameserver Address Store (NSAS) component has been added. It takes
	care of choosing an IP address of a nameserver when a zone needs to be
	contacted.
	(Trac #356, Trac #408, svn r3823)

bind10-devel-20101201 released on December 01, 2010

125.	[func]		jelte
	Added support for addressing individual list items in bindctl
	configuration commands; If you have an element that is a list, you
	can use foo[X]		integer
	(starting at 0)
	(Trac #405, svn r3739)

124.	[bug]		jreed
	Fix some wrong version reporting. Now also show the version
	for the component and BIND 10 suite. (Trac #302, svn r3696)

123.	[bug]		jelte
	src/bin/bindctl printed values had the form of python literals
	(e.g. 'True'), while the input requires valid JSON (e.g. 'true').
	Output changed to JSON format for consistency. (svn r3694)

122.	[func]		stephen
	src/bin/bind10: Added configuration options to Boss to determine
	whether to start the authoritative server, recursive server (or
	both). A dummy program has been provided for test purposes.
	(Trac #412, svn r3676)

121.	[func]		jinmei
	src/lib/dns: Added support for TSIG RDATA.  At this moment this is
	not much of real use, however, because no protocol support was
	added yet.  It will soon be added. (Trac #372, svn r3649)

120.	[func]		jinmei
	src/lib/dns: introduced two new classes, TSIGKey and TSIGKeyRing,
	to manage TSIG keys. (Trac #381, svn r3622)

119.	[bug]		jinmei
	The master file parser of the python datasrc module incorrectly
	regarded a domain name beginning with a decimal number as a TTL
	specification.  This confused b10-loadzone and had it reject to
	load a zone file that contains such a name.
	Note: this fix is incomplete and the loadzone would still be
	confused if the owner name is a syntactically indistinguishable
	from a TTL specification.  This is part of a more general issue
	and will be addressed in Trac #413. (Trac #411, svn r3599)

118.	[func]		jinmei
	src/lib/dns: changed the interface of
	AbstractRRset::getRdataIterator() so that the internal
	cursor would point to the first RDATA automatically.  This
	will be a more intuitive and less error prone behavior.
	This is a backward compatible change. (Trac #410, r3595)

117.	[func]		jinmei
	src/lib/datasrc: added new zone and zone table classes for the
	support of in memory data source.  This is an intermediate step to
	the bigger feature, and is not yet actually usable in practice.
	(Trac #399, svn r3590)

116.	[bug]		jerry
	src/bin/xfrout: Xfrout and Auth will communicate by long tcp
	connection, Auth needs to make a new connection only on the first
	time or if an error occurred.
	(Trac #299, svn r3482)

115.	[func]*		jinmei
	src/lib/dns: Changed DNS message flags and section names from
	separate classes to simpler enums, considering the balance between
	type safety and usability.  API has been changed accordingly.
	More documentation and tests were provided with these changes.
	(Trac #358, r3439)

114.	[build]		jinmei
	Supported clang++.  Note: Boost >= 1.44 is required.
	(Trac #365, svn r3383)

113.	[func]*		zhanglikun
	Folder name 'utils'(the folder in /src/lib/python/isc/) has been
	renamed	to 'util'. Programs that used 'import isc.utils.process'
	now need to use 'import isc.util.process'. The folder
	/src/lib/python/isc/Util is removed since it isn't used by any
	program. (Trac #364, r3382)

112.	[func]		zhang likun
	Add one mixin class to override the naive serve_forever() provided
	in python library socketserver. Instead of polling for shutdown
	every poll_interval seconds, one socketpair is used to wake up
	the waiting server. (Trac #352, svn r3366)

111.	[bug]*		Vaner
	Make sure process xfrin/xfrout/zonemgr/cmdctl can be stopped
	properly when user enter "ctrl+c" or 'Boss shutdown' command
	through bindctl.  The ZonemgrRefresh.run_timer and
	NotifyOut.dispatcher spawn a thread themselves.
	(Trac #335, svn r3273)

110.	[func]		Vaner
	Added isc.net.check module to check ip addresses and ports for
	correctness and isc.net.addr to hold IP address. The bind10, xfrin
	and cmdctl programs are modified to use it.
	(Trac #353, svn r3240)

109.	[func]		naokikambe
	Added the initial version of the stats module for the statistics
	feature of BIND 10, which supports the restricted features and
	items and reports via bindctl command. (Trac #191, r3218)
	Added the document of the stats module, which is about how stats
	module collects the data (Trac #170, [wiki:StatsModule])

108.	[func]		jerry
	src/bin/zonemgr: Provide customizable configurations for
	lowerbound_refresh, lowerbound_retry, max_transfer_timeout and
	jitter_scope. (Trac #340, r3205)

107.	[func]		likun
	Remove the parameter 'db_file' for command 'retransfer' of
	xfrin module. xfrin.spec will not be generated by script.
	(Trac #329, r3171)

106.	[bug]		likun
	When xfrin can't connect with one zone's master, it should tell
	the bad news to zonemgr, so that zonemgr can reset the timer for
	that zone. (Trac #329, r3170)

105.	[bug]		Vaner
	Python processes: they no longer take 100% CPU while idle
	due to a busy loop in reading command session in a nonblocking way.
	(Trac #349, svn r3153), (Trac #382, svn r3294)

104.	[bug]		jerry
	bin/zonemgr: zonemgr should be attempting to refresh expired zones.
	(Trac #336, r3139)

103.	[bug]		jerry
	lib/python/isc/log: Fixed an issue with python logging,
	python log shouldn't die with OSError. (Trac #267, r3137)

102.	[build]		jinmei
	Disable threads in ASIO to minimize build time dependency.
	(Trac #345, r3100)

101.	[func]		jinmei
	src/lib/dns: Completed Opcode and Rcode implementation with more
	tests and documentation.  API is mostly the same but the
	validation was a bit tightened. (Trac #351, svn r3056)

100.	[func]		Vaner
	Python processes: support naming of python processes so
	they're not all called python3.
	(Trac #322, svn r3052)

99.	[func]*		jinmei
	Introduced a separate EDNS class to encapsulate EDNS related
	information more cleanly.  The related APIs are changed a bit,
	although it won't affect most of higher level applications.
	(Trac #311, svn r3020)

98.	[build]		jinmei
	The ./configure script now tries to search some common include
	paths for boost header files to minimize the need for explicit
	configuration with --with-boost-include. (Trac #323, svn r3006)

97.	[func]		jinmei
	Added a micro benchmark test for query processing of b10-auth.
	(Trac #308, svn r2982)

96.	[bug]		jinmei
	Fixed two small issues with configure: Do not set CXXFLAGS so that
	it can be customized; Make sure --disable-static works.
	(Trac #325, r2976)

bind10-devel-20100917 released on September 17, 2010

95.	[doc, bug]	jreed
	Add b10-zonemgr manual page. Update other docs to introduce
	this secondary manager.
	bin/xfrout and bin/zonemgr: Fixed some stderr output.
	(Trac #341, svn r2951)
	(Trac #342, svn r2949)

94.	[bug]		jelte
	bin/xfrout:  Fixed a problem in xfrout where only 2 or 3 RRs
	were used per DNS message in the xfrout stream.
	(Trac #334, r2931)

93.	[bug]		jinmei
	lib/datasrc: A DS query could crash the library (and therefore,
	e.g. the authoritative server) if some RR of the same apex name
	is stored in the hot spot cache. (Trac #307, svn r2923)

92.	[func]*		jelte
	libdns_python (the python wrappers for libdns++) has been renamed
	to pydnspp (Python DNS++). Programs and libraries that used
	'import libdns_python' now need to use 'import pydnspp'.
	(Trac #314, r2902)

91.	[func]*		jinmei
	lib/cc: Use const pointers and const member functions for the API
	as much as possible for safer operations.  Basically this does not
	change the observable behavior, but some of the API were changed
	in a backward incompatible manner.  This change also involves more
	copies, but at this moment the overhead is deemed acceptable.
	(Trac #310, r2803)

90.	[build]		jinmei
	(Darwin/Mac OS X specific) Specify DYLD_LIBRARY_PATH for tests and
	experimental run under the source tree.  Without this loadable
	python modules refer to installation paths, which may confuse the
	operation due to version mismatch or even trigger run time errors
	due to missing libraries. (Trac #313, r2782)

89.	[build]		jinmei
	Generate b10-config.db for tests at build time so that the source
	tree does not have to be writable. (Trac #315, r2776)

88.	[func]		jelte
	Blocking reads on the msgq command channel now have a timeout
	(defaults to 4 seconds, modifiable as needed by modules).
	Because of this, modules will no longer block indefinitely
	if they are waiting for a message that is not sent for whatever
	reason. (Trac #296, r2761)

87.	[func]		zhanglikun
	lib/python/isc/notifyout: Add the feature of notify-out, when
	zone axfr/ixfr finishing, the server will notify its slaves.
	(Trac #289, svn r2737)

86.	[func]		jerry
	bin/zonemgr: Added zone manager module. The zone manager is one
	of the co-operating processes of BIND 10, which keeps track of
	timers and other information necessary for BIND 10 to act as a
	slave. (Trac #215, svn r2737)

85.	[build]*		jinmei
	Build programs using dynamic link by default.  A new configure
	option --enable-static-link is provided to force static link for
	executable programs.  Statically linked programs can be run on a
	debugger more easily and would be convenient for developers.
	(Trac #309, svn r2723)

bind10-devel-20100812 released on August 12, 2010

84.	[bug]		jinmei, jerry
	This is a quick fix patch for the issue: AXFR fails half the
	time because of connection problems. xfrout client will make
	a new connection every time. (Trac #299, svn r2697)

83.	[build]*		jreed
	The configure --with-boost-lib option is removed. It was not
	used since the build included ASIO. (svn r2684)

82.	[func]		jinmei
	bin/auth: Added -u option to change the effective process user
	of the authoritative server after invocation.  The same option to
	the boss process will be propagated to b10-auth, too.
	(Trac #268, svn r2675)

81.	[func]		jinmei
	Added a C++ framework for micro benchmark tests.  A supplemental
	library functions to build query data for the tests were also
	provided. (Trac #241, svn r2664)

80.	[bug]		jelte
	bindctl no longer accepts configuration changes for unknown or
	non-running modules (for the latter, this is until we have a
	way to verify those options, at which point it'll be allowed
	again).
	(Trac #99, r2657)

79.	[func]		feng, jinmei
	Refactored the ASIO link interfaces to move incoming XFR and
	NOTIFY processing to the auth server class.  Wrapper classes for
	ASIO specific concepts were also provided, so that other BIND 10
	modules can (eventually) use the interface without including the
	ASIO header file directly.  On top of these changes, AXFR and
	NOTIFY processing was massively improved in terms of message
	validation and protocol conformance.  Detailed tests were provided
	to confirm the behavior.
	Note: Right now, NOTIFY doesn't actually trigger subsequent zone
	transfer due to security reasons. (Trac #221, r2565)

78.	[bug]		jinmei
	lib/dns: Fixed miscellaneous bugs in the base32 (hex) and hex
	(base16) implementation, including incorrect padding handling,
	parser failure in decoding with a SunStudio build, missing
	validation on the length of encoded hex string.  Test cases were
	more detailed to identify these bugs and confirm the fix.  Also
	renamed the incorrect term of "base32" to "base32hex".  This
	changed the API, but they are not intended to be used outside
	libdns++, so we don't consider it a backward incompatible change.
	(Trac #256, r2549)

77.	[func]		zhanglikun
	Make error message be more friendly when running cmdctl and it's
	already running (listening on same port)(Trac #277, r2540)

76.	[bug]		jelte
	Fixed a bug in the handling of 'remote' config modules (i.e.
	modules that peek at the configuration of other modules), where
	they answered 'unknown command' to commands for those other
	modules. (Trac #278, r2506)

75.	[bug]		jinmei
	Fixed a bug in the sqlite3 data source where temporary strings
	could be referenced after destruction.  It caused various lookup
	failures with SunStudio build. (Trac #288, r2494)

74.	[func]*		jinmei
	Refactored the cc::Session class by introducing an abstract base
	class.  Test code can use their own derived mock class so that
	tests can be done without establishing a real CC session.  This
	change also modified some public APIs, mainly in the config
	module. (Trac #275, r2459)

73.	[bug]		jelte
	Fixed a bug where in bindctl, locally changed settings were
	reset when the list of running modules is updated. (Trac #285,
	r2452)

72.	[build]		jinmei
	Added -R when linking python wrapper modules to libpython when
	possible.  This helps build BIND 10 on platforms that install
	libpython whose path is unknown to run-time loader.  NetBSD is a
	known such platform. (Trac #148, r2427)

71.	[func]		each
	Add "-a" (address) option to bind10 to specify an address for
	the auth server to listen on.

70.	[func]		each
	Added a hot-spot cache to libdatasrc to speed up access to
	repeatedly-queried data and reduce the number of queries to
	the underlying database; this should substantially improve
	performance.  Also added a "-n" ("no cache") option to
	bind10 and b10-auth to disable the cache if needed.
	(Trac #192, svn r2383)

bind10-devel-20100701 released on July 1, 2010

69.	[func]*		jelte
	Added python wrappers for libdns++ (isc::dns), and libxfr. This
	removes the dependency on Boost.Python. The wrappers don't
	completely implement all functionality, but the high-level API
	is wrapped, and current modules use it now.
	(Trac #181, svn r2361)

68.	[func]		zhanglikun
	Add options -c (--certificate-chain) to bindctl. Override class
	HTTPSConnection to support server certificate validation.
	Add support to cmdctl.spec file, now there are three configurable
	items for cmdctl: 'key_file', 'cert_file' and 'accounts_file',
	all of them can be changed in runtime.
	(Trac #127, svn r2357)

67.	[func]		zhanglikun
	Make bindctl's command parser only do minimal check.
	Parameter value can be a sequence of non-space characters,
	or a string surrounded by quotation marks (these marks can
	be a part of the value string in escaped form). Make error
	message be more friendly. (If there is some error in
	parameter's value, the parameter name will be provided).
	Refactor function login_to_cmdctl() in class BindCmdInterpreter:
	avoid using Exception to catch all exceptions.
	(Trac #220, svn r2356)

66.	[bug]		each
	Check for duplicate RRsets before inserting data into a message
	section; this, among other things, will prevent multiple copies
	of the same CNAME from showing up when there's a loop. (Trac #69,
	svn r2350)

65.	[func]		shentingting
	Various loadzone improvements: allow optional comment for
	$TTL, allow optional origin and comment for $INCLUDE, allow
	optional comment for $ORIGIN, support BIND9 extension of
	time units for TTLs, and fix bug to not use class as part
	of label name when records don't have a label but do have
	a class.  Added verbose options to exactly what is happening
	with loadzone.  Added loadzone test suite of different file
	formats to load.
	(Trac #197, #199, #244, #161, #198, #174, #175, svn r2340)

64.	[func]		jerry
	Added python logging framework. It is for testing and
	experimenting with logging ideas. Currently, it supports
	three channels (file, syslog and stderr) and five levels
	(debug, info, warning, error and critical).
	(Trac #176, svn r2338)

63.	[func]		shane
	Added initial support for setuid(), using the "-u" flag. This will
	be replaced in the future, but for now provides a reasonable
	starting point.
	(Trac #180, svn r2330)

62.	[func]		jelte
	bin/xfrin: Use the database_file as configured in Auth to transfers
	bin/xfrout: Use the database_file as configured in Auth to transfers

61.	[bug]		jelte
	bin/auth: Enable b10-auth to be launched in source tree
	(i.e. use a zone database file relative to that)

60.	[build]		jinmei
	Supported SunStudio C++ compiler.  Note: gtest still doesn't work.
	(Trac #251, svn r2310)

59.	[bug]		jinmei
	lib/datasrc, bin/auth: The authoritative server could return a
	SERVFAIL with a partial answer if it finds a data source broken
	while looking for an answer.  This can happen, for example, if a
	zone that doesn't have an NS RR is configured and loaded as a
	sqlite3 data source. (Trac #249, r2286)

58.	[bug]		jinmei
	Worked around an interaction issue between ASIO and standard C++
	library headers.  Without this ASIO didn't work: sometimes the
	application crashes, sometimes it blocked in the ASIO module.
	(Trac #248, svn r2187, r2190)

57.	[func]		jinmei
	lib/datasrc: used a simpler version of Name::split (change 31) for
	better readability.  No behavior change. (Trac #200, svn r2159)

56.	[func]*		jinmei
	lib/dns: renamed the library name to libdns++ to avoid confusion
	with the same name of library of BIND 9.
	(Trac #190, svn r2153)

55.	[bug]		shane
	bin/xfrout: xfrout exception on Ctrl-C now no longer generates
	exception for 'Interrupted system call'
	(Trac #136, svn r2147)

54.	[bug]		zhanglikun
	bin/xfrout: Enable b10-xfrout can be launched in source
	code tree.
	(Trac #224, svn r2103)

53.	[bug]		zhanglikun
	bin/bindctl: Generate a unique session ID by using
	socket.gethostname() instead of socket.gethostbyname(),
	since the latter one could make bindctl	stall if its own
	host name can't be resolved.
	(Trac #228, svn r2096)

52.	[func]		zhanglikun
	bin/xfrout: When xfrout is launched, check whether the
	socket file is being used by one running xfrout process,
	if it is, exit from python.	If the file isn't a socket file
	or nobody is listening, it will be removed. If it can't
	be removed, exit from python.
	(Trac #151, svn r2091)

bind10-devel-20100602 released on June 2, 2010

51.	[build]		jelte
	lib/python: Add bind10_config.py module for paths and
	possibly other configure-time variables. Allow some components
	to find spec files in build tree when ran from source.
	(Trac #223)

50.	[bug]		zhanglikun
	bin/xfrin: a regression in xfrin: it can't communicate with
	a remote server. (Trac #218, svn r2038)

49.	[func]*		jelte
	Use unix domain sockets for msgq. For b10-msgq, the command
	line options --msgq-port and -m were removed. For bind10,
	the -msgq-port option was removed, and the -m command line
	option was changed to be a filename (instead of port number).
	(Trac #183, svn r2009)

48.	[func]		jelte
	bin/auth: Use asio's io_service for the msgq handling.
	(svn r2007)

47.	[func]		zhanglikun
	bin/cmdctl: Add value/type check for commands sent to
	cmdctl. (Trac #201, svn r1959)

46.	[func]		zhanglikun
	lib/cc: Fix real type data encoding/decoding. (Trac #193,
	svn r1959)

45.	[func]		zhanglikun
	bin/bind10: Pass verbose option to more modules. (Trac
	#205, svn r1957)

44.	[build]		jreed
	Install headers for libdns and libexception. (Trac #68,
	svn r1941)

43.	[func]		jelte
	lib/cc: Message queuing on cc channel. (Trac #58, svn r1870)

42.	[func]		jelte
	lib/python/isc/config:      Make temporary file with python
	tempfile module instead of manual with fixed name. (Trac
	#184, svn r1859)

41.	[func]		jelte
	Module descriptions in spec files. (Trac #90, svn r1856)

40.	[build]		jreed
	Report detected features and configure settings at end of
	configure output. (svn r1836)

39.	[func]*		each
	Renamed libauth to libdatasrc.

38.	[bug]		zhanglikun
	Send command 'shutdown' to Xfrin and Xfrout when boss receive SIGINT.
	Remove unused socket file when Xfrout process exits. Make sure Xfrout
	exit by itself when it receives SIGINT, instead of being killed by the
	signal SIGTERM or SIGKILL sent from boss.
	(Trac #135, #151, #134, svn r1797)

37.	[build]		jinmei
	Check for the availability of python-config. (Trac #159,
	svn r1794)

36.	[func]		shane
	bin/bind10:	Miscellaneous code cleanups and improvements.
	(Trac #40, svn r2012)

35.	[bug]		jinmei
	bin/bindctl: fixed a bug that it didn't accept IPv6 addresses as
	command arguments. (Trac #219, svn r2022)

34.	[bug]		jinmei
	bin/xfrin: fixed several small bugs with many additional unit
	tests.  Fixes include: IPv6 transport support, resource leak,
	and non IN class support. (Trac #185, svn r2000)

33.	[bug]		each
	bin/auth: output now prepended with "[b10-auth]" (Trac
	#109, svn r1985)

32.	[func]*		each
	bin/auth: removed custom query-processing code, changed
        boost::asio code to use plain asio instead, and added asio
        headers to the source tree.  This allows building without
        using an external boost library. (Trac #163, svn r1983)

31.	[func]		jinmei
	lib/dns: added a separate signature for Name::split() as a
	convenient wrapper for common usage. (Trac #49, svn r1903)

30.	[bug]		jinmei
	lib/dns: parameter validation of Name::split() was not sufficient,
	and invalid parameters could cause integer overflow and make the
	library crash. (Trac #177, svn r1806)

bind10-devel-20100421 released on April 21, 2010

29.	[build]		jreed
	Enable Python unit tests for "make check". (svn r1762)

28.	[bug]		jreed
	Fix msgq CC test so it can find its module. (svn r1751)

27.	[build]		jelte
	Add missing copyright license statements to various source
	files. (svn r1750)

26.	[func]		jelte
	Use PACKAGE_STRING (name + version) from config.h instead
	of hard-coded value in CH TXT version.bind replies (Trac
	#114, svn r1749)

25.	[func]*		jreed
	Renamed msgq to b10-msgq. (Trac #25, svn r1747, r1748)

24.	[func]		jinmei
	Support case-sensitive name compression in MessageRenderer.
	(Trac #142, svn r1704)

23.	[func]		jinmei
	Support a simple name with possible compression. (svn r1701)

22.	[func]		zhanglikun
	b10-xfrout for AXFR-out support added. (svn r1629, r1630)

21.	[bug]		zhanglikun
	Make log message more readable when xfrin failed. (svn
	r1697)

20.	[bug]		jinmei
	Keep stderr for child processes if -v is specified. (svn
	r1690, r1698)

19.	[bug]		jinmei
	Allow bind10 boss to pass environment variables from parent.
	(svn r1689)

18.	[bug]		jinmei
	Xfrin warn if bind10_dns load failed. (svn r1688)

17.	[bug]		jinmei
	Use sqlite3_ds.load() in xfrin module and catch Sqlite3DSError
	explicitly. (svn r1684)

16.	[func]*		zhanglikun
	Removed print_message and print_settings configuration
	commands from Xfrin. (Trac #136, svn r1682)

15.	[func]*		jinmei
	Changed zone loader/updater so trailing dot is not required.
	(svn r1681)

14.	[bug]		shane
	Change shutdown to actually SIGKILL properly. (svn r1675)

13.	[bug]		jinmei
	Don't ignore other RRs than SOA even if the second SOA is
	found. (svn r1674)

12.	[build]		jreed
	Fix tests and testdata so can be used from a read-only
	source directory.

11.	[build]		jreed
	Make sure python tests scripts are included in tarball.
	(svn r1648)

10.	[build]		jinmei
	Improve python detection for configure. (svn r1622)

9.	[build]		jinmei
	Automake the python binding of libdns. (svn r1617)

8.	[bug]		zhanglikun
	Fix log errors which may cause xfrin module to crash. (svn
	r1613)

7.	[func]		zhanglikun
	New API for inserting zone data to sqlite3 database for
	AXFR-in. (svn r1612, r1613)

6.	[bug]		jreed
	More code review, miscellaneous cleanups, style guidelines,
	and new and improved unit tests added.

5.	[doc]		jreed
	Manual page cleanups and improvements.

4.	[bug]		jinmei
	NSEC RDATA fixes for buffer overrun lookups, incorrect
	boundary checks, spec-non-conformant behaviors. (svn r1611)

3.	[bug]		jelte
	Remove a re-raise of an exception that should only have
	been included in an error answer on the cc channel. (svn
	r1601)

2.	[bug]		mgraff
	Removed unnecessary sleep() from ccsession.cc. (svn r1528)

1.	[build]*		jreed
	The configure --with-boostlib option changed to --with-boost-lib.

bind10-devel-20100319 released on March 19, 2010

For complete code revision history, see
	http://git.bind10.isc.org/cgi-bin/cgit.cgi/bind10
Specific git changesets can be accessed at:
	http://git.bind10.isc.org/cgi-bin/cgit.cgi/bind10/commit/?id=rrr
or after cloning the original git repository by executing:
	% git diff rrrr^ rrrr
Subversion changesets are not accessible any more.  The subversion
revision numbers will be replaced with corresponding git revisions.
Trac tickets can be accessed at: https://bind10.isc.org/ticket/nnn

LEGEND
[bug] general bug fix.  This is generally a backward compatible change,
	unless it's deemed to be impossible or very hard to keep
	compatibility to fix the bug.
[build] compilation and installation infrastructure change.
[doc] update to documentation. This shouldn't change run time behavior.
[func] new feature.  In some cases this may be a backward incompatible
	change, which would require a bump of major version.
[security] security hole fix. This is no different than a general bug
	fix except that it will be handled as confidential and will cause
	security patch releases.
*: Backward incompatible or operational change.<|MERGE_RESOLUTION|>--- conflicted
+++ resolved
@@ -1,10 +1,9 @@
-<<<<<<< HEAD
-1316.	[doc]		marcin
+1318.	[doc]		marcin
 	Updated Kea Administrator's Manual with the information about
 	new capability of flex-id hook library to use value derived from
 	flexible identifier as a client identifier or DUID.
 	(Trac #5384, git 91e1ff99b4dfb559733cf1189e927c0d98eae581)
-=======
+
 1317.	[bug]		fdupont
 	The kea-admin script now behaves properly when -4 or -6 is missing
 	while using lease-dump command.
@@ -15,7 +14,6 @@
 	4-way exchange to be assigned a different address from a shared
 	network than previously allocated.
 	(Trac #5388, git 601a387ba43d990947ee2e1a05e78851d8133a3c)
->>>>>>> cbee3dc9
 
 1315.	[bug]		marcin
 	Created unit test for the case when there are several IPv6 subnets
