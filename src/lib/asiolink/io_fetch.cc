// Copyright (C) 2011  Internet Systems Consortium, Inc. ("ISC")
//
// Permission to use, copy, modify, and/or distribute this software for any
// purpose with or without fee is hereby granted, provided that the above
// copyright notice and this permission notice appear in all copies.
//
// THE SOFTWARE IS PROVIDED "AS IS" AND ISC DISCLAIMS ALL WARRANTIES WITH
// REGARD TO THIS SOFTWARE INCLUDING ALL IMPLIED WARRANTIES OF MERCHANTABILITY
// AND FITNESS.  IN NO EVENT SHALL ISC BE LIABLE FOR ANY SPECIAL, DIRECT,
// INDIRECT, OR CONSEQUENTIAL DAMAGES OR ANY DAMAGES WHATSOEVER RESULTING FROM
// LOSS OF USE, DATA OR PROFITS, WHETHER IN AN ACTION OF CONTRACT, NEGLIGENCE
// OR OTHER TORTIOUS ACTION, ARISING OUT OF OR IN CONNECTION WITH THE USE OR
// PERFORMANCE OF THIS SOFTWARE.

#include <config.h>

#include <unistd.h>             // for some IPC/network system calls
#include <sys/socket.h>
#include <netinet/in.h>

#include <boost/bind.hpp>
#include <boost/scoped_ptr.hpp>
#include <boost/date_time/posix_time/posix_time_types.hpp>

#include <dns/message.h>
#include <dns/messagerenderer.h>
#include <dns/opcode.h>
#include <dns/rcode.h>
#include <log/logger.h>

#include <asiolink/qid_gen.h>

#include <asio.hpp>
#include <asio/deadline_timer.hpp>

#include <asiolink/asiodef.h>
#include <asiolink/io_address.h>
#include <asiolink/io_asio_socket.h>
#include <asiolink/io_endpoint.h>
#include <asiolink/io_fetch.h>
#include <asiolink/io_service.h>
#include <asiolink/tcp_endpoint.h>
#include <asiolink/tcp_socket.h>
#include <asiolink/udp_endpoint.h>
#include <asiolink/udp_socket.h>

using namespace asio;
using namespace isc::dns;
using namespace isc::log;
using namespace std;


<<<<<<< HEAD
/// Use the ASIO logger

isc::log::Logger logger("asiolink");

/// \brief IOFetch Data
///
/// The data for IOFetch is held in a separate struct pointed to by a shared_ptr
/// object.  This is because the IOFetch object will be copied often (it is used
/// as a coroutine and passed as callback to many async_*() functions) and we
/// want keep the same data).  Organising the data in this way keeps copying to
/// a minimum.
struct IOFetchData {

    // The first two members are shared pointers to a base class because what is
    // actually instantiated depends on whether the fetch is over UDP or TCP,
    // which is not known until construction of the IOFetch.  Use of a shared
    // pointer here is merely to ensure deletion when the data object is deleted.
    boost::scoped_ptr<IOAsioSocket<IOFetch> > socket;
                                            ///< Socket to use for I/O
    boost::scoped_ptr<IOEndpoint> remote;   ///< Where the fetch was sent
    isc::dns::Question          question;   ///< Question to be asked
    isc::dns::OutputBufferPtr   msgbuf;     ///< Wire buffer for question
    isc::dns::OutputBufferPtr   received;   ///< Received data put here
    IOFetch::Callback*          callback;   ///< Called on I/O Completion
    asio::deadline_timer        timer;      ///< Timer to measure timeouts
    IOFetch::Protocol           protocol;   ///< Protocol being used
    size_t                      cumulative; ///< Cumulative received amount
    size_t                      expected;   ///< Expected amount of data
    size_t                      offset;     ///< Offset to receive data
    bool                        stopped;    ///< Have we stopped running?
    int                         timeout;    ///< Timeout in ms

    // In case we need to log an error, the origin of the last asynchronous
    // I/O is recorded.  To save time and simplify the code, this is recorded
    // as the ID of the error message that would be generated if the I/O failed.
    // This means that we must make sure that all possible "origins" take the
    // same arguments in their message in the same order.
    isc::log::MessageID         origin;     ///< Origin of last asynchronous I/O
    uint8_t                     staging[IOFetch::STAGING_LENGTH];
                                            ///< Temporary array for received data

    /// \brief Constructor
    ///
    /// Just fills in the data members of the IOFetchData structure
    ///
    /// \param proto Either IOFetch::TCP or IOFetch::UDP.
    /// \param service I/O Service object to handle the asynchronous
    ///        operations.
    /// \param query DNS question to send to the upstream server.
    /// \param address IP address of upstream server
    /// \param port Port to use for the query
    /// \param buff Output buffer into which the response (in wire format)
    ///        is written (if a response is received).
    /// \param cb Callback object containing the callback to be called
    ///        when we terminate.  The caller is responsible for managing this
    ///        object and deleting it if necessary.
    /// \param wait Timeout for the fetch (in ms).
    ///
    /// TODO: May need to alter constructor (see comment 4 in Trac ticket #554)
    IOFetchData(IOFetch::Protocol proto, IOService& service,
        const isc::dns::Question& query, const IOAddress& address,
        uint16_t port, isc::dns::OutputBufferPtr& buff, IOFetch::Callback* cb,
        int wait)
        :
        socket((proto == IOFetch::UDP) ?
            static_cast<IOAsioSocket<IOFetch>*>(
                new UDPSocket<IOFetch>(service)) :
            static_cast<IOAsioSocket<IOFetch>*>(
                new TCPSocket<IOFetch>(service))
            ),
        remote((proto == IOFetch::UDP) ?
            static_cast<IOEndpoint*>(new UDPEndpoint(address, port)) :
            static_cast<IOEndpoint*>(new TCPEndpoint(address, port))
            ),
        question(query),
        msgbuf(new isc::dns::OutputBuffer(512)),
        received(buff),

        callback(cb),
        timer(service.get_io_service()),
        protocol(proto),
        cumulative(0),
        expected(0),
        offset(0),
        stopped(false),
        timeout(wait),
        origin(ASIO_UNKORIGIN),
        staging()
    {}
};

=======

namespace asiolink {
>>>>>>> 290bbf2d
/// IOFetch Constructor - just initialize the private data

IOFetch::IOFetch(Protocol protocol, IOService& service,
    const isc::dns::Question& question, const IOAddress& address, uint16_t port,
    OutputBufferPtr& buff, Callback* cb, int wait)
    :
    data_(new IOFetchData(protocol, service, question, address,
        port, buff, cb, wait))
{
}

// Return protocol in use.

IOFetch::Protocol
IOFetch::getProtocol() const {
    return (data_->protocol);
}

/// The function operator is implemented with the "stackless coroutine"
/// pattern; see internal/coroutine.h for details.

void
IOFetch::operator()(asio::error_code ec, size_t length) {

    if (data_->stopped) {
        return;
    } else if (ec) {
        logIOFailure(ec);
        return;
    }

    CORO_REENTER (this) {

        /// Generate the upstream query and render it to wire format
        /// This is done in a different scope to allow inline variable
        /// declarations.
        {
            Message msg(Message::RENDER);
<<<<<<< HEAD

            // TODO: replace with boost::random or some other suitable PRNG
            msg.setQid(0);
=======
            
            msg.setQid(QidGenerator::getInstance().generateQid());
>>>>>>> 290bbf2d
            msg.setOpcode(Opcode::QUERY());
            msg.setRcode(Rcode::NOERROR());
            msg.setHeaderFlag(Message::HEADERFLAG_RD);
            msg.addQuestion(data_->question);
            MessageRenderer renderer(*data_->msgbuf);
            msg.toWire(renderer);
        }

        // If we timeout, we stop, which will can cancel outstanding I/Os and
        // shutdown everything.
        if (data_->timeout != -1) {
            data_->timer.expires_from_now(boost::posix_time::milliseconds(
                data_->timeout));
            data_->timer.async_wait(boost::bind(&IOFetch::stop, *this,
                TIME_OUT));
        }

        // Open a connection to the target system.  For speed, if the operation
        // is synchronous (i.e. UDP operation) we bypass the yield.
        data_->origin = ASIO_OPENSOCK;
        if (data_->socket->isOpenSynchronous()) {
            data_->socket->open(data_->remote.get(), *this);
        } else {
            CORO_YIELD data_->socket->open(data_->remote.get(), *this);
        }

        // Begin an asynchronous send, and then yield.  When the send completes,
        // we will resume immediately after this point.
        data_->origin = ASIO_SENDSOCK;
        CORO_YIELD data_->socket->asyncSend(data_->msgbuf->getData(),
            data_->msgbuf->getLength(), data_->remote.get(), *this);

        // Now receive the response.  Since TCP may not receive the entire
        // message in one operation, we need to loop until we have received
        // it. (This can't be done within the asyncReceive() method because
        // each I/O operation will be done asynchronously and between each one
        // we need to yield ... and we *really* don't want to set up another
        // coroutine within that method.)  So after each receive (and yield),
        // we check if the operation is complete and if not, loop to read again.
        //
        // Another concession to TCP is that the amount of is contained in the
        // first two bytes.  This leads to two problems:
        //
        // a) We don't want those bytes in the return buffer.
        // b) They may not both arrive in the first I/O.
        //
        // So... we need to loop until we have at least two bytes, then store
        // the expected amount of data.  Then we need to loop until we have
        // received all the data before copying it back to the user's buffer.
        // And we want to minimise the amount of copying...

        data_->origin = ASIO_RECVSOCK;
        data_->cumulative = 0;          // No data yet received
        data_->offset = 0;              // First data into start of buffer
        do {
            CORO_YIELD data_->socket->asyncReceive(data_->staging,
                                                   static_cast<size_t>(STAGING_LENGTH),
                                                   data_->offset,
                                                   data_->remote.get(), *this);
        } while (!data_->socket->processReceivedData(data_->staging, length,
                                                     data_->cumulative, data_->offset,
                                                     data_->expected, data_->received));

        // Finished with this socket, so close it.  This will not generate an
        // I/O error, but reset the origin to unknown in case we change this.
        data_->origin = ASIO_UNKORIGIN;
        data_->socket->close();

        /// We are done
        stop(SUCCESS);
    }
}

// Function that stops the coroutine sequence.  It is called either when the
// query finishes or when the timer times out.  Either way, it sets the
// "stopped_" flag and cancels anything that is in progress.
//
// As the function may be entered multiple times as things wind down, it checks
// if the stopped_ flag is already set.  If it is, the call is a no-op.

void
IOFetch::stop(Result result) {

    if (!data_->stopped) {

        // Mark the fetch as stopped to prevent other completion callbacks
        // (invoked because of the calls to cancel()) from executing the
        // cancel calls again.
        //
        // In a single threaded environment, the callbacks won't be invoked
        // until this one completes. In a multi-threaded environment, they may
        // well be, in which case the testing (and setting) of the stopped_
        // variable should be done inside a mutex (and the stopped_ variable
        // declared as "volatile").
        //
        // The numeric arguments indicate the debug level, with the lower
        // numbers indicating the most important information.  The relative
        // values are somewhat arbitrary.
        //
        // Although Logger::debug checks the debug flag internally, doing it
        // below before calling Logger::debug avoids the overhead of a string
        // conversion in the common case when debug is not enabled.
        //
        // TODO: Update testing of stopped_ if threads are used.
        data_->stopped = true;
        switch (result) {
            case TIME_OUT:
                if (logger.isDebugEnabled(1)) {
                    logger.debug(20, ASIO_RECVTMO,
                                 data_->remote->getAddress().toText().c_str(),
                                 static_cast<int>(data_->remote->getPort()));
                }
                break;

            case SUCCESS:
                if (logger.isDebugEnabled(50)) {
                    logger.debug(30, ASIO_FETCHCOMP,
                                 data_->remote->getAddress().toText().c_str(),
                                 static_cast<int>(data_->remote->getPort()));
                }
                break;

            case STOPPED:
                // Fetch has been stopped for some other reason.  This is
                // allowed but as it is unusual it is logged, but with a lower
                // debug level than a timeout (which is totally normal).
                logger.debug(1, ASIO_FETCHSTOP,
                             data_->remote->getAddress().toText().c_str(),
                             static_cast<int>(data_->remote->getPort()));
                break;

            default:
                logger.error(ASIO_UNKRESULT, static_cast<int>(result),
                             data_->remote->getAddress().toText().c_str(),
                             static_cast<int>(data_->remote->getPort()));
        }

        // Stop requested, cancel and I/O's on the socket and shut it down,
        // and cancel the timer.
        data_->socket->cancel();
        data_->socket->close();

        data_->timer.cancel();

        // Execute the I/O completion callback (if present).
        if (data_->callback) {
            (*(data_->callback))(result);
        }
    }
}

// Log an error - called on I/O failure

void IOFetch::logIOFailure(asio::error_code ec) {

    // Should only get here with a known error code.
    assert((data_->origin == ASIO_OPENSOCK) ||
           (data_->origin == ASIO_SENDSOCK) ||
           (data_->origin == ASIO_RECVSOCK) ||
           (data_->origin == ASIO_UNKORIGIN));

    static const char* PROTOCOL[2] = {"TCP", "UDP"};
    logger.error(data_->origin,
                 ec.value(),
                 ((data_->remote->getProtocol() == IPPROTO_TCP) ?
                     PROTOCOL[0] : PROTOCOL[1]),
                 data_->remote->getAddress().toText().c_str(),
                 static_cast<int>(data_->remote->getPort()));
}

} // namespace asiolink
<|MERGE_RESOLUTION|>--- conflicted
+++ resolved
@@ -49,8 +49,8 @@
 using namespace isc::log;
 using namespace std;
 
-
-<<<<<<< HEAD
+namespace asiolink {
+
 /// Use the ASIO logger
 
 isc::log::Logger logger("asiolink");
@@ -142,10 +142,6 @@
     {}
 };
 
-=======
-
-namespace asiolink {
->>>>>>> 290bbf2d
 /// IOFetch Constructor - just initialize the private data
 
 IOFetch::IOFetch(Protocol protocol, IOService& service,
@@ -184,14 +180,7 @@
         /// declarations.
         {
             Message msg(Message::RENDER);
-<<<<<<< HEAD
-
-            // TODO: replace with boost::random or some other suitable PRNG
-            msg.setQid(0);
-=======
-            
             msg.setQid(QidGenerator::getInstance().generateQid());
->>>>>>> 290bbf2d
             msg.setOpcode(Opcode::QUERY());
             msg.setRcode(Rcode::NOERROR());
             msg.setHeaderFlag(Message::HEADERFLAG_RD);
