--- conflicted
+++ resolved
@@ -1,4 +1,9 @@
-<<<<<<< HEAD
+1119.	[func]		sar
+	Add debug logging to the classification tokens.  This uses
+	the loggers "kea-dhcp4.eval" and "kea-dhcp6.eval" to capture
+	details of the classification expression evaluations.
+	(Trac #4480, git TBD)
+
 1118.	[func]		stephen
 	Make the database connection timeout a configurable parameter with
 	a default value of five seconds.
@@ -21,13 +26,6 @@
 	"query6" argument, containing the client packet received, has been
 	added to the DHCPv6 hook points: lease6_select and pkt6_send.
 	(Trac #4481, git c0af94c47bda85eb1caa3a78a46280b63990672a)
-=======
-11XX.	[func]		sar
-	Add debug logging to the classification tokens.  This uses
-	the loggers "kea-dhcp4.eval" and "kea-dhcp6.eval" to capture
-	details of the classification expression evaluations.
-	(Trac #4480, git TBD)
->>>>>>> 837805b4
 
 1114.	[bug]		stephen
 	Adjusted variable type in a MySQL-related file to overcome a
