<?xml version="1.0" encoding="UTF-8"?>
<!DOCTYPE book PUBLIC "-//OASIS//DTD DocBook XML V4.2//EN"
"http://www.oasis-open.org/docbook/xml/4.2/docbookx.dtd" [
<!ENTITY mdash  "&#x2014;" >
]>

  <chapter id="dhcp6">
    <title>The DHCPv6 Server</title>

    <section id="dhcp6-start-stop">
      <title>Starting and Stopping the DHCPv6 Server</title>

      <para>
      It is recommended that the Kea DHCPv6 server be started and stopped
      using <command>keactrl</command> (described in <xref linkend="keactrl"/>).
      However, it is also possible to run the server directly: it accepts
      the following command-line switches:
      </para>

      <itemizedlist>
          <listitem>
            <simpara>
            <command>-c <replaceable>file</replaceable></command> -
            specifies the configuration file. This is the only mandatory
            switch.</simpara>
          </listitem>
          <listitem>
            <simpara>
            <command>-d</command> - specifies whether the server
            logging should be switched to verbose mode. In verbose mode,
            the logging severity and debuglevel specified in the configuration
            file are ignored and "debug" severity and the maximum debuglevel
            (99) are assumed. The flag is convenient, for temporarily
            switching the server into maximum verbosity, e.g. when
            debugging.</simpara>
          </listitem>
          <listitem>
            <simpara>
            <command>-p <replaceable>port</replaceable></command> -
            specifies UDP port on which the server will listen. This is only
            useful during testing, as a DHCPv6 server listening on
            ports other than default DHCPv6 ports will not be able to
            handle regular DHCPv6 queries.</simpara>
          </listitem>
          <listitem>
            <simpara>
              <command>-v</command> - prints out Kea version and exits.
            </simpara>
          </listitem>
          <listitem>
            <simpara>
              <command>-V</command> - prints out Kea extended version with
              additional parameters and exits.
            </simpara>
          </listitem>
      </itemizedlist>

      <para>
	    When running in a console, the server can be shut down by
	    pressing ctrl-c. It detects the key combination and shuts
	    down gracefully.
      </para>

      <para>
        On start-up, the server will detect available network interfaces
        and will attempt to open UDP sockets on all interfaces
        mentioned in the configuration file.
      </para>

      <para>
        Since the DHCPv6 server opens privileged ports, it requires root
        access. Make sure you run this daemon as root.
      </para>

    </section>

    <section id="dhcp6-configuration">
      <title>DHCPv6 Server Configuration</title>


<section>
  <title>Introduction</title>
      <para>
        This section explains how to configure the DHCPv6 server using the
        Kea configuration backend. (Kea configuration using any other
        backends is outside of scope of this document.) Before DHCPv6
        is started, its configuration file has to be created. The
        basic configuration looks as follows:
<screen>
{
# DHCPv6 configuration starts on the next line
"Dhcp6": {

# First we set up global values
    "renew-timer": 1000,
    "rebind-timer": 2000,
    "preferred-lifetime": 3000,
    "valid-lifetime": 4000,

# Next we setup the interfaces to be used by the server.
    "interfaces-config": {
        "interfaces": [ "eth0" ]
    },

# And we specify the type of a lease database
    "lease-database": {
        "type": "memfile",
        "persist": true,
        "name": "/var/kea/dhcp6.leases"
    },

# Finally, we list the subnets from which we will be leasing addresses.
    "subnet6": [
        {
            "subnet": "2001:db8:1::/64",
            "pools": [
                 {
                     "pool": "2001:db8:1::1-2001:db8:1::ffff"
                 }
             ]
        }
    ]
# DHCPv6 configuration ends with the next line
}

} </screen>
</para>

<para>The following paragraphs provide a brief overview of the parameters in
the above example and
their format. Subsequent sections of this chapter go into much greater detail
for these and other parameters.</para>

<para>The lines starting with a hash (#) are comments and are ignored by
the server; they do not impact its
operation in any way.</para>

<para>The configuration starts in the first line with the initial
opening curly bracket (or brace). Each configuration consists of
one or more objects. In this specific example, we have only one
object called Dhcp6. This is a simplified configuration, as usually
there will be additional objects, like <command>Logging</command> or
<command>DhcpDns</command>, but we omit them now for clarity. The Dhcp6
configuration starts with the <command>"Dhcp6": {</command> line
and ends with the corresponding closing brace (in the above example,
the brace after the last comment).  Everything defined between those
lines is considered to be the Dhcp6 configuration.</para>

<para>In the general case, the order in which those parameters appear does not
matter. There are two caveats here though. The first one is to remember that
the configuration file must be well formed JSON. That means that parameters
for any given scope must be separated by a comma and there must not be a comma
after the last parameter. When reordering a configuration file, keep in mind that
moving a parameter to or from the last position in a given scope may require
moving the comma as well. The second caveat is that it is uncommon &mdash; although
legal JSON &mdash; to
repeat the same parameter multiple times. If that happens, the last occurrence of a
given parameter in a given scope is used while all previous instances are
ignored. This is unlikely to cause any confusion as there are no real life
reasons to keep multiple copies of the same parameter in your configuration
file.</para>

<para>Moving onto the DHCPv6 configuration elements, the very first few elements
define some global parameters. <command>valid-lifetime</command>
defines for how long the addresses (leases) given out by the server are valid. If
nothing changes, a client that got an address is allowed to use it for 4000
seconds. (Note that integer numbers are specified as is, without any quotes
around them.) The address will become deprecated in 3000 seconds (clients are
allowed to keep old connections, but can't use this address for creating new
connections). <command>renew-timer</command> and <command>
rebind-timer</command> are values that define T1 and T2 timers that govern when
the client will begin the renewal and rebind procedures.</para>

<para>The <command>interfaces-config</command> map specifies the server
configuration concerning the network interfaces, on which the server should
listen to the DHCP messages. The <command>interfaces</command> parameter
specifies a list of network interfaces on which the server should listen.
Lists are opened and closed with square brackets, with elements separated
by commas. Had we wanted to listen on two interfaces, the
<command>interfaces-config</command> would look like this:
<screen>
"interfaces-config": {
    "interfaces": [ "eth0", "eth1" ]
},
</screen>
</para>

<para>The next couple of lines define the lease database, the place where the server
stores its lease information. This particular example tells the server to use
<command>memfile</command>, which is the simplest (and fastest) database
backend. It uses an in-memory database and stores leases on disk in a CSV
file. This is a very simple configuration. Usually, lease database configuration
is more extensive and contains additional parameters.  Note that
<command>lease-database</command>
is an object and opens up a new scope, using an opening brace.
Its parameters (just one in this example -- <command>type</command>)
follow. Had there been more than one, they would be separated by commas. This
scope is closed with a closing brace. As more parameters follow, a trailing
comma is present.</para>

<para>Finally, we need to define a list of IPv6 subnets. This is the
most important DHCPv6 configuration structure as the server uses that
information to process clients' requests. It defines all subnets from
which the server is expected to receive DHCP requests. The subnets are
specified with the <command>subnet6</command> parameter.  It is a list,
so it starts and ends with square brackets.  Each subnet definition in
the list has several attributes associated with it, so it is a structure
and is opened and closed with braces. At minimum, a subnet definition
has to have at least two parameters: <command>subnet</command> (that
defines the whole subnet) and <command>pool</command> (which is a list of
dynamically allocated pools that are governed by the DHCP server).</para>

<para>The example contains a single subnet. Had more than one been defined,
additional elements
in the <command>subnet6</command> parameter would be specified and
separated by commas. For example, to define two subnets, the following
syntax would be used:
<screen>
"subnet6": [
    {
        "pools": [
        {
            "pool": "2001:db8:1::/112"
        }
        ],
        "subnet": "2001:db8:1::/64"
    },
    {
        "pools": [ { "pool": "2001:db8:2::1-2001:db8:2::ffff" } ],
        "subnet": "2001:db8:2::/64",
        "interface": "eth0"
    }
]
</screen>
Note that indentation is optional and is used for aesthetic purposes only.
In some cases in may be preferable to use more compact notation.
</para>


<para>After all parameters are specified, we have two contexts open:
global and Dhcp6, hence we need two closing curly brackets to close them.
In a real life configuration file there most likely would be additional
components defined such as Logging or DhcpDdns, so the closing brace would
be followed by a comma and another object definition.</para>

<para>Kea 0.9 does not have configuration syntax validation
implemented yet. Such a feature is planned for the near future. For
the time being, it is convenient to use on-line JSON validators and/or
viewers to check whether the syntax is correct. One example of such a
JSON validator is available at <ulink url="http://jsonviewer.stack.hu/"/>.
</para>
</section>

<section>
  <title>Lease Storage</title>
  <para>All leases issued by the server are stored in the lease database.
  Currently there are three database backends available:
  memfile (which is the default backend), MySQL and PostgreSQL.</para>
<section>
  <title>Memfile - Basic Storage for Leases</title>

  <para>The server is able to store lease data in different repositories. Larger
  deployments may elect to store leases in a database. <xref
  linkend="database-configuration6"/> describes this option. In typical
  smaller deployments though, the server will use a CSV file rather than a database to
  store lease information. As well as requiring less administration, an
  advantage of using a file for storage is that it
  eliminates a dependency on third-party database software.</para>

  <para>The configuration of the file backend (Memfile) is controlled through
  the Dhcp6/lease-database parameters. <!-- @todo: we don't have default
  parameters. Let's comment this out When default parameters are used, the
  Memfile backend will write leases to a disk in the
  [kea-install-dir]/var/kea/kea-leases4.csv. -->
  The following configuration sets the name of the lease file to
  <filename>/tmp/kea-leases6.csv</filename>:

<screen>
"Dhcp6": {
    "lease-database": {
        <userinput>"type": "memfile"</userinput>,
        <userinput>"persist": true</userinput>,
        <userinput>"name": "/tmp/kea-leases6.csv"</userinput>
    }
    ...
}
</screen>
  </para>

  <para>The "persist" parameter controls whether the leases are written to disk.
  It is strongly recommended that this parameter is set to true at all times
  during the normal operation of the server. (Not writing leases to disk will
  mean that if a server is restarted (e.g. after a power failure), it will not
  know what addresses have been assigned.  As a result, it may hand out addresses
  to new clients that are already in use.)
          </para>
</section>

<section id="database-configuration6">
  <title>Database Configuration</title>

  <note>
    <para>Database access information must be configured for the DHCPv6 server,
    even if it has already been configured for the DHCPv4 server.  The servers
    store their information independently, so each server can use a separate
    database or both servers can use the same database.</para>
  </note>

  <para>Database configuration is controlled through the Dhcp6/lease-database
  parameters. The type of the database must be set to "mysql" or "postgresql",
  e.g.
<screen>
"Dhcp6": { "lease-database": { <userinput>"type": "mysql"</userinput>, ... }, ... }
</screen>
  Next, the name of the database is to hold the leases must be set: this is the
  name used when the lease database was created (see <xref linkend="mysql-database-create"/>
  or <xref linkend="pgsql-database-create"/>).
<screen>
"Dhcp6": { "lease-database": { <userinput>"name": "<replaceable>database-name</replaceable>" </userinput>, ... }, ... }
</screen>
  If the database is located on a different system than the DHCPv6 server, the
  database host name must also be specified (although it should be noted that this
  configuration may have a severe impact on server performance):
<screen>
"Dhcp6": { "lease-database": { <userinput>"host": <replaceable>remote-host-name</replaceable></userinput>, ... }, ... }
</screen>
  The usual state of affairs will be to have the database on the same machine as
  the DHCPv6 server.  In this case, set the value to the empty string:
<screen>
"Dhcp6": { "lease-database": { <userinput>"host" : ""</userinput>, ... }, ... }
</screen>
  </para>
  <para>Finally, the credentials of the account under which the server will
  access the database should be set:
<screen>
"Dhcp6": { "lease-database": { <userinput>"user": "<replaceable>user-name</replaceable>"</userinput>,
                               <userinput>"password": "<replaceable>password</replaceable>"</userinput>,
                              ... },
           ... }
</screen>
  If there is no password to the account, set the password to the empty string
  "". (This is also the default.)</para>
</section>
</section>

<section id="dhcp6-interface-selection">
  <title>Interface selection</title>
  <para>The DHCPv6 server has to be configured to listen on specific network
  interfaces.  The simplest network interface configuration instructs the server to
  listen on all available interfaces:
  <screen>
"Dhcp6": {
    "interfaces-config": {
        "interfaces": [ <userinput>"*"</userinput> ]
    }
    ...
}
</screen>
  The asterisk plays the role of a wildcard and means "listen on all interfaces".
  However, it is usually a good idea to explicitly specify interface names:
  <screen>
"Dhcp6": {
    "interfaces-config": {
        "interfaces": [ <userinput>"eth1", "eth3"</userinput> ]
    },
    ...
}
  </screen>
</para>
  <para>It is possible to use wildcard interface name (asterisk) concurrently
  with the actual interface names:
  <screen>
"Dhcp6": {
    "interfaces-config": {
        "interfaces": [ <userinput>"eth1", "eth3", "*"</userinput> ]
    },
    ...
}
  </screen>
It is anticipated that this will form of usage only be used where it is desired to
temporarily override a list of interface names and listen on all interfaces.
  </para>
</section>

    <section id="ipv6-subnet-id">
      <title>IPv6 Subnet Identifier</title>
      <para>
        The subnet identifier is a unique number associated with a particular subnet.
        In principle, it is used to associate clients' leases with respective subnets.
        When the subnet identifier is not specified for a subnet being configured, it will
        be automatically assigned by the configuration mechanism. The identifiers
        are assigned from 1 and are monotonically increased for each subsequent
        subnet: 1, 2, 3 ....
      </para>
      <para>
       If there are multiple subnets configured with auto-generated identifiers and
       one of them is removed, the subnet identifiers may be renumbered. For example:
       if there are four subnets and the third is removed the last subnet will be assigned
       the identifier that the third subnet had before removal. As a result, the leases
       stored in the lease database for subnet 3 are now associated with
       subnet 4, which may have unexpected consequences. In the future it is planned
       to implement a mechanism to preserve auto-generated subnet ids upon removal
       of one of the subnets. Currently, the only remedy for this issue is to
       manually specify a unique subnet identifier for each subnet.
      </para>

      <para>
	The following configuration will assign the specified subnet
	identifier to the newly configured subnet:

	<screen>
"Dhcp6": {
    "subnet6": [
        "subnet": "2001:db8:1::/64",
        <userinput>"id": 1024</userinput>,
        ...
    ]
}
</screen>
	This identifier will not change for this subnet unless the "id" parameter is
	removed or set to 0. The value of 0 forces auto-generation of the subnet
	identifier.
      </para>
      <!-- @todo: describe whether database needs to be updated after changing
      id -->
    </section>

    <section id="dhcp6-unicast">
      <title>Unicast traffic support</title>
      <para>
        When the DHCPv6 server starts, by default it listens to the DHCP traffic
        sent to multicast address ff02::1:2 on each interface that it is
        configured to listen on (see <xref linkend="dhcp6-interface-selection"/>).
        In some cases it is useful to configure a server to handle incoming
        traffic sent to the global unicast addresses as well. The most common
        reason for that is to have relays send their traffic to the server
        directly. To configure the server to listen on a specific unicast address, the
        notation to specify interfaces has been extended.  An interface name can be
        optionally followed by a slash, followed by the global unicast address on which
        the server should listen. This will be done in addition to normal
        link-local binding + listening on ff02::1:2 address. The sample configuration
        below shows how to listen on 2001:db8::1 (a global address)
        configured on the eth1 interface.
      </para>
      <para>
 <screen>
"Dhcp6": {
    "interfaces-config": {
        "interfaces": [ <userinput>"eth1/2001:db8::1"</userinput> ]
    },
    ...
}
 </screen>

        This configuration will cause the server to listen on
        eth1 on link-local address, multicast group (ff02::1:2) and 2001:db8::1.
      </para>
      <para>
        It is possible to mix interface names, wildcards and interface name/addresses
        on the list of interfaces. It is not possible to specify more than one
        unicast address on a given interface.
      </para>
      <para>
        Care should be taken to specify proper unicast addresses. The server will
        attempt to bind to those addresses specified, without any additional checks.
        This approach is selected on purpose, so the software can be used to
        communicate over uncommon addresses if the administrator so desires.
      </para>
    </section>

    <section id="dhcp6-address-config">
      <title>Subnet and Address Pool</title>
      <para>
        The essential role of a DHCPv6 server is address assignment. For this,
        the server has to be configured with at least one subnet and one pool of dynamic
        addresses to be managed. For example, assume that the server
        is connected to a network segment that uses the 2001:db8:1::/64
        prefix. The Administrator of that network has decided that addresses from range
        2001:db8:1::1 to 2001:db8:1::ffff are going to be managed by the Dhcp6
        server. Such a configuration can be achieved in the following way:
        <screen>
"Dhcp6": {
    <userinput>"subnet6": [
       {
           "subnet": "2001:db8:1::/64",
           "pools": [
               {
                   "pool": "2001:db8:1::1-2001:db8:1::ffff"
               }
           ],
           ...
       }
    ]</userinput>
}</screen>

        Note that subnet is defined as a simple string, but the pool parameter
        is actually a list of pools: for this reason, the pool definition is
        enclosed in square brackets, even though only one range of addresses
        is specified.</para>

        <para>Each <command>pool</command> is a structure that contains the
        parameters that describe a single pool. Currently there is only one
        parameter, <command>pool</command>, which gives the range of addresses
        in the pool. Additional parameters will be added in future releases of
        Kea.</para>

        <para>It is possible to define more than one pool in a
        subnet: continuing the previous example, further assume that
        2001:db8:1:0:5::/80 should also be managed by the server. It could be written as
        2001:db8:1:0:5:: to 2001:db8:1::5:ffff:ffff:ffff, but typing so many 'f's
        is cumbersome. It can be expressed more simply as 2001:db8:1:0:5::/80. Both
        formats are supported by Dhcp6 and can be mixed in the pool list.
        For example, one could define the following pools:
        <screen>
"Dhcp6": {
    <userinput>"subnet6": [
    {
        "subnet": "2001:db8:1::/64",
        "pools": [
            { "pool": "2001:db8:1::1-2001:db8:1::ffff" },
            { "pool": "2001:db8:1:05::/80" }
        ]</userinput>,
        ...
    }
    ]
}</screen>
        The number of pools is not limited, but for performance reasons it is recommended to
        use as few as possible.
      </para>
      <para>
         The server may be configured to serve more than one subnet. To add a second subnet,
         use a command similar to the following:
        <screen>
"Dhcp6": {
    <userinput>"subnet6": [
    {
        "subnet": "2001:db8:1::/64",
        "pools": [
            { "pool": "2001:db8:1::1-2001:db8:1::ffff" }
        ]
    },
    {
        "subnet": "2001:db8:2::/64",
        "pools": [
            { "pool": "2001:db8:2::/64" }
        ]
    },
</userinput>
        ...
    ]
}</screen>
        In this example, we allow the server to
        dynamically assign all addresses available in the whole subnet. Although
        rather wasteful, it is certainly a valid configuration to dedicate the
        whole /64 subnet for that purpose. Note that the Kea server does not preallocate
        the leases, so there is no danger in using gigantic address pools.
      </para>
      <para>
        When configuring a DHCPv6 server using prefix/length notation, please pay
        attention to the boundary values. When specifying that the server can use
        a given pool, it will also be able to allocate the first (typically network
        address) address from that pool. For example for pool 2001:db8:2::/64 the
        2001:db8:2:: address may be assigned as well. If you want to avoid this,
        use the "min-max" notation.
      </para>
    </section>

    <section>
<!-- @todo: add real meat to the prefix delegation config this is just place holder stuff -->
      <title>Subnet and Prefix Delegation Pools</title>
      <para>
        Subnets may also be configured to delegate prefixes, as defined in
	    <ulink url="http://tools.ietf.org/html/rfc3633">RFC 3633</ulink>.
        A subnet may have one or more prefix delegation pools.  Each pool has
        a prefixed address, which is specified as a prefix and a prefix length,
        as well as a delegated prefix length. <command>delegated-len</command>
	    must not be shorter (that is it must be numerically greater or equal)
	    than <command>prefix-len</command>.
	    If both <command>delegated-len</command>
	    and <command>prefix-len</command> are equal, the server will be able to
	    delegate only one prefix. The delegated <command>prefix</command> does
        not have to match the <command>subnet</command> prefix.
      </para>
      <para> Below is a sample subnet configuration which enables prefix
      delegation for the subnet:
      <screen>
"Dhcp6": {
    "subnet6": [
        {
            "subnet": "2001:d8b:1::/64",
            <userinput>"pd-pools": [
                {
                    "prefix": "3000:1::",
                    "prefix-len": 64,
                    "delegated-len": 96
                }
            ]</userinput>
        }
    ],
    ...
}</screen>
      </para>
    </section>

    <section id="dhcp6-std-options">
      <title>Standard DHCPv6 options</title>
      <para>
        One of the major features of a DHCPv6 server is to provide configuration
        options to clients.  Although there are several options that require
        special behavior, most options are sent by the server only if the client
        explicitly requests them.  The following example shows how to
        configure DNS servers, which is one of the most frequently used
        options.  Numbers in the first column are added for easier reference and
        will not appear on screen.  Options specified in this way are considered
        global and apply to all configured subnets.

        <screen>
"Dhcp6": {
    "option-data": [
        {
           <userinput>"name": "dns-servers",
           "code": 23,
           "space": "dhcp6",
           "csv-format": true,
           "data": "2001:db8::cafe, 2001:db8::babe"</userinput>
        },
        ...
    ]
}
</screen>
      </para>

    <para>
      The <command>option-data></command> line creates a new entry in
      the option-data table.  This table contains
      information on all global options that the server is supposed to configure
      in all subnets.  The <command>name</command> line specifies the option name.
      (For a complete list
      of currently supported names, see <xref
      linkend="dhcp6-std-options-list"/>.)  The next line specifies the option code,
      which must match one of the values from that list. The line beginning with
      <command>space</command> specifies the option space, which must always be set
      to "dhcp6" as these are standard DHCPv6 options.  For other name spaces,
      including custom option spaces, see <xref
      linkend="dhcp6-option-spaces"/>. The next line specifies the format in
      which the data will be entered: use of CSV (comma separated values) is
      recommended. The <command>data</command> line gives the actual value to be sent to
      clients.  Data is specified as normal text, with values separated by
      commas if more than one value is allowed.
    </para>

    <para>
      Options can also be configured as hexadecimal values.  If "csv-format" is
      set to false, the option data must be specified as a string of hexadecimal
      numbers.  The
      following commands configure the DNS-SERVERS option for all
      subnets with the following addresses: 2001:db8:1::cafe and
      2001:db8:1::babe.
        <screen>
"Dhcp6": {
    "option-data": [
        {
           <userinput>"name": "dns-servers",
           "code": 23,
           "space": "dhcp6",
           "csv-format": false,
           "data": "2001 0DB8 0001 0000 0000 0000 0000 CAFE
                    2001 0DB8 0001 0000 0000 0000 0000 BABE"</userinput>
        },
        ...
    ]
}
</screen>

       The value for the setting of the "data" element is split across two
       lines in this document for clarity: when entering the command, the
       whole string should be entered on the same line.  Care should be taken
       to use proper encoding when using hexadecimal format as Kea's ability
       to validate data correctness in hexadecimal is limited.
      </para>

      <para>
        Most of the parameters in the "option-data" structure are optional and
        can be omitted in some circumstances as discussed in the
        <xref linkend="dhcp6-option-data-defaults"/>.
      </para>


    <para>
      It is possible to override options on a per-subnet basis.  If
      clients connected to most of your subnets are expected to get the
      same values of a given option, you should use global options: you
      can then override specific values for a small number of subnets.
      On the other hand, if you use different values in each subnet,
      it does not make sense to specify global option values
      (Dhcp6/option-data), rather you should set only subnet-specific values
      (Dhcp6/subnet[X]/option-data[Y]).
     </para>
     <para>
      The following commands override the global
      DNS servers option for a particular subnet, setting a single DNS
      server with address 2001:db8:1::3.
<screen>
"Dhcp6": {
    "subnet6": [
        {
            <userinput>"option-data": [
                {
                    "name": "dns-servers",
                    "code": 23,
                    "space": "dhcp6",
                    "csv-format": true,
                    "data": "2001:db8:1::3"
                },
                ...
            ]</userinput>,
            ...
        },
        ...
    ],
    ...
}
</screen>
    </para>

    <para>
      The currently supported standard DHCPv6 options are
      listed in <xref linkend="dhcp6-std-options-list"/>.
      The "Name" and "Code"
      are the values that should be used as a name in the option-data
      structures. "Type" designates the format of the data: the meanings of
      the various types is given in <xref linkend="dhcp-types"/>.
    </para>
    <para>
      Some options are designated as arrays, which means that more than one
      value is allowed in such an option. For example the option dns-servers
      allows the specification of more than one IPv6 address, allowing
      clients to obtain the addresses of multiple DNS servers.
    </para>

<!-- @todo: describe record types -->

      <para>
        The <xref linkend="dhcp6-custom-options"/> describes the configuration
        syntax to create custom option definitions (formats). It is generally not
        allowed to create custom definitions for standard options, even if the
        definition being created matches the actual option format defined in the
        RFCs. There is an exception from this rule for standard options for which
        Kea does not provide a definition yet. In order to use such options,
        a server administrator must create a definition as described in
        <xref linkend="dhcp6-custom-options"/> in the 'dhcp6' option space. This
        definition should match the option format described in the relevant
        RFC but the configuration mechanism would allow any option format as it has
        no means to validate the format at the moment.
      </para>


    <para>
      <table frame="all" id="dhcp6-std-options-list">
        <title>List of standard DHCPv6 options</title>
        <tgroup cols='4'>
        <colspec colname='name'/>
        <colspec colname='code' align='center'/>
        <colspec colname='type' align='center'/>
        <colspec colname='array' align='center'/>
        <thead>
          <row><entry>Name</entry><entry>Code</entry><entry>Type</entry><entry>Array?</entry></row>
        </thead>
        <tbody>
<!-- Our engine uses those options on its own, admin must not configure them on his own
<row><entry>clientid</entry><entry>1</entry><entry>binary</entry><entry>false</entry></row>
<row><entry>serverid</entry><entry>2</entry><entry>binary</entry><entry>false</entry></row>
<row><entry>ia-na</entry><entry>3</entry><entry>record</entry><entry>false</entry></row>
<row><entry>ia-ta</entry><entry>4</entry><entry>uint32</entry><entry>false</entry></row>
<row><entry>iaaddr</entry><entry>5</entry><entry>record</entry><entry>false</entry></row>
<row><entry>oro</entry><entry>6</entry><entry>uint16</entry><entry>true</entry></row> -->
<row><entry>preference</entry><entry>7</entry><entry>uint8</entry><entry>false</entry></row>

<!-- Our engine uses those options on its own, admin must not configure them on his own
<row><entry>elapsed-time</entry><entry>8</entry><entry>uint16</entry><entry>false</entry></row>
<row><entry>relay-msg</entry><entry>9</entry><entry>binary</entry><entry>false</entry></row>
<row><entry>auth</entry><entry>11</entry><entry>binary</entry><entry>false</entry></row>
<row><entry>unicast</entry><entry>12</entry><entry>ipv6-address</entry><entry>false</entry></row>
<row><entry>status-code</entry><entry>13</entry><entry>record</entry><entry>false</entry></row>
<row><entry>rapid-commit</entry><entry>14</entry><entry>empty</entry><entry>false</entry></row>
<row><entry>user-class</entry><entry>15</entry><entry>binary</entry><entry>false</entry></row>
<row><entry>vendor-class</entry><entry>16</entry><entry>record</entry><entry>false</entry></row>
<row><entry>vendor-opts</entry><entry>17</entry><entry>uint32</entry><entry>false</entry></row>
<row><entry>interface-id</entry><entry>18</entry><entry>binary</entry><entry>false</entry></row>
<row><entry>reconf-msg</entry><entry>19</entry><entry>uint8</entry><entry>false</entry></row>
<row><entry>reconf-accept</entry><entry>20</entry><entry>empty</entry><entry>false</entry></row> -->
<row><entry>sip-server-dns</entry><entry>21</entry><entry>fqdn</entry><entry>true</entry></row>
<row><entry>sip-server-addr</entry><entry>22</entry><entry>ipv6-address</entry><entry>true</entry></row>
<row><entry>dns-servers</entry><entry>23</entry><entry>ipv6-address</entry><entry>true</entry></row>
<row><entry>domain-search</entry><entry>24</entry><entry>fqdn</entry><entry>true</entry></row>
<!-- <row><entry>ia-pd</entry><entry>25</entry><entry>record</entry><entry>false</entry></row> -->
<!-- <row><entry>iaprefix</entry><entry>26</entry><entry>record</entry><entry>false</entry></row> -->
<row><entry>nis-servers</entry><entry>27</entry><entry>ipv6-address</entry><entry>true</entry></row>
<row><entry>nisp-servers</entry><entry>28</entry><entry>ipv6-address</entry><entry>true</entry></row>
<row><entry>nis-domain-name</entry><entry>29</entry><entry>fqdn</entry><entry>true</entry></row>
<row><entry>nisp-domain-name</entry><entry>30</entry><entry>fqdn</entry><entry>true</entry></row>
<row><entry>sntp-servers</entry><entry>31</entry><entry>ipv6-address</entry><entry>true</entry></row>
<row><entry>information-refresh-time</entry><entry>32</entry><entry>uint32</entry><entry>false</entry></row>
<row><entry>bcmcs-server-dns</entry><entry>33</entry><entry>fqdn</entry><entry>true</entry></row>
<row><entry>bcmcs-server-addr</entry><entry>34</entry><entry>ipv6-address</entry><entry>true</entry></row>
<row><entry>geoconf-civic</entry><entry>36</entry><entry>record</entry><entry>false</entry></row>
<row><entry>remote-id</entry><entry>37</entry><entry>record</entry><entry>false</entry></row>
<row><entry>subscriber-id</entry><entry>38</entry><entry>binary</entry><entry>false</entry></row>
<row><entry>client-fqdn</entry><entry>39</entry><entry>record</entry><entry>false</entry></row>
<row><entry>pana-agent</entry><entry>40</entry><entry>ipv6-address</entry><entry>true</entry></row>
<row><entry>new-posix-timezone</entry><entry>41</entry><entry>string</entry><entry>false</entry></row>
<row><entry>new-tzdb-timezone</entry><entry>42</entry><entry>string</entry><entry>false</entry></row>
<row><entry>ero</entry><entry>43</entry><entry>uint16</entry><entry>true</entry></row>
<row><entry>lq-query</entry><entry>44</entry><entry>record</entry><entry>false</entry></row>
<row><entry>client-data</entry><entry>45</entry><entry>empty</entry><entry>false</entry></row>
<row><entry>clt-time</entry><entry>46</entry><entry>uint32</entry><entry>false</entry></row>
<row><entry>lq-relay-data</entry><entry>47</entry><entry>record</entry><entry>false</entry></row>
<row><entry>lq-client-link</entry><entry>48</entry><entry>ipv6-address</entry><entry>true</entry></row>
        </tbody>
        </tgroup>
      </table>
    </para>
    </section>

    <section id="dhcp6-custom-options">
      <title>Custom DHCPv6 options</title>
      <para>It is also possible to define options other than the standard ones.
      Assume that we want to define a new DHCPv6 option called "foo" which will have
      code 100 and will convey a single unsigned 32 bit integer value. We can define
      such an option by using the following commands:
<screen>
"Dhcp6": {
    "option-def": [
        {
            <userinput>"name": "foo",
            "code": 100,
            "type": "uint32",
            "array": false,
            "record-types": "",
            "space": "dhcp6",
            "encapsulate": ""</userinput>
        }, ...
    ],
    ...
}
</screen>
      The "false" value of the "array" parameter determines that the option does
      NOT comprise an array of "uint32" values but rather a single value.  Two
      other parameters have been left blank: "record-types" and "encapsulate".
      The former specifies the comma separated list of option data fields if the
      option comprises a record of data fields. The "record-fields" value should
      be non-empty if the "type" is set to "record". Otherwise it must be left
      blank. The latter parameter specifies the name of the option space being
      encapsulated by the particular option. If the particular option does not
      encapsulate any option space it should be left blank.  Note that the above
      set of comments define the format of the new option and do not set its
      values.
      </para>
      <para>Once the new option format is defined, its value is set
      in the same way as for a standard option. For example the following
      commands set a global value that applies to all subnets.
<screen>
"Dhcp6": {
    "option-data": [
        {
            <userinput>"name": "foo",
            "code": 100,
            "space": "dhcp6",
            "csv-format": true,
            "data": "12345"</userinput>
        }, ...
    ],
    ...
}
</screen>
      </para>

      <para>New options can take more complex forms than simple use of
      primitives (uint8, string, ipv6-address etc): it is possible to
      define an option comprising a number of existing primitives.
      </para>
      <para>
      Assume we want to define a new option that will consist of an IPv6
      address, followed by an unsigned 16 bit integer, followed by a
      boolean value, followed by a text string. Such an option could
      be defined in the following way:
<screen>
"Dhcp6": {
    "option-def": [
        {
            <userinput>"name": "bar",
            "code": 101,
            "space": "dhcp6",
            "type": "record",
            "array": false,
            "record-types": "ipv4-address, uint16, boolean, string",
            "encapsulate": ""</userinput>
        }, ...
    ],
    ...
}
</screen>
      The "type" is set to "record" to indicate that the option contains
      multiple values of different types.  These types are given as a comma-separated
      list in the "record-types" field and should be those listed in <xref linkend="dhcp-types"/>.
      </para>
      <para>
      The values of the option are set as follows:
<screen>
"Dhcp6": {
    "option-data": [
        {
            <userinput>"name": "bar",
            "space": "dhcp6",
            "code": 101,
            "csv-format": true,
            "data": "2001:db8:1::10, 123, false, Hello World"</userinput>
        }
    ],
    ...
}</screen>

      <command>csv-format</command> is set <command>true</command> to indicate
      that the <command>data</command> field comprises a command-separated list
      of values.  The values in the "data" must correspond to the types set in
      the "record-types" field of the option definition.
      </para>

      <note>
       <para>In the general case, boolean values are specified as <command>true</command> or
       <command>false</command>, without quotes. Some specific boolean parameters may
       accept also <command>"true"</command>, <command>"false"</command>,
       <command>0</command>, <command>1</command>, <command>"0"</command> and
       <command>"1"</command>. Future Kea versions will accept all those values
       for all boolean parameters.</para>
      </note>

    </section>

    <section id="dhcp6-vendor-opts">
      <title>DHCPv6 vendor specific options</title>
      <para>
      Currently there are three option spaces defined: dhcp4 (to be used
      in DHCPv4 daemon) and dhcp6 (for the DHCPv6 daemon); there is also
      vendor-opts-space, which is empty by default, but options can be
      defined in it. Those options are called vendor-specific information
      options. The following examples show how to define an option "foo"
      with code 1 that consists of an IPv6 address, an unsigned 16 bit integer
      and a string. The "foo" option is conveyed in a vendor specific
      information option. This option comprises a single uint32 value
      that is set to "12345". The sub-option "foo" follows the data
      field holding this value.
      <screen>
"Dhcp6": {
    "option-def": [
        {
            <userinput>"name": "foo",
            "code": 1,
            "space": "vendor-encapsulated-options-space",
            "type": "record",
            "array": false,
            "record-types": "ipv6-address, uint16, string",
            "encapsulates": ""</userinput>
        }
    ],
    ...
}</screen>
     (Note that the option space is set to <command>vendor-opts-space</command>.)
     Once the option format is defined, the next step is to define actual values
     for that option:
<screen>
"Dhcp6": {
    "option-data": [
        {
            <userinput>"name": "foo"
            "space": "vendor-encapsulated-options-space",
            "code": 1,
            "csv-format": true,
            "data": "2001:db8:1::10, 123, Hello World"</userinput>
        },
        ...
    ],
    ...
}</screen>
    We should also define values for the vendor-opts, that will convey our
    option foo.
<screen>
"Dhcp6": {
    "option-data": [
        ...,
        {
            <userinput>"name": "vendor-encapsulated-options"
            "space": "dhcp6",
            "code": 17,
            "csv-format": true,
            "data": "12345"</userinput>
        }
    ],
    ...
}</screen>
      </para>
    </section>

    <section id="dhcp6-option-spaces">
      <title>Nested DHCPv6 options (custom option spaces)</title>
      <para>It is sometimes useful to define completely new option
      spaces.  This is useful if the user wants his new option to
      convey sub-options that use a separate numbering scheme, for
      example sub-options with codes 1 and 2. Those option codes
      conflict with standard DHCPv6 options, so a separate option
      space must be defined.
      </para>
      <para>Note that it is not required to create a new option space when
      defining sub-options for a standard option because it is
      created by default if the standard option is meant to convey
      any sub-options (see <xref linkend="dhcp6-vendor-opts"/>).
      </para>
      <para>
      Assume that we want to have a DHCPv6 option called "container"
      with code 102 that conveys two sub-options with codes 1 and 2.
      First we need to define the new sub-options:
<screen>
"Dhcp6": {
    "option-def": [
        {
            <userinput>"name": "subopt1",
            "code": 1,
            "space": "isc",
            "type": "ipv6-address".
            "record-types": "",
            "array": false,
            "encapsulate": ""</userinput>
        },
        {
            <userinput>"name": "subopt2",
            "code": 2,
            "space": "isc",
            "type": "string",
            "record-types": "",
            "array": false
            "encapsulate": ""</userinput>
        }
    ],
    ...
}</screen>
    Note that we have defined the options to belong to a new option space
    (in this case, "isc").
    </para>
    <para>
The next step is to define a regular DHCPv6 option and specify that it
should include options from the isc option space:
<screen>
"Dhcp6": {
    "option-def": [
        ...,
        {
            <userinput>"name": "container",
            "code": 102,
            "space": "dhcp6",
            "type": "empty",
            "array": false,
            "record-types": "",
            "encapsulate": "isc"</userinput>
        }
    ],
    ...
}</screen>

    The name of the option space in which the sub-options are defined is set in
    the <command>encapsulate</command> field. The <command>type</command> field
    is set to <command>empty</command> which limits this option to only carrying
    data in sub-options.
    </para>
    <para>
    Finally, we can set values for the new options:
<screen>
"Dhcp6": {
    "option-data": [
        {
            <userinput>"name": "subopt1",
            "space": "isc",
            "code": 1,
            "csv-format": true,
            "data": "2001:db8::abcd"</userinput>
        },
        }
            <userinput>"name": "subopt2",
            "space": "isc",
            "code": 2,
            "csv-format": true,
            "data": "Hello world"</userinput>
        },
        {
            <userinput>"name": "container",
            "space": "dhcp6",
            "code": 102,
            "csv-format": true,
            "data": ""</userinput>
        }
    ],
    ...
}
</screen>

    Even though the "container" option does not carry any data except
    sub-options, the "data" field must be explicitly set to an empty value.
    This is required because in the current version of Kea, the default
    configuration values are not propagated to the configuration parsers: if the
    "data" is not set the parser will assume that this parameter is not
    specified and an error will be reported.
    </para>
    
    <para>Note that it is possible to create an option which carries some data
    in addition to the sub-options defined in the encapsulated option space.
    For example, if the "container" option from the previous example was
    required to carry an uint16 value as well as the sub-options, the "type"
    value would have to be set to "uint16" in the option definition. (Such an
    option would then have the following data structure: DHCP header, uint16
    value, sub-options.) The value specified with the "data" parameter &mdash; which
    should be a valid integer enclosed in quotes, e.g. "123" &mdash; would then be
    assigned to the uint16 field in the "container" option.
    </para>
    </section>

    <section id="dhcp6-option-data-defaults">
      <title>Unspecified parameters for DHCPv6 option configuration</title>
      <para>In many cases it is not required to specify all parameters for
      an option configuration and the default values can be used. However, it is
      important to understand the implications of not specifing some of them
      as it may result in configuration errors. The list below explains
      the behavior of the server when a particular parameter is not explicitly
      specified:

      <itemizedlist>
        <listitem>
          <simpara><command>name</command> - the server requires an option name or
          option code to identify an option. If this parameter is unspecified, the
          option code must be specified.
          </simpara>
        </listitem>

        <listitem>
          <simpara><command>code</command> - the server requires an option name or
          option code to identify an option. This parameter may be left unspecified if
          the <command>name</command> parameter is specified. However, this also
          requires that the particular option has its definition (it is either a
          standard option or an administrator created a definition for the option
          using an 'option-def' structure), as the option definition associates an
          option with a particular name. It is possible to configure an option
          for which there is no definition (unspecified option format).
          Configuration of such options requires the use of option code.
          </simpara>
        </listitem>

        <listitem>
          <simpara><command>space</command> - if the option space is unspecified it
          will default to 'dhcp6' which is an option space holding DHCPv6 standard
          options.
          </simpara>
        </listitem>

        <listitem>
          <simpara><command>data</command> - if the option data is unspecified it
          defaults to an empty value. The empty value is mostly used for the
          options which have no payload (boolean options), but it is legal to specify
          empty values for some options which carry variable length data and which
          spec allows for the length of 0. For such options, the data parameter
          may be omitted in the configuration.</simpara>
        </listitem>

        <listitem>
          <simpara><command>csv-format</command> - if this value is not specified
          and the definition for the particular option exists, the server will assume
          that the option data is specified as a list of comma separated values to be
          assigned to individual fields of the DHCP option. If the definition
          does not exist for this option, the server will assume that the data
          parameter contains the option payload in the binary format (represented
          as a string of hexadecimal digits). Note that not specifying this
          parameter doesn't imply that it defaults to a fixed value, but
          the configuration data interpretation also depends on the presence
          of the option definition. An administrator must be aware if the
          definition for the particular option exists when this parameter
          is not specified. It is generally recommended to not specify this
          parameter only for the options for which the definition exists, e.g.
          standard options. Setting <command>csv-format</command> to an explicit
          value will cause the server to strictly check the format of the option
          data specified.
          </simpara>
        </listitem>
      </itemizedlist>
      </para>

    </section>

    <section id="dhcp6-config-subnets">
      <title>IPv6 Subnet Selection</title>
      <para>
        The DHCPv6 server may receive requests from local (connected to the
        same subnet as the server) and remote (connecting via relays) clients.
        As the server may have many subnet configurations defined, it must select
        an appropriate subnet for a given request.
      </para>
      <para>
        The server can not assume which of the configured subnets are local. In IPv4
        it is possible as there is a reasonable expectation that the
        server will have a (global) IPv4 address configured on the interface,
        and can use that information to detect whether a subnet is local or
        not. That assumption is not true in IPv6, the DHCPv6 server must be able
        to operate while only having link-local addresses. Therefore an optional
        &quot;interface&quot; parameter is available within a subnet definition
        to designate that a given subnet is local, i.e. reachable directly over
        the specified interface. For example the server that is intended to serve
        a local subnet over eth0 may be configured as follows:
	<screen>
"Dhcp6": {
    "subnet6": [
        {
            "subnet": "2001:db8:beef::/48",
            "pools": [
                 {
                     "pool": "2001:db8:beef::/48"
                 }
             ],
            <userinput>"interface": "eth0"</userinput>
        }
    ],
    ...
}
</screen>
        </para>
      </section>

      <section id="dhcp6-relays">
        <title>DHCPv6 Relays</title>
        <para>
          A DHCPv6 server with multiple subnets defined must select the
          appropriate subnet when it receives a request from a client.  For clients
          connected via relays, two mechanisms are used:
        </para>
        <para>
          The first uses the linkaddr field in the RELAY_FORW message. The name
          of this field is somewhat misleading in that it does not contain a link-layer
          address: instead, it holds an address (typically a global address) that is
          used to identify a link. The DHCPv6 server checks if the address belongs
          to a defined subnet and, if it does, that subnet is selected for the client's
          request.
        </para>
        <para>
          The second mechanism is based on interface-id options. While forwarding a client's
          message, relays may insert an interface-id option into the message that
          identifies the interface on the relay that received the message. (Some
          relays allow configuration of that parameter, but it is sometimes
          hardcoded and may range from the very simple (e.g. "vlan100") to the very cryptic:
          one example seen on real hardware was "ISAM144|299|ipv6|nt:vp:1:110"). The
          server can use this information to select the appropriate subnet.
          The information is also returned to the relay which then knows the
          interface to use to transmit the response to the client. In order for
          this to work successfully, the relay interface IDs must be unique within
          the network and the server configuration must match those values.
        </para>
        <para>
          When configuring the DHCPv6 server, it should be noted that two
          similarly-named parameters can be configured for a subnet:
          <itemizedlist>
            <listitem><simpara>
              "interface" defines which local network interface can be used
              to access a given subnet.
            </simpara></listitem>
            <listitem><simpara>
              "interface-id" specifies the content of the interface-id option
              used by relays to identify the interface on the relay to which
              the response packet is sent.
            </simpara></listitem>
          </itemizedlist>
          The two are mutually exclusive: a subnet cannot be both reachable locally
          (direct traffic) and via relays (remote traffic). Specifying both is a
          configuration error and the DHCPv6 server will refuse such a configuration.
        </para>

        <para>
          To specify interface-id with value "vlan123", the following commands can
          be used:
          <screen>
"Dhcp6": {
    "subnet6": [
        {
            "subnet": "2001:db8:beef::/48",
            "pools": [
                 {
                     "pool": "2001:db8:beef::/48"
                 }
             ],
            <userinput>"interface-id": "vlan123"</userinput>
        }
    ],
    ...
}
</screen>
        </para>
      </section>

    <section id="dhcp6-client-classifier">
      <title>Client Classification in DHCPv6</title>
      <note>
      <para>
        DHCPv6 server has been extended to support limited client classification.
        Although the current capability is modest, it is expected to be expanded
        in the future. It is envisaged that the majority of client classification
        extensions will be using hooks extensions.
      </para>
      </note>
      <para>In certain cases it is useful to differentiate between different types
      of clients and treat them differently. The process of doing classification
      is conducted in two steps. The first step is to assess an incoming packet and
      assign it to zero or more classes. This classification is currently simple,
      but is expected to grow in capability soon. Currently the server checks whether
      the incoming packet includes vendor class option (16). If it has, the content
      of that option is prepended with &quot;VENDOR_CLASS_&quot; then it is interpreted as a
      class. For example, modern cable modems will send this option with value
      &quot;docsis3.0&quot; and as a result the packet will belong to class
      &quot;VENDOR_CLASS_docsis3.0&quot;.
      </para>

      <para>It is envisaged that the client classification will be used for changing
      behavior of almost any part of the DHCP engine processing, including assigning
      leases from different pools, assigning different option (or different values of
      the same options) etc. For now, there is only one mechanism that is taking
      advantage of client classification: subnet selection.</para>

      <para>
        Kea can be instructed to limit access to given subnets based on class information.
        This is particularly useful for cases where two types of devices share the
        same link and are expected to be served from two different subnets. The
        primary use case for such a scenario are cable networks. There are two
        classes of devices: the cable modem itself, which should be handed a lease
        from subnet A and all other devices behind modems that should get a lease
        from subnet B. That segregation is essential to prevent overly curious
        users from playing with their cable modems. For details on how to set up
        class restrictions on subnets, see <xref linkend="dhcp6-subnet-class"/>.
      </para>

    </section>

    <section id="dhcp6-subnet-class">
      <title>Limiting access to IPv6 subnet to certain classes</title>
      <para>
        In certain cases it beneficial to restrict access to certain subnets
        only to clients that belong to a given class. For details on client
        classes, see <xref linkend="dhcp6-client-classifier"/>. This is an
        extension of a previous example from <xref linkend="dhcp6-address-config"/>.

        Let's assume that the server is connected to a network segment that uses
        the 2001:db8:1::/64 prefix. The Administrator of that network has
        decided that addresses from range 2001:db8:1::1 to 2001:db8:1::ffff are
        going to be managed by the Dhcp6 server. Only clients belonging to the
        eRouter1.0 client class are allowed to use that pool. Such a
        configuration can be achieved in the following way:

        <screen>
"Dhcp6": {
    "subnet6": [
        {
            "subnet": "2001:db8:1::/64",
            "pools": [
                 {
                     "pool": "2001:db8:1::-2001:db8:1::ffff"
                 }
             ],
            <userinput>"client-class": "VENDOR_CLASS_eRouter1.0"</userinput>
        }
    ],
    ...
}
</screen>
      </para>

      <para>
        Care should be taken with client classification as it is easy for
        clients that do not meet class criteria to be denied any service altogether.
      </para>
    </section>


    <section id="dhcp6-ddns-config">
      <title>Configuring DHCPv6 for DDNS</title>
      <para>
      As mentioned earlier, kea-dhcp6 can be configured to generate requests to
      the DHCP-DDNS server (referred to here as "D2") to update
      DNS entries.  These requests are known as NameChangeRequests or NCRs.
      Each NCR contains the following information:
      <orderedlist>
      <listitem><para>
      Whether it is a request to add (update) or remove DNS entries
      </para></listitem>
      <listitem><para>
      Whether the change requests forward DNS updates (AAAA records), reverse
      DNS updates (PTR records), or both.
      </para></listitem>
      <listitem><para>
      The FQDN, lease address, and DHCID
      </para></listitem>
      </orderedlist>
      The parameters controlling the generation of NCRs for submission to D2
      are contained in the "dhcp-ddns" section of kea-dhcp6
      configuration. The mandatory parameters for the DHCP DDNS configuration
      are <command>enable-updates</command> which is unconditionally
      required, and <command>qualifying-suffix</command> which has no
      default value and is required when <command>enable-updates</command>
      is set to <command>true</command>.

      The two (disabled and enabled) minimal DHCP DDNS configurations are:
<screen>
"Dhcp6": {
    "dhcp-ddns": {
        <userinput>"enable-updates": false</userinput>
    },
    ...
}
</screen>
      and for example:
<screen>
"Dhcp6": {
    "dhcp-ddns": {
        <userinput>"enable-updates": true,
        "qualifying-suffix": "example."</userinput>
    },
    ...
}
</screen>

      The default values for the "dhcp-ddns" section are as follows:
      <itemizedlist>
      <listitem><simpara>
      <command>"server-ip": "127.0.0.1"</command>
      </simpara></listitem>
      <listitem><simpara>
      <command>"server-port": 53001</command>
      </simpara></listitem>
      <listitem><simpara>
      <command>"sender-ip": ""</command>
      </simpara></listitem>
      <listitem><simpara>
      <command>"sender-port": 0</command>
      </simpara></listitem>
      <listitem><simpara>
      <command>"max-queue-size": 1024</command>
      </simpara></listitem>
      <listitem><simpara>
      <command>"ncr-protocol": "UDP"</command>
      </simpara></listitem>
      <listitem><simpara>
      <command>"ncr-format": "JSON"</command>
      </simpara></listitem>
      <listitem><simpara>
      <command>"override-no-update": false</command>
      </simpara></listitem>
      <listitem><simpara>
      <command>"override-client-update": false</command>
      </simpara></listitem>
      <listitem><simpara>
      <command>"replace-client-name": false</command>
      </simpara></listitem>
      <listitem><simpara>
      <command>"generated-prefix": "myhost"</command>
      </simpara></listitem>
      </itemizedlist>
      </para>


      <section id="dhcpv6-d2-io-config">
      <title>DHCP-DDNS Server Connectivity</title>
      <para>
      In order for NCRs to reach the D2 server, kea-dhcp6 must be able
      to communicate with it.  kea-dhcp6 uses the following configuration
      parameters to control how it communications with D2:
      <itemizedlist>
      <listitem><simpara>
      <command>enable-updates</command> - determines whether or not kea-dhcp6 will
      generate NCRs.  If missing, this value is assumed to be false hence DDNS updates
      are disabled.  To enable DDNS updates set this value to true:
      </simpara></listitem>
      <listitem><simpara>
      <command>server-ip</command> - IP address on which D2 listens for requests. The default is
      the local loopback interface at address 127.0.0.1. You may specify
      either an IPv4 or IPv6 address.
      </simpara></listitem>
      <listitem><simpara>
      <command>server-port</command> - port on which D2 listens for requests.  The default value
      is 53001.
      </simpara></listitem>
      <listitem><simpara>
      <command>sender-ip</command> - IP address which kea-dhcp6 should use to send requests to D2.
      The default value is blank which instructs kea-dhcp6 to select a suitable
      address.
      </simpara></listitem>
      <listitem><simpara>
      <command>sender-port</command> - port which kea-dhcp6 should use to send requests to D2. The
      default value of 0 instructs kea-dhcp6 to select a suitable port.
      </simpara></listitem>
      <listitem><simpara>
      <command>max-queue-size</command> - maximum number of requests allowed to queue waiting to
      be sent to D2. This value guards against requests accumulating
      uncontrollably if they are being generated faster than they can be
      delivered.  If the number of requests queued for transmission reaches
      this value, DDNS updating will be turned off until the queue backlog has
      been sufficiently reduced.  The intent is to allow kea-dhcp6 to
      continue lease operations.  The default value is 1024.
      </simpara></listitem>
      <listitem><simpara>
      <command>ncr-format</command> - Socket protocol use when sending requests to D2.  Currently
      only UDP is supported.  TCP may be available in an upcoming release.
      </simpara></listitem>
      <listitem><simpara>
      <command>ncr-protocol</command> - Packet format to use when sending requests to D2.
      Currently only JSON format is supported.  Other formats may be available
      in future releases.
      </simpara></listitem>
      </itemizedlist>
      By default, kea-dhcp-ddns is assumed to running on the same machine as kea-dhcp6, and
      all of the default values mentioned above should be sufficient.
      If, however, D2 has been configured to listen on a different address or
      port, these values must altered accordingly. For example, if D2 has been
      configured to listen on 2001:db8::5 port 900, the following commands
      would be required:
<screen>
"Dhcp6": {
    "dhcp-ddns": {
        <userinput>"server-ip": "2001:db8::5",
        "server-port": 900</userinput>,
        ...
    },
    ...
}
</screen>
      </para>
      </section>
      <section id="dhcpv6-d2-rules-config">
      <title>When does kea-dhcp6 generate DDNS request</title>


      <para>kea-dhcp6 follows the behavior prescribed for DHCP servers in
      <ulink url="http://tools.ietf.org/html/rfc4704">RFC 4704</ulink>.
      It is important to keep in mind that kea-dhcp6 provides the initial
      decision making of when and what to update and forwards that
      information to D2 in the form of NCRs. Carrying out the actual
      DNS updates and dealing with such things as conflict resolution
      are the purview of D2 (<xref linkend="dhcp-ddns-server"/>).</para>

      <para>
      This section describes when kea-dhcp6 will generate NCRs and the
      configuration parameters that can be used to influence this decision.
      It assumes that the "enable-updates" parameter is true.
      </para>
      <note>
        <para>
        Currently the interface between kea-dhcp6 and D2 only supports requests
        which update DNS entries for a single IP address.  If a lease grants
        more than one address, kea-dhcp6 will create the DDNS update request for
        only the first of these addresses.  Support for multiple address
        mappings may be provided in a future release.
        </para>
      </note>
      <para>
      In general, kea-dhcp6 will generate DDNS update requests when:
      <orderedlist>
      <listitem><para>
      A new lease is granted in response to a DHCP REQUEST
      </para></listitem>
      <listitem><para>
      An existing lease is renewed but the FQDN associated with it has
      changed.
      </para></listitem>
      <listitem><para>
      An existing lease is released in response to a DHCP RELEASE
      </para></listitem>
      </orderedlist>
      In the second case, lease renewal, two  DDNS requests will be issued: one
      request to remove entries for the previous FQDN and a second request to
      add entries for the new FQDN.  In the last case, a lease release, a
      single DDNS request to remove its entries will be made.  The decision
      making involved when granting a new lease is more involved and is
      discussed next.
      </para>
      <para>
      kea-dhcp6 will generate a DDNS update request only if the DHCP REQUEST
      contains the FQDN option (code 39). By default kea-dhcp6 will
      respect the FQDN N and S flags specified by the client as shown in the
      following table:
      </para>
        <table id="dhcp6-fqdn-flag-table">
          <title>Default FQDN Flag Behavior</title>
          <tgroup cols='4' align='left'>
          <colspec colname='cflags'/>
          <colspec colname='meaning'/>
          <colspec colname='response'/>
          <colspec colname='sflags'/>
          <thead>
              <row>
                <entry>Client Flags:N-S</entry>
                <entry>Client Intent</entry>
                <entry>Server Response</entry>
                <entry>Server Flags:N-S-O</entry>
              </row>
          </thead>
          <tbody>
            <row>
                <entry>0-0</entry>
                <entry>
                Client wants to do forward updates, server should do reverse updates
                </entry>
                <entry>Server generates reverse-only request</entry>
                <entry>1-0-0</entry>
            </row>
            <row>
                <entry>0-1</entry>
                <entry>Server should do both forward and reverse updates</entry>
                <entry>Server generates request to update both directions</entry>
                <entry>0-1-0</entry>
            </row>
            <row>
                <entry>1-0</entry>
                <entry>Client wants no updates done</entry>
                <entry>Server does not generate a request</entry>
                <entry>1-0-0</entry>
            </row>
          </tbody>
          </tgroup>
        </table>
      <para>
      The first row in the table above represents "client delegation". Here
      the DHCP client states that it intends to do the forward DNS updates and
      the server should do the reverse updates.  By default, kea-dhcp6 will honor
      the client's wishes and generate a DDNS request to D2 to update only
      reverse DNS data.  The parameter, "override-client-update", can be used
      to instruct the server to override client delegation requests.  When
      this parameter is true, kea-dhcp6 will disregard requests for client
      delegation and generate a DDNS request to update both forward and
      reverse DNS data.  In this case, the N-S-O flags in the server's
      response to the client will be 0-1-1 respectively.
      </para>
      <para>
      (Note that the flag combination N=1, S=1 is prohibited according to
      RFC 4702. If such a combination is received from the client, the packet
      will be dropped by kea-dhcp6.)
      </para>
      <para>
      To override client delegation, issue the following commands:
      </para>
<screen>
"Dhcp6": {
    "dhcp-ddns": {
        <userinput>"override-client-update": true</userinput>,
        ...
    },
    ...
}
</screen>
      <para>
      The third row in the table above describes the case in which the client
      requests that no DNS updates be done. The parameter, "override-no-update",
      can be used to instruct the server to disregard the client's wishes. When
      this parameter is true, kea-dhcp6 will generate DDNS update requests to 
      kea-dhcp-ddns even if the client requests no updates be done.  The N-S-O 
      flags in the server's response to the client will be 0-1-1.
      </para>
      <para>
      To override client delegation, issue the following commands:
      </para>
<screen>
"Dhcp6": {
    "dhcp-ddns": {
        <userinput>"override-no-update": true</userinput>,
        ...
    },
    ...
}
</screen>
      </section>
      <section id="dhcpv6-fqdn-name-generation">
      <title>kea-dhcp6 name generation for DDNS update requests</title>

      <para>Each NameChangeRequest must of course include the fully qualified domain
      name whose DNS entries are to be affected.  kea-dhcp6 can be configured to
      supply a portion or all of that name based upon what it receives from
      the client in the DHCP REQUEST.</para>

      <para>The rules for determining the FQDN option are as follows:
      <orderedlist>
      <listitem><para>
      If configured to do so ignore the REQUEST contents and generate a
      FQDN using a configurable prefix and suffix.
      </para></listitem>
      <listitem><para>
      Otherwise, using the domain name value from the client FQDN option as
      the candidate name:
      <orderedlist>
      <listitem><para>
      If the candidate name is a fully qualified domain name then use it.
      </para></listitem>
      <listitem><para>
      If the candidate name is a partial (i.e. unqualified) name then
      add a configurable suffix to the name and use the result as the FQDN.
      </para></listitem>
      <listitem><para>
      If the candidate name is a empty then generate a FQDN using a
      configurable prefix and suffix.
      </para></listitem>
      </orderedlist>
      </para></listitem>
      </orderedlist>
      To instruct kea-dhcp6 to always generate a FQDN, set the parameter
      "replace-client-name" to true:
      </para>
<screen>
"Dhcp6": {
    "dhcp-ddns": {
        <userinput>"replace-client-name": true</userinput>,
        ...
    },
    ...
}
</screen>
      <para>
      The prefix used when generating a FQDN is specified by the
      "generated-prefix" parameter.  The default value is "myhost".  To alter
      its value, simply set it to the desired string:
      </para>
<screen>
"Dhcp6": {
    "dhcp-ddns": {
        <userinput>"generated-prefix": "another.host"</userinput>,
        ...
    },
    ...
}
</screen>
      <para>
      The suffix used when generating a FQDN or when qualifying a
      partial name is specified by
      the <command>qualifying-suffix</command> parameter. This
      parameter has no default value, thus it is mandatory when
      DDNS updates are enabled.
      To set its value simply set it to the desired string:
      </para>
<screen>
"Dhcp6": {
    "dhcp-ddns": {
        <userinput>"qualifying-suffix": "foo.example.org"</userinput>,
        ...
    },
    ...
}
</screen>
      </section>
      <para>
      When qualifying a partial name, kea-dhcp6 will construct a name with the
      format:
      </para>
      <para>
        [candidate-name].[qualifying-suffix].
      </para>
      <para>
      where candidate-name is the partial name supplied in the REQUEST.
      For example, if FQDN domain name value was "some-computer" and
      qualifying-suffix "example.com", the generated FQDN would be:
      </para>
      <para>
        some-computer.example.com.
      </para>
      <para>
      When generating the entire name, kea-dhcp6 will construct name of the
      format:
      </para>
      <para>
        [generated-prefix]-[address-text].[qualifying-suffix].
      </para>
      <para>
      where address-text is simply the lease IP address converted to a
      hyphenated string.  For example, if lease address is 3001:1::70E,
      the qualifying suffix "example.com", and the default value is used for
      <command>generated-prefix</command>, the generated FQDN would be:
      </para>
      <para>
        myhost-3001-1--70E.example.com.
      </para>
    </section>

   </section>

  <!-- Host reservation is a large topic. There will be many subsections,
   so it should be a section on its own. -->
  <section id="host-reservation-v6">
    <title>Host reservation in DHCPv6</title>

    <para>There are many cases where it is useful to provide a configuration on
    a per host basis. The most obvious one is to reserve specific, static IPv6
<<<<<<< HEAD
    address or/and prefix for exclusive use by a given client (host) &dash; returning
    client will get the same address or/and prefix every time and other clients will
    never get that address. Note that there may be cases when the
    new reservation has been made for the client for the address or prefix being
    currently in use by another client. We call this situation a "conflict". The
    conflicts get resolved automatically over time as described in the subsequent
    sections. Once conflict is resolved, the client will keep receiving the reserved
    configuration when it renews.</para>

    <para>Another example when the host reservations are applicable is when a host
    that has specific requirements, e.g. a printer that needs additional DHCP options
    or a cable modem needs specific parameters. Yet another possible use case for
    host reservation is to define unique names for hosts.  Although not all of
    the presented use cases are are implemented yet, Kea software will support them
    in the near future.</para>

    <para>Hosts reservations are defined as parameters for each subnet. Each host
=======
    address or prefix for exclusive use by a given client &dash; returning
    client will get the same address or prefix every time and other clients will
    never get that address. Other example may be a host that has specific
    requirements, e.g. a printer that needs additional options or a cable modem
    need specific parameter. Yes another possible use case for host reservation
    is to define unique host names for hosts.  Although not all of those
    scenarios are possible yet, Kea software will support them in the near
    future.</para>

    <para>Hosts are defined as parameters for each subnet. Each host
>>>>>>> 61ebcfd3
    can be identified by either DUID or its hardware/MAC address. See
    <xref linkend="mac-in-dhcpv6"/> for details. There is an optional
    <command>reservations</command> array in the
    <command>Subnet6</command> structure. Each element in that array
    is a structure, that holds information about a single host. In
    particular, such a structure has to have an indentifer that
    uniquely identifies a host.  In DHCPv6 context, such an identifier
    is a hardware (MAC) address or a DUID.  Also, either one or more
    addresses or prefixes should be specified. It is possible to
<<<<<<< HEAD
    specify a hostname. Additional capabilities are planned.</para>
=======
    specify a hostname. Additional capabilities are planed.</para>
>>>>>>> 61ebcfd3

    <para>The following example shows how to reserve addresses and prefixes
    for specific hosts:

<screen>
"subnet6": [
    {
        "subnet": "2001:db8:1::/48",
        "pools": [ { "pool": "2001:db8:1::/80" } ],
        "pd-pools": [
            {
                "prefix": "2001:db8:1:8000::",
                "prefix-len": 56,
                "delegated-len": 64
            }
        ],
        <userinput>"reservations": [
            {
                "duid": "01:02:03:04:05:0A:0B:0C:0D:0E",
                "ip-addresses": [ "2001:db8:1::100" ]
            },
            {
                "hw-address": "00:01:02:03:04:05",
                "ip-addresses": [ "2001:db8:1::101" ]
            },
            {
                "duid": "01:02:03:04:05:06:07:08:09:0A",
                "ip-addresses": [ "2001:db8:1::102" ],
                "prefixes": [ "2001:db8:2:abcd::/64" ],
                "hostname": "foo.example.com"
            }
        ]</userinput>
    }
]
</screen>
    This example makes 3 reservations. The first one reserves 2001:db8:1::100 address
    for the client using DUID 01:02:03:04:05:0A:0B:0C:0D:0E. The second one
    also reserves an address, but does so using MAC or hardware address, rather than
    DUID. The third example is most advanced. It reserves an address, a prefix and
    a hostname at the same time.
    </para>

    <para>Note that DHCPv6 allows for a single client to lease multiple addresses
    and multiple prefixes at the same time. In the upcoming Kea releases, it will
    be possible to have multiple addresses and prefixes reserved for a single
<<<<<<< HEAD
    host. Therefore <command>ip-addresses</command> and <command>prefixes</command>
=======
    host. Therefore <command>ip-addresses"</command> and <command>prefixes</command>
>>>>>>> 61ebcfd3
    are plural and are actually arrays. As of 0.9.1 having more than one IPv6
    address or prefix is only partially supported.</para>

    <para>Making a reservation for a mobile host that may visit multiple subnets
    requires a separate host definition in each subnet it is expected to visit.
    It is not allowed to define multiple host definitions with the same hardware
    address in a single subnet. It is a valid configuration, if such definitions
<<<<<<< HEAD
    are specified in different subnets, though. The reservation for a given host
    should include only one identifier, either DUID or hwardware address. Defining
    both for the same host is considered a configuration error, but as of 0.9.1
    beta, it is not rejected.
=======
    are specified in different subnets, though.
>>>>>>> 61ebcfd3
    </para>

    <para>Adding host reservation incurs a performance penalty. In principle,
    when the server that does not support host reservation responds to a query,
    it needs to check whether there is a lease for a given address being
    considered for allocation or renewal. The server that also supports host
    reservation, has to perform additional checks: not only if the address is
    currently used (if there is a lease for it), but also whether the address
    could be used by someone else (if there is a reservation for it). That
    additional check incurs performance penalty.</para>

    <section id="reservation6-types">
      <title>Address/prefix reservation types</title>

      <para>In a typical scenario there's an IPv6 subnet defined with a certain
      part of it dedicated for dynamic address allocation by the DHCPv6
      server. There may be an additional address space defined for prefix
<<<<<<< HEAD
      delegation. Those dynamic parts are referred to as dynamic pools, address
      and prefix pools or simply pools. In principle, the host reservation can
      reserve any address or prefix that belongs to the subnet. The reservations
      that specify an address that belongs to configured pools are called
      <command>in-pool reservations</command>. In contrast, those that do not
=======
      delegation. Those dynamic parts is referred to as dynamic pools, address
      and prefix pools or simply pools. In principle the host reservation can
      reserve any address or prefix that belongs to the subnet. The reservations
      that specify an address that belong to configured pools are called
      <command>in-pool reservations</command>.  In contract, those that do not
>>>>>>> 61ebcfd3
      belong to dynamic pools are called <command>out-of-pool
      reservations</command>. There is no formal difference in the reservation
      syntax. As of 0.9.1, both reservation types are handled
      uniformly. However, upcoming releases may offer improved performance if
      there are only out-of-pool reservations as the server will be able to skip
      reservation checks when dealing with existing leases. Therefore, system
      administrators are encouraged to use out-of-pool reservations, if
      possible.</para>
    </section>

<<<<<<< HEAD
    <section id="reservation6-conflict">
      <title>Conflicts in DHCPv6 reservations</title>
      <para>As reservations and lease information are stored in different places,
      conflicts may arrise. Consider the following series of events. The server
      has configured the dynamic pool of addresses from the range of 2001:db8::10
      to 2001:db8::20. Host A requests an address and gets 2001:db8::10. Now the
      system administrator decides to reserve an address for host B. He decides
      to reserve 2001:db8::10 for that purpose. In general, reserving an address
      that is currently assigned to someone else is not recommended, but there
      are valid use cases where such an operation is warranted.</para>
=======
    <section it="reservation6-conflict">
      <title>Conflicts in DHCPv6 reservations</title>
      <para>As reservations and lease information are kept in different places,
      conflict may arrise. Consider the following series of events. The server
      has configured 2001:db8::10  to 2001:db8::20 dynamic pool range. Host A
      requests an address and gets 2001:db8::10. Now the system administrator
      decides to reserve an address for host B. He decides to reserve 2001:db8::10
      for that purpose. In general, reserving an address that is currently
      assigned to someone else is not recommended, but there are valid use
      cases where such an operation is warranted.</para>
>>>>>>> 61ebcfd3

      <para>The server now has a conflict to resolve. Let's analyze the
      situation here. If host B boots up and request an address, the server is
      not able to assign the reserved address 2001:db8::10. A naive approach
      would to be immediately remove the lease for host A and create a new one
      for host B. That would not solve the problem, though, because as soon as
      host B get the address, it will detect that the address is already in use
      by someone else (host A) and would send Decline. Therefore in this
<<<<<<< HEAD
      situation, the server has to temporarily assign a different address from the
      dynamic pool (not matching what has been reserved) to host B.</para>
=======
      situation, the server has to temporarily assign a different address (not
      matching what has been reserved) to host B.</para>
>>>>>>> 61ebcfd3

      <para>When the host A renews its address, the server will discover that
      the address being renewed is now reserved for someone else (host
      B). Therefore the server will remove the lease for 2001:db8::10 and select
      a new address and will create a new lease for it. It will send two
      addresses in its response: the old address with lifetimes set to 0 to
      explicitly indicate that it is no longer valid and a new address with
<<<<<<< HEAD
      non-zero lifetimes. When the host B renews its temporarily assigned
      address, the server will detect that the existing lease does not match
      reservation, so it will release the current address host B has and will
      create a new lease matching the reservation. Similar as before, the server
      will send two addresses: the temporarily assigned one with zeroed
      lifetimes, and the new one that matches reservation with proper lifetimes
      set.</para>
=======
      non-zero lifetimes.When the host B renews its temporarily assigned
      address, the server will detect that the existing lease does not match
      reservation, so it will release the current address host B has and will
      create a new lease matching the reservation. Similar as before, the server
      will send two addresses: the temporary one with zeroed lifetimes and the
      new one that matches reservation with proper lifetimes set.</para>
>>>>>>> 61ebcfd3

      <para>This recovery will succeed, even if other hosts will attempt to get
      the reserved address. Had the host C requested address 2001:db8::10 after
      the reservation was made, the server will propose a different address.</para>

      <para>This recovery mechanism allows the server to fully recover from a
      case where reservations conflict with existing leases. This procedure
      takes time and will roughly take as long as renew-timer value specified.
      The best way to avoid such recovery is to not define new reservations that
      conflict with existing leases. Another recommendation is to use
      out-of-pool reservations. If the reserved address does not belong to a
      pool, there is no way that other clients could get this address (note that
      having multiple reservations for the same address is not allowed).
      </para>
    </section>

    <section id="reservation6-hostname">
      <title>Reserving a hostname</title>
      <!-- @todo: replace this with the actual text once #3689 is implemented -->
      <para>Reserving a hostname is currently not supported. It is possible
      to specify that information in the configuration file, but that data
      is not used by the server engine yet.</para>
    </section>

    <section id="reservation6-options">
      <title>Reserving specific options</title>
      <!-- @todo: replace this with the actual text once #3573 is implemented -->
      <para>Currently it is not possible to specify options in host
      reservation. Such a feature will be added in the upcoming Kea
      releases.</para>
    </section>

<<<<<<< HEAD
=======
    <section id="reservation6-mode">
      <title>Fine Tuning IPv6 Host Reservation</title>

      <note>
        <para><command>reservation-mode</command> in the DHCPv6 server is
        implemented in Kea 0.9.1 beta, but has not been tested and is
        considered experimental.</para>
      </note>

      <para>Host reservation capability introduces additional restrictions for the
      allocation engine during lease selection and renewal. In particular, three
      major checks are necessary. First, when selecting a new lease, it is not
      sufficient for a candidate lease to be not used by another DHCP client. It
      also must not be reserved for another client. Second, when renewing a lease,
      additional check must be performed whether the address being renewed is not
      reserved for another client. Finally, when a host renews an address or a
      prefix, the server has to check whether there's a reservation for this host,
      so the existing (dynamically allocated) address should be revoked and the
      reserved one be used instead.</para>
      <para>Some of those checks may be unnecessary in certain deployments. Not
      performing them may improve performance. The Kea server provides the
      <command>reservation-mode</command> configuration parameter to select the
      types of reservations allowed for the particular subnet. Each reservation
      type has different constraints for the checks to be performed by the
      server when allocating or renewing a lease for the client.
      Allowed values are:

      <itemizedlist>
      <listitem><simpara> <command>all</command> - enables all host reservation
      types. This is the default value. This setting is the safest and the most
      flexible. It allows in-pool and out-of-pool reservations. As all checks
      are conducted, it is also the slowest.
      </simpara></listitem>

      <listitem><simpara> <command>out-of-pool</command> - allows only out of
      pool host reservations.  With this setting in place, the server may assume
      that all host reservations are for addresses that do not belong to the
      dynamic pool. Therefore it can skip the reservation checks when dealing
      with in-pool addresses, thus improving performance. Do not use this mode
      if any of your reservations use in-pool address. Caution is advised when
      using this setting. Kea 0.9.1 does not sanity check the reservations against
      <command>reservation-mode</command>. Misconfiguration may cause problems.
      </simpara></listitem>

      <listitem><simpara>
      <command>disabled</command> - host reservation support is disabled. As there
      are no reservations, the server will skip all checks. Any reservations defined
      will be completely ignored. As the checks are skipped, the server may
      operate faster in this mode.
      </simpara></listitem>

      </itemizedlist>
      </para>

      <para>
        An example configuration that disables reservation looks like follows:
	<screen>
"Dhcp6": {
    "subnet6": [
        "subnet": "2001:db8:1::/64",
        <userinput>"reservation-mode": "disabled"</userinput>,
        ...
    ]
}
</screen>
      </para>        
   </section>

>>>>>>> 61ebcfd3
    <!-- @todo: add support for per IA reservation (that specifies IAID in
                the ip-addresses and prefixes) -->
  </section>
  <!-- end of host reservations section -->

    <section id="dhcp6-serverid">
      <title>Server Identifier in DHCPv6</title>
      <para>The DHCPv6 protocol uses a "server identifier" (also known
      as a DUID) for clients to be able to discriminate between several
      servers present on the same link.  There are several types of
      DUIDs defined, but <ulink url="http://tools.ietf.org/html/rfc3315">RFC 3315</ulink> instructs servers to use DUID-LLT if
      possible. This format consists of a link-layer (MAC) address and a
      timestamp. When started for the first time, the DHCPv6 server will
      automatically generate such a DUID and store the chosen value to
      a file.  That file is read by the server
      and the contained value used whenever the server is subsequently started.
      </para>
      <para>
        It is unlikely that this parameter should ever need to be changed.
        However, if such a need arises, stop the server, edit the file and restart
        the server. (The file is named kea-dhcp6-serverid and by default is
        stored in the "var" subdirectory of the directory in which Kea is installed.
        This can be changed when Kea is built by using "--localstatedir"
        on the "configure" command line.)  The file is a text file that contains
        double digit hexadecimal values
        separated by colons. This format is similar to typical MAC address
        format. Spaces are ignored. No extra characters are allowed in this
        file.
      </para>

    </section>

    <section id="stateless-dhcp6">
      <title>Stateless DHCPv6 (Information-Request Message)</title>
      <para>Typically DHCPv6 is used to assign both addresses and options. These
      assignments (leases) have state that changes over time, hence
      their name, stateful. DHCPv6 also supports a stateless mode,
      where clients request configuration options only. This mode is
      considered lightweight from the server perspective, as it does not require
      any state tracking; hence its name.</para>
      <para>The Kea server supports stateless mode. Clients can send
      Information-Request messages and the server will send back
      answers with the requested options (providing the options are
      available in the server configuration).  The server will attempt to
      use per-subnet options first. If that fails - for whatever reason - it
      will then try to provide options defined in the global scope.</para>

      <para>Stateless and stateful mode can be used together. No special
      configuration directives are required to handle this. Simply use the
      configuration for stateful clients and the stateless clients will get
      just options they requested.</para>

      <para>This usage of global options allows for an interesting case.
      It is possible to run a server that provides just options and no
      addresses or prefixes. If the options have the same value in each
      subnet, the configuration can define required options in the global
      scope and skip subnet definitions altogether. Here's a simple example of
      such a configuration:
<screen>
"Dhcp6": {
    "interfaces-config": {
        "interfaces": [ "ethX" ]
    },
    <userinput>"option-data": [ {
        "name": "dns-servers",
        "data": "2001:db8::1, 2001:db8::2"
    } ]</userinput>,
    "lease-database": { "type": "memfile" }
 }
</screen>
      This very simple configuration will provide DNS server information
      to all clients in the network, regardless of their location. Note the
      specification of the memfile lease database: this is required since,
      as of version 0.9.1, Kea requires a lease database to be specified
      even if it is not used.</para>
    </section>

    <section id="dhcp6-relay-override">
      <title>Using specific relay agent for a subnet</title>
      <para>
        The relay has to have an interface connected to the link on which
        the clients are being configured. Typically the relay has a global IPv6
        address configured on the interface that belongs to the subnet from which
        the server will assign addresses. In the typical case, the
        server is able to use the IPv6 address inserted by the relay (in the link-addr
        field in RELAY-FORW message) to select the appropriate subnet.
      </para>
      <para>
        However, that is not always the case. The relay
        address may not match the subnet in certain deployments. This
        usually means that there is more than one subnet allocated for a given
        link. The two most common examples where this is the case are long lasting
        network renumbering (where both old and new address space is still being
        used) and a cable network. In a cable network both cable modems and the
        devices behind them are physically connected to the same link, yet
        they use distinct addressing. In such case, the DHCPv6 server needs
        additional information (like the value of interface-id option or IPv6
        address inserted in the link-addr field in RELAY-FORW message) to
        properly select an appropriate subnet.
      </para>
      <para>
        The following example assumes that there is a subnet 2001:db8:1::/64
        that is accessible via relay that uses 3000::1 as its IPv6 address.
        The server will be able to select this subnet for any incoming packets
        that came from a relay that has an address in 2001:db8:1::/64 subnet.
        It will also select that subnet for a relay with address 3000::1.
        <screen>
"Dhcp6": {
    "subnet6": [
        {
            "subnet": "2001:db8:1::/64",
            "pools": [
                 {
                     "pool": "2001:db8:1::1-2001:db8:1::ffff"
                 }
             ],
	     <userinput>"relay": {
	         "ip-address": "3000::1"
	     }</userinput>
        }
    ]
}
</screen>
      </para>

    </section>

      <section id="dhcp6-client-class-relay">
        <title>Segregating IPv6 clients in a cable network</title>
        <para>
          In certain cases, it is useful to mix relay address information,
          introduced in <xref linkend="dhcp6-relay-override"/> with client
          classification, explained in <xref linkend="dhcp6-subnet-class"/>.
          One specific example is a cable network, where typically modems
          get addresses from a different subnet than all devices connected
          behind them.
        </para>
        <para>
          Let's assume that there is one CMTS (Cable Modem Termination System)
          with one CM MAC (a physical link that modems are connected to).
          We want the modems to get addresses from the 3000::/64 subnet,
          while everything connected behind modems should get addresses from
          another subnet (2001:db8:1::/64). The CMTS that acts as a relay
          an uses address 3000::1. The following configuration can serve
          that configuration:
        <screen>
"Dhcp6": {
    "subnet6": [
        {
	    "subnet": "3000::/64",
	    "pools": [
	        { "pool": "3000::2 - 3000::ffff" }
	    ],
	    <userinput>"client-class": "VENDOR_CLASS_docsis3.0",
            "relay": {
                "ip-address": "3000::1"
            }</userinput>
        },	    

        {
            "subnet": "2001:db8:1::/64",
            "pools": [
                 {
                     "pool": "2001:db8:1::1-2001:db8:1::ffff"
                 }
             ],
	     <userinput>"relay": {
	         "ip-address": "3000::1"
	     }</userinput>
        }
    ]
}
</screen>
      </para>
      </section>

    <section id="mac-in-dhcpv6">
      <title>MAC/Hardware addresses in DHCPv6</title>
      <para>MAC/hardware addesses are available in DHCPv4 messages
      from the clients and administrators
      frequently use that information to perform certain tasks, like per host
      configuration, address reserveration for specific MAC addresses and other.
      Unfortunately, DHCPv6 protocol does not provide any completely reliable way
      to retrieve that information. To mitigate that issue a number of mechanisms
      have been implemented in Kea that attempt to gather that information. Each
      of those mechanisms works in certain cases, but may fail in other cases.
      Whether the mechanism works or not in the particular deployment is
      somewhat dependent on the network topology and the technologies used.</para>

      <para>Kea allows for configuration which of the supported methods should be
      used and in which order. This configuration may be considered a fine tuning
      of the DHCP deployment. In a typical deployment the default
      value of <command>"any"</command> is sufficient and there is no
      need to select specific methods. Changing the value of this parameter
      is the most useful in cases when an administrator wants to disable
      certain method, e.g. if the administrator trusts the network infrastructure
      more than the information provided by the clients themselves, the
      administrator may prefer information provided by the relays over that
      provided by the clients. The format of this parameter is as follows:
        <screen>
"Dhcp6": {
    <userinput>"mac-sources": [ "method1", "method2", "method3", ... ]</userinput>,

    "subnet6": [ ... ],

    ...
}
</screen>

    When not specified, a special value of <emphasis>any</emphasis> is used, which
    instructs the server to attempt to use all the methods in sequence and use
    value returned by the first one that succeeds.</para>

    <para>Supported methods are:
    <itemizedlist>
      <listitem>
        <simpara><command>any</command> - not an actual method, just a keyword that
        instructs Kea to try all other methods and use the first one that succeeds.
        This is the default operation if no <command>mac-sources</command> are defined.
        </simpara>
      </listitem>
      <listitem>
        <simpara><command>raw</command> - In principle, a DHCPv6 server could use raw
        sockets to receive incoming traffic and extract MAC/hardware address
        information. This is currently not implemented for DHCPv6 and this value has
        no effect.
        </simpara>
      </listitem>
      <listitem>
        <simpara><command>duid</command> - DHCPv6 uses DUID identifiers instead of
        MAC addresses. There are currently four DUID types defined, with two of them
        (DUID-LLT, which is the default one and DUID-LL) convey MAC address information.
        Although RFC3315 forbids it, it is possible to parse those DUIDs and extract
        necessary information from them. This method is not completely reliable, as
        clients may use other DUID types, namely DUID-EN or DUID-UUID.
        </simpara>
      </listitem>
      <listitem>
        <simpara><command>ipv6-link-local</command> - Another possible aquisition
        method comes from the source IPv6 address. In typical usage, clients are
        sending their packets from IPv6 link-local addresses. There's a good chance
        that those addresses are based on EUI-64, which contains MAC address. This
        method is not completely reliable, as clients may use other link-local address
        types. In particular, privacy extensions, defined in RFC4941, do not use
        MAC addresses.
        </simpara>
      </listitem>
      <listitem>
        <simpara><command>client-link-addr-option</command> - One extension defined
        to alleviate missing MAC issues is client link-layer address option, defined
        in <ulink url="http://tools.ietf.org/html/rfc6939">RFC 6939</ulink>. This is
        an option that is inserted by a relay and contains information about client's
        MAC address. This method requires a relay agent that supports the option and
        is configured to insert it. This method is useless for directly connected
        clients. This parameter can also be specified as <command>rfc6939</command>,
        which is an alias for <command>client-link-addr-option</command>.
        </simpara>
      </listitem>
      <listitem>
        <simpara><command>remote-id</command> - <ulink
        url="http://tools.ietf.org/html/rfc4649">RFC 4649</ulink>
        defines remote-id option that is inserted by a relay agent. Depending
        on the relay agent configuration, the inserted option may convey client's
        MAC address information. This parameter can also be specified as
        <command>rfc4649</command>, which is an alias for <command>remote-id</command>.
        </simpara>
      </listitem>
      <listitem>
        <simpara><command>subscriber-id</command> - Another option
        that is somewhat similar to the previous one is subscriber-id,
        defined in <ulink url="http://tools.ietf.org/html/rfc4580">RFC
        4580</ulink>. It is, too, inserted by a relay agent that is
        configured to insert it. This parameter can also be specified
        as <command>rfc4580</command>, which is an alias for
        <command>subscriber-id</command>. This method is currently not
        implemented.
        </simpara>
      </listitem>
      <listitem>
        <simpara><command>docsis-cmts</command> - Yet another possible source of MAC
        address information are DOCSIS options inserted by a CMTS that acts
        as a DHCPv6 relay agent in cable networks. This method attempts to extract
        MAC address information from suboption 1026 (cm mac) of the vendor specific option
        with vendor-id=4491. This vendor option is extracted from the relay-forward message,
        not the original client's message.
        </simpara>
      </listitem>
      <listitem>
        <simpara><command>docsis-modem</command> - Yet another possible source of MAC
        address information are DOCSIS options inserted by the cable modem itself.
        This method attempts to extract MAC address information from suboption 36 (device id)
        of the vendor specific option with vendor-id=4491. This vendor option is extracted from
        the original client's message, not from any relay options.
        </simpara>
      </listitem>
    </itemizedlist>
    </para>
    </section>

    <section id="dhcp6-std">
      <title>Supported DHCPv6 Standards</title>
      <para>The following standards are currently
      supported:</para>
      <itemizedlist>
          <listitem>
            <simpara><emphasis>Dynamic Host Configuration Protocol for IPv6</emphasis>,
            <ulink url="http://tools.ietf.org/html/rfc3315">RFC 3315</ulink>:
            Supported messages are SOLICIT,
            ADVERTISE, REQUEST, RELEASE, RENEW, REBIND, CONFIRM and REPLY.</simpara>
          </listitem>
          <listitem>
            <simpara><emphasis>IPv6 Prefix Options for
            Dynamic Host Configuration Protocol (DHCP) version 6</emphasis>,
            <ulink url="http://tools.ietf.org/html/rfc3633">RFC 3633</ulink>:
            Supported options are IA_PD and
            IA_PREFIX. Also supported is the status code NoPrefixAvail.</simpara>
          </listitem>
          <listitem>
            <simpara><emphasis>DNS Configuration options for Dynamic Host
            Configuration Protocol for IPv6 (DHCPv6)</emphasis>,
            <ulink url="http://tools.ietf.org/html/rfc3646">RFC 3646</ulink>:
            Supported option is DNS_SERVERS.</simpara>
          </listitem>
          <listitem>
            <simpara><emphasis>The Dynamic Host Configuration Protocol for IPv6 (DHCPv6)
            Relay Agent Remote-ID Option</emphasis>,
            <ulink url="http://tools.ietf.org/html/rfc4649">RFC 4649</ulink>:
            REMOTE-ID option is supported.</simpara>
          </listitem>
          <listitem>
            <simpara><emphasis>The Dynamic Host Configuration Protocol for IPv6 (DHCPv6) Client
            Fully Qualified Domain Name (FQDN) Option</emphasis>,
            <ulink url="http://tools.ietf.org/html/rfc4704">RFC 4704</ulink>:
            Supported option is CLIENT_FQDN.</simpara>
          </listitem>
	  <listitem>
	    <simpara><emphasis>Client Link-Layer Address Option in
	    DHCPv6</emphasis>,
	    <ulink url="http://tools.ietf.org/html/rfc6939">RFC
	    6939</ulink>: Supported option is client link-layer
	    address option.</simpara>
	  </listitem>
      </itemizedlist>
    </section>

    <section id="dhcp6-limit">
      <title>DHCPv6 Server Limitations</title>
      <para> These are the current limitations and known problems
      with the DHCPv6 server
      software. Most of them are reflections of the early stage of
      development and should be treated as <quote>not implemented
      yet</quote>, rather than actual limitations.</para>
      <itemizedlist>
          <listitem> <!-- see tickets #3234, #3281 -->
            <para>
              On-line configuration has some limitations. Adding new subnets or
              modifying existing ones work, as is removing the last subnet from
              the list. However, removing non-last (e.g. removing subnet 1,2 or 3 if
              there are 4 subnets configured) will cause issues. The problem is
              caused by simplistic subnet-id assignment. The subnets are always
              numbered, starting from 1. That subnet-id is then used in leases
              that are stored in the lease database. Removing non-last subnet will
              cause the configuration information to mismatch data in the lease
              database. It is possible to manually update subnet-id fields in
              MySQL or PostgreSQL database, but it is awkward and error prone
              process. A better reconfiguration support is planned.
            </para>
          </listitem>

        <listitem>
          <simpara>
            The server will allocate, renew or rebind a maximum of one lease
            for a particular IA option (IA_NA or IA_PD) sent by a client.
            <ulink url="http://tools.ietf.org/html/rfc3315">RFC 3315</ulink> and
            <ulink url="http://tools.ietf.org/html/rfc3633">RFC 3633</ulink> allow
            for multiple addresses or prefixes to be allocated for a single IA.
          </simpara>
        </listitem>

        <listitem>
          <simpara>Temporary addresses are not supported.</simpara>
        </listitem>

        <listitem>
          <simpara>
            Duplication report (DECLINE) and client reconfiguration (RECONFIGURE) are
            not yet supported.
          </simpara>
        </listitem>

        <listitem>
          <simpara>
            The server doesn't act upon expired leases. In particular,
            when a lease expires, the server doesn't request removal of
            the DNS records associated with it.
          </simpara>
        </listitem>
      </itemizedlist>
    </section>

    <!--
    <section id="dhcp6-srv-examples">
      <title>Kea DHCPv6 server examples</title>

      <para>
        This section provides easy to use example. Each example can be read
        separately. It is not intended to be read sequentially as there will
        be many repetitions between examples. They are expected to serve as
        easy to use copy-paste solutions to many common deployments.
      </para>

      @todo: add simple configuration for direct clients
      @todo: add configuration for relayed clients
      @todo: add client classification example

    </section> -->

  </chapter><|MERGE_RESOLUTION|>--- conflicted
+++ resolved
@@ -1794,7 +1794,6 @@
 
     <para>There are many cases where it is useful to provide a configuration on
     a per host basis. The most obvious one is to reserve specific, static IPv6
-<<<<<<< HEAD
     address or/and prefix for exclusive use by a given client (host) &dash; returning
     client will get the same address or/and prefix every time and other clients will
     never get that address. Note that there may be cases when the
@@ -1812,18 +1811,6 @@
     in the near future.</para>
 
     <para>Hosts reservations are defined as parameters for each subnet. Each host
-=======
-    address or prefix for exclusive use by a given client &dash; returning
-    client will get the same address or prefix every time and other clients will
-    never get that address. Other example may be a host that has specific
-    requirements, e.g. a printer that needs additional options or a cable modem
-    need specific parameter. Yes another possible use case for host reservation
-    is to define unique host names for hosts.  Although not all of those
-    scenarios are possible yet, Kea software will support them in the near
-    future.</para>
-
-    <para>Hosts are defined as parameters for each subnet. Each host
->>>>>>> 61ebcfd3
     can be identified by either DUID or its hardware/MAC address. See
     <xref linkend="mac-in-dhcpv6"/> for details. There is an optional
     <command>reservations</command> array in the
@@ -1833,11 +1820,7 @@
     uniquely identifies a host.  In DHCPv6 context, such an identifier
     is a hardware (MAC) address or a DUID.  Also, either one or more
     addresses or prefixes should be specified. It is possible to
-<<<<<<< HEAD
     specify a hostname. Additional capabilities are planned.</para>
-=======
-    specify a hostname. Additional capabilities are planed.</para>
->>>>>>> 61ebcfd3
 
     <para>The following example shows how to reserve addresses and prefixes
     for specific hosts:
@@ -1883,11 +1866,7 @@
     <para>Note that DHCPv6 allows for a single client to lease multiple addresses
     and multiple prefixes at the same time. In the upcoming Kea releases, it will
     be possible to have multiple addresses and prefixes reserved for a single
-<<<<<<< HEAD
     host. Therefore <command>ip-addresses</command> and <command>prefixes</command>
-=======
-    host. Therefore <command>ip-addresses"</command> and <command>prefixes</command>
->>>>>>> 61ebcfd3
     are plural and are actually arrays. As of 0.9.1 having more than one IPv6
     address or prefix is only partially supported.</para>
 
@@ -1895,14 +1874,10 @@
     requires a separate host definition in each subnet it is expected to visit.
     It is not allowed to define multiple host definitions with the same hardware
     address in a single subnet. It is a valid configuration, if such definitions
-<<<<<<< HEAD
     are specified in different subnets, though. The reservation for a given host
     should include only one identifier, either DUID or hwardware address. Defining
     both for the same host is considered a configuration error, but as of 0.9.1
     beta, it is not rejected.
-=======
-    are specified in different subnets, though.
->>>>>>> 61ebcfd3
     </para>
 
     <para>Adding host reservation incurs a performance penalty. In principle,
@@ -1920,19 +1895,11 @@
       <para>In a typical scenario there's an IPv6 subnet defined with a certain
       part of it dedicated for dynamic address allocation by the DHCPv6
       server. There may be an additional address space defined for prefix
-<<<<<<< HEAD
       delegation. Those dynamic parts are referred to as dynamic pools, address
       and prefix pools or simply pools. In principle, the host reservation can
       reserve any address or prefix that belongs to the subnet. The reservations
       that specify an address that belongs to configured pools are called
       <command>in-pool reservations</command>. In contrast, those that do not
-=======
-      delegation. Those dynamic parts is referred to as dynamic pools, address
-      and prefix pools or simply pools. In principle the host reservation can
-      reserve any address or prefix that belongs to the subnet. The reservations
-      that specify an address that belong to configured pools are called
-      <command>in-pool reservations</command>.  In contract, those that do not
->>>>>>> 61ebcfd3
       belong to dynamic pools are called <command>out-of-pool
       reservations</command>. There is no formal difference in the reservation
       syntax. As of 0.9.1, both reservation types are handled
@@ -1943,7 +1910,6 @@
       possible.</para>
     </section>
 
-<<<<<<< HEAD
     <section id="reservation6-conflict">
       <title>Conflicts in DHCPv6 reservations</title>
       <para>As reservations and lease information are stored in different places,
@@ -1954,18 +1920,6 @@
       to reserve 2001:db8::10 for that purpose. In general, reserving an address
       that is currently assigned to someone else is not recommended, but there
       are valid use cases where such an operation is warranted.</para>
-=======
-    <section it="reservation6-conflict">
-      <title>Conflicts in DHCPv6 reservations</title>
-      <para>As reservations and lease information are kept in different places,
-      conflict may arrise. Consider the following series of events. The server
-      has configured 2001:db8::10  to 2001:db8::20 dynamic pool range. Host A
-      requests an address and gets 2001:db8::10. Now the system administrator
-      decides to reserve an address for host B. He decides to reserve 2001:db8::10
-      for that purpose. In general, reserving an address that is currently
-      assigned to someone else is not recommended, but there are valid use
-      cases where such an operation is warranted.</para>
->>>>>>> 61ebcfd3
 
       <para>The server now has a conflict to resolve. Let's analyze the
       situation here. If host B boots up and request an address, the server is
@@ -1974,13 +1928,8 @@
       for host B. That would not solve the problem, though, because as soon as
       host B get the address, it will detect that the address is already in use
       by someone else (host A) and would send Decline. Therefore in this
-<<<<<<< HEAD
       situation, the server has to temporarily assign a different address from the
       dynamic pool (not matching what has been reserved) to host B.</para>
-=======
-      situation, the server has to temporarily assign a different address (not
-      matching what has been reserved) to host B.</para>
->>>>>>> 61ebcfd3
 
       <para>When the host A renews its address, the server will discover that
       the address being renewed is now reserved for someone else (host
@@ -1988,7 +1937,6 @@
       a new address and will create a new lease for it. It will send two
       addresses in its response: the old address with lifetimes set to 0 to
       explicitly indicate that it is no longer valid and a new address with
-<<<<<<< HEAD
       non-zero lifetimes. When the host B renews its temporarily assigned
       address, the server will detect that the existing lease does not match
       reservation, so it will release the current address host B has and will
@@ -1996,14 +1944,6 @@
       will send two addresses: the temporarily assigned one with zeroed
       lifetimes, and the new one that matches reservation with proper lifetimes
       set.</para>
-=======
-      non-zero lifetimes.When the host B renews its temporarily assigned
-      address, the server will detect that the existing lease does not match
-      reservation, so it will release the current address host B has and will
-      create a new lease matching the reservation. Similar as before, the server
-      will send two addresses: the temporary one with zeroed lifetimes and the
-      new one that matches reservation with proper lifetimes set.</para>
->>>>>>> 61ebcfd3
 
       <para>This recovery will succeed, even if other hosts will attempt to get
       the reserved address. Had the host C requested address 2001:db8::10 after
@@ -2036,8 +1976,6 @@
       releases.</para>
     </section>
 
-<<<<<<< HEAD
-=======
     <section id="reservation6-mode">
       <title>Fine Tuning IPv6 Host Reservation</title>
 
@@ -2106,7 +2044,6 @@
       </para>        
    </section>
 
->>>>>>> 61ebcfd3
     <!-- @todo: add support for per IA reservation (that specifies IAID in
                 the ip-addresses and prefixes) -->
   </section>
