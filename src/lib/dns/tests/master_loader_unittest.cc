--- conflicted
+++ resolved
@@ -327,36 +327,6 @@
     const char* const reason;  // If non NULL, the reason string
     const char* const problem; // Description of the problem for SCOPED_TRACE
 } const error_cases[] = {
-<<<<<<< HEAD
-    { "www...   3600    IN  A   192.0.2.1", "Invalid name" },
-    { "www      FORTNIGHT   IN  A   192.0.2.1", "Invalid TTL" },
-    { "www      3600    XX  A   192.0.2.1", "Invalid class" },
-    { "www      3600    IN  A   bad_ip", "Invalid Rdata" },
-    { "www      3600    IN", "Unexpected EOLN" },
-    { "www      3600    CH  TXT nothing", "Class mismatch" },
-    { "www      \"3600\"  IN  A   192.0.2.1", "Quoted TTL" },
-    { "www      3600    \"IN\"  A   192.0.2.1", "Quoted class" },
-    { "www      3600    IN  \"A\"   192.0.2.1", "Quoted type" },
-    { "unbalanced)paren 3600    IN  A   192.0.2.1", "Token error 1" },
-    { "www  3600    unbalanced)paren    A   192.0.2.1", "Token error 2" },
-    { ")www     3600    IN  A   192.0.2.1", "Token error 3" },
-    // Check the unknown directive. The rest looks like ordinary RR,
-    // so we see the $ is actually special.
-    { "$UNKNOWN 3600    IN  A   192.0.2.1", "Unknown $ directive" },
-    { "$INCLUD " TEST_DATA_SRCDIR "/example.org", "Include too short" },
-    { "$INCLUDES " TEST_DATA_SRCDIR "/example.org", "Include too long" },
-    { "$INCLUDE", "Missing include path" },
-    { "$INCLUDE /file/not/found", "Include file not found" },
-    { "$INCLUDE /file/not/found example.org. and here goes bunch of garbage",
-        "Include file not found and garbage at the end of line" },
-    { "$ORIGIN", "Missing origin name" },
-    { "$ORIGIN invalid...name", "Invalid name for origin" },
-    { "$ORIGIN )brokentoken", "Broken token in origin" },
-    { "$ORIGIN example.org. garbage", "Garbage after origin" },
-    { "$ORIGI name.", "$ORIGIN too short" },
-    { "$ORIGINAL name.", "$ORIGIN too long" },
-    { NULL, NULL }
-=======
     { "www...   3600    IN  A   192.0.2.1", NULL, "Invalid name" },
     { "www      FORTNIGHT   IN  A   192.0.2.1", NULL, "Invalid TTL" },
     { "www      3600    XX  A   192.0.2.1", NULL, "Invalid class" },
@@ -372,10 +342,18 @@
     // Check the unknown directive. The rest looks like ordinary RR,
     // so we see the $ is actually special.
     { "$UNKNOWN 3600    IN  A   192.0.2.1", NULL, "Unknown $ directive" },
+    { "$INCLUD " TEST_DATA_SRCDIR "/example.org", NULL, "Include too short" },
+    { "$INCLUDES " TEST_DATA_SRCDIR "/example.org", NULL, "Include too long" },
     { "$INCLUDE", NULL, "Missing include path" },
     { "$INCLUDE /file/not/found", NULL, "Include file not found" },
-    { "$INCLUDE /file/not/found and here goes bunch of garbage", NULL,
-        "Include file not found and garbage at the end of line" },
+    { "$INCLUDE /file/not/found example.org. and here goes bunch of garbage",
+        NULL, "Include file not found and garbage at the end of line" },
+    { "$ORIGIN", NULL, "Missing origin name" },
+    { "$ORIGIN invalid...name", NULL, "Invalid name for origin" },
+    { "$ORIGIN )brokentoken", NULL, "Broken token in origin" },
+    { "$ORIGIN example.org. garbage", NULL, "Garbage after origin" },
+    { "$ORIGI name.", NULL, "$ORIGIN too short" },
+    { "$ORIGINAL name.", NULL, "$ORIGIN too long" },
     { "$TTL 100 extra-garbage", "Extra tokens at the end of line",
       "$TTL with extra token" },
     { "$TTL", "unexpected end of input", "missing TTL" },
@@ -384,7 +362,6 @@
     { "$TT 100", "Unknown directive 'TT'", "bad directive, too short" },
     { "$TTLLIKE 100", "Unknown directive 'TTLLIKE'", "bad directive, extra" },
     { NULL, NULL, NULL }
->>>>>>> 33d80f86
 };
 
 // A commonly used helper to check callback message.
@@ -392,8 +369,9 @@
 checkCallbackMessage(const string& actual_msg, const string& expected_msg,
                      size_t expected_line) {
     // The actual message should begin with the expected message.
-    EXPECT_EQ(0, actual_msg.find(expected_msg)) << "actual message: "
-                                                << actual_msg;
+    EXPECT_EQ(0, actual_msg.find(expected_msg)) << "actual message: " <<
+                                                actual_msg << " expected: " <<
+                                                expected_msg;
 
     // and it should end with "...:<line_num>]"
     const string line_desc = ":" + lexical_cast<string>(expected_line) + "]";
@@ -490,8 +468,8 @@
     checkRR("www.example.org", RRType::AAAA(), "2001:db8::1");
 }
 
-<<<<<<< HEAD
-// Check we error about garbage at the end of $ORIGIN line (but the line works).
+// Check we error about garbage at the end of $ORIGIN line (but the line
+// works).
 TEST_F(MasterLoaderTest, originWithGarbage) {
     const string origin_str = "$ORIGIN www More garbage here\n"
         "@  1H  IN  A   192.0.2.1\n";
@@ -583,7 +561,8 @@
     checkARR("xyz.example.org");
     checkBasicRRs();
     checkARR("xyz.example.org");
-=======
+}
+
 // Test for "$TTL"
 TEST_F(MasterLoaderTest, ttlDirective) {
     stringstream zone_stream;
@@ -703,7 +682,8 @@
     // RDATA implementation can complain about it, too.  To be independent of
     // its details, we focus on the very last warning.
     EXPECT_FALSE(warnings_.empty());
-    checkCallbackMessage(*warnings_.rbegin(), "Unexpected end end of file", 1);
+    checkCallbackMessage(*warnings_.rbegin(), "File does not end with newline",
+                         1);
 }
 
 TEST_F(MasterLoaderTest, ttlOverflow) {
@@ -734,7 +714,6 @@
     checkCallbackMessage(warnings_.at(3),
                          "TTL 2147483650 > MAXTTL, setting to 0 per RFC2181",
                          6);
->>>>>>> 33d80f86
 }
 
 // Test the constructor rejects empty add callback.
@@ -787,7 +766,6 @@
             "admin.example.org. 1234 3600 1800 2419200 7200");
 }
 
-<<<<<<< HEAD
 // Test it rejects when we don't have the previous name to use in place of
 // initial whitespace
 TEST_F(MasterLoaderTest, noPreviousName) {
@@ -801,6 +779,4 @@
     EXPECT_TRUE(warnings_.empty());
 }
 
-=======
->>>>>>> 33d80f86
 }