--- conflicted
+++ resolved
@@ -355,16 +355,7 @@
 }
 
 std::pair<bool, int>
-<<<<<<< HEAD
 SQLite3Accessor::getZone(const std::string& name) const {
-=======
-SQLite3Accessor::getZone(const isc::dns::Name& name) const {
-    return (getZone(name.toText()));
-}
-
-std::pair<bool, int>
-SQLite3Accessor::getZone(const string& name) const {
->>>>>>> 4018feb5
     int rc;
     sqlite3_stmt* const stmt = dbparameters_->statements_[ZONE];
 
@@ -401,7 +392,6 @@
     return (std::pair<bool, int>(false, 0));
 }
 
-<<<<<<< HEAD
 class SQLite3Accessor::Context : public DatabaseAccessor::IteratorContext {
 public:
     // Construct an iterator for all records. When constructed this
@@ -417,11 +407,6 @@
                              text_statements[ITERATE]);
         bindZoneId(id);
     }
-=======
-void
-SQLite3Accessor::searchForRecords(int zone_id, const std::string& name) {
-    resetSearch();
->>>>>>> 4018feb5
 
     // Construct an iterator for records with a specific name. When constructed
     // this way, the getNext() call will copy all fields except name
@@ -496,7 +481,6 @@
         }
     }
 
-<<<<<<< HEAD
     void bindName(const std::string& name) {
         if (sqlite3_bind_text(statement_, 2, name.c_str(), -1,
                               SQLITE_TRANSIENT) != SQLITE_OK) {
@@ -505,14 +489,6 @@
             isc_throw(SQLite3Error, "Could not bind text '" << name <<
                       "' to SQL statement: " << errmsg);
         }
-=======
-bool
-SQLite3Accessor::getNextRecord(std::string columns[], size_t column_count) {
-    if (column_count != COLUMN_COUNT) {
-            isc_throw(DataSourceError,
-                    "Datasource backend caller did not pass a column array "
-                    "of size " << COLUMN_COUNT << " to getNextRecord()");
->>>>>>> 4018feb5
     }
 
     void finalize() {
@@ -557,16 +533,9 @@
                                            subdomains)));
 }
 
-<<<<<<< HEAD
 DatabaseAccessor::IteratorContextPtr
 SQLite3Accessor::getAllRecords(int id) const {
     return (IteratorContextPtr(new Context(shared_from_this(), id)));
-=======
-void
-SQLite3Accessor::resetSearch() {
-    sqlite3_reset(dbparameters_->statements_[ANY]);
-    sqlite3_clear_bindings(dbparameters_->statements_[ANY]);
->>>>>>> 4018feb5
 }
 
 pair<bool, int>
@@ -671,11 +640,7 @@
 }
 
 void
-<<<<<<< HEAD
 SQLite3Accessor::addRecordToZone(const string (&columns)[ADD_COLUMN_COUNT]) {
-=======
-SQLite3Accessor::addRecordToZone(const vector<string>& columns) {
->>>>>>> 4018feb5
     if (!dbparameters_->updating_zone) {
         isc_throw(DataSourceError, "adding record to SQLite3 "
                   "data source without transaction");
@@ -685,11 +650,7 @@
 }
 
 void
-<<<<<<< HEAD
 SQLite3Accessor::deleteRecordInZone(const string (&params)[DEL_PARAM_COUNT]) {
-=======
-SQLite3Accessor::deleteRecordInZone(const vector<string>& params) {
->>>>>>> 4018feb5
     if (!dbparameters_->updating_zone) {
         isc_throw(DataSourceError, "deleting record in SQLite3 "
                   "data source without transaction");
