--- conflicted
+++ resolved
@@ -1951,13 +1951,8 @@
 
     // See how many rows were affected.  Note that the statement may delete
     // multiple rows.
-<<<<<<< HEAD
-    return (static_cast<uint64_t>(mysql_stmt_affected_rows(statements_[stindex])));
-=======
-    return (mysql_stmt_affected_rows(conn_.statements_[stindex]) > 0);
->>>>>>> 9f6db3cf
-}
-
+    return (static_cast<uint64_t>(mysql_stmt_affected_rows(conn_.statements_[stindex])));
+}
 
 bool
 MySqlLeaseMgr::deleteLease(const isc::asiolink::IOAddress& addr) {
