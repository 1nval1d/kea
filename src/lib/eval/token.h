--- conflicted
+++ resolved
@@ -300,7 +300,6 @@
     void evaluate(const Pkt& pkt, ValueStack& values);
 };
 
-<<<<<<< HEAD
 /// @brief Represents a sub-option inserted by the DHCPv4 relay.
 ///
 /// DHCPv4 relays insert sub-options in option 82. This token attempts to extract
@@ -329,7 +328,6 @@
     virtual OptionPtr getOption(const Pkt& pkt);
 };
 
-=======
 /// @brief Token that represents logical negation operator
 ///
 /// For example in the expression "not(option[vendor-class].text == 'MSF')"
@@ -404,7 +402,6 @@
     ///        will be pushed)
     void evaluate(const Pkt& pkt, ValueStack& values);
 };
->>>>>>> d663d06c
 
 }; // end of isc::dhcp namespace
 }; // end of isc namespace
