// Copyright (C) 2011  Internet Systems Consortium, Inc. ("ISC")
//
// Permission to use, copy, modify, and/or distribute this software for any
// purpose with or without fee is hereby granted, provided that the above
// copyright notice and this permission notice appear in all copies.
//
// THE SOFTWARE IS PROVIDED "AS IS" AND ISC DISCLAIMS ALL WARRANTIES WITH
// REGARD TO THIS SOFTWARE INCLUDING ALL IMPLIED WARRANTIES OF MERCHANTABILITY
// AND FITNESS.  IN NO EVENT SHALL ISC BE LIABLE FOR ANY SPECIAL, DIRECT,
// INDIRECT, OR CONSEQUENTIAL DAMAGES OR ANY DAMAGES WHATSOEVER RESULTING FROM
// LOSS OF USE, DATA OR PROFITS, WHETHER IN AN ACTION OF CONTRACT, NEGLIGENCE
// OR OTHER TORTIOUS ACTION, ARISING OUT OF OR IN CONNECTION WITH THE USE OR
// PERFORMANCE OF THIS SOFTWARE.


#ifndef __DATASRC_SQLITE3_ACCESSOR_H
#define __DATASRC_SQLITE3_ACCESSOR_H

#include <datasrc/database.h>

#include <exceptions/exceptions.h>

#include <boost/enable_shared_from_this.hpp>
#include <boost/scoped_ptr.hpp>
#include <string>

namespace isc {
namespace dns {
class RRClass;
}

namespace datasrc {

/**
 * \brief Low-level database error
 *
 * This exception is thrown when the SQLite library complains about something.
 * It might mean corrupt database file, invalid request or that something is
 * rotten in the library.
 */
class SQLite3Error : public Exception {
public:
    SQLite3Error(const char* file, size_t line, const char* what) :
        isc::Exception(file, line, what) {}
};

struct SQLite3Parameters;

/**
 * \brief Concrete implementation of DatabaseAccessor for SQLite3 databases
 *
 * This opens one database file with our schema and serves data from there.
 * According to the design, it doesn't interpret the data in any way, it just
 * provides unified access to the DB.
 */
<<<<<<< HEAD
class SQLite3Accessor : public DatabaseAccessor,
    public boost::enable_shared_from_this<SQLite3Accessor> {
=======
class SQLite3Accessor : public DatabaseAccessor {
>>>>>>> 4c98f3dc
public:
    /**
     * \brief Constructor
     *
     * This opens the database and becomes ready to serve data from there.
     *
     * \exception SQLite3Error will be thrown if the given database file
     * doesn't work (it is broken, doesn't exist and can't be created, etc).
     *
     * \param filename The database file to be used.
     * \param rrclass Which class of data it should serve (while the database
     *     file can contain multiple classes of data, single database can
     *     provide only one class).
     */
    SQLite3Accessor(const std::string& filename,
                    const isc::dns::RRClass& rrclass);

    /**
     * \brief Constructor
     *
     * Same as the other version, but takes rrclass as a bare string.
     * we should obsolete the other version and unify the constructor to
     * this version; the SQLite3Accessor is expected to be "dumb" and
     * shouldn't care about DNS specific information such as RRClass.
     */
    SQLite3Accessor(const std::string& filename, const std::string& rrclass);

    /**
     * \brief Destructor
     *
     * Closes the database.
     */
    ~SQLite3Accessor();

<<<<<<< HEAD
=======
    /// TBD
    virtual boost::shared_ptr<DatabaseAccessor> clone();

>>>>>>> 4c98f3dc
    /**
     * \brief Look up a zone
     *
     * This implements the getZone from DatabaseAccessor and looks up a zone
     * in the data. It looks for a zone with the exact given origin and class
     * passed to the constructor.
     *
     * \exception SQLite3Error if something about the database is broken.
     *
     * \param name The (fully qualified) domain name of zone to look up
     * \return The pair contains if the lookup was successful in the first
     *     element and the zone id in the second if it was.
     */
    virtual std::pair<bool, int> getZone(const std::string& name) const;

    /** \brief Look up all resource records for a name
     *
     * This implements the getRecords() method from DatabaseAccessor
     *
     * \exception SQLite3Error if there is an sqlite3 error when performing
     *                         the query
     *
     * \param name the name to look up
     * \param id the zone id, as returned by getZone()
     * \param subdomains Match subdomains instead of the name.
     * \return Iterator that contains all records with the given name
     */
    virtual IteratorContextPtr getRecords(const std::string& name,
                                          int id,
                                          bool subdomains = false) const;

    /** \brief Look up all resource records for a zone
     *
     * This implements the getRecords() method from DatabaseAccessor
     *
     * \exception SQLite3Error if there is an sqlite3 error when performing
     *                         the query
     *
     * \param id the zone id, as returned by getZone()
     * \return Iterator that contains all records in the given zone
     */
    virtual IteratorContextPtr getAllRecords(int id) const;

    virtual std::pair<bool, int> startUpdateZone(const std::string& zone_name,
                                                 bool replace);

    /// \note we are quite impatient here: it's quite possible that the COMMIT
    /// fails due to other process performing SELECT on the same database
    /// (consider the case where COMMIT is done by xfrin or dynamic update
    /// server while an authoritative server is busy reading the DB).
    /// In a future version we should probably need to introduce some retry
    /// attempt and/or increase timeout before giving up the COMMIT, even
    /// if it still doesn't guarantee 100% success.  Right now this
    /// implementation throws a \c DataSourceError exception in such a case.
    virtual void commitUpdateZone();

    /// \note In SQLite3 rollback can fail if there's another unfinished
    /// statement is performed for the same database structure.
    /// Although it's not expected to happen in our expected usage, it's not
    /// guaranteed to be prevented at the API level.  If it ever happens, this
    /// method throws a \c DataSourceError exception.  It should be
    /// considered a bug of the higher level application program.
    virtual void rollbackUpdateZone();

    virtual void addRecordToZone(
        const std::string (&columns)[ADD_COLUMN_COUNT]);

    virtual void deleteRecordInZone(
        const std::string (&params)[DEL_PARAM_COUNT]);

    /// The SQLite3 implementation of this method returns a string starting
    /// with a fixed prefix of "sqlite3_" followed by the DB file name
    /// removing any path name.  For example, for the DB file
    /// /somewhere/in/the/system/bind10.sqlite3, this method will return
    /// "sqlite3_bind10.sqlite3".
    virtual const std::string& getDBName() const { return (database_name_); }

private:
    /// \brief Private database data
<<<<<<< HEAD
    boost::scoped_ptr<SQLite3Parameters> dbparameters_;
=======
    SQLite3Parameters* dbparameters_;
    /// \brief The filename of the DB (necessary for clone())
    const std::string filename_;
>>>>>>> 4c98f3dc
    /// \brief The class for which the queries are done
    const std::string class_;
    /// \brief Opens the database
    void open(const std::string& filename);
    /// \brief Closes the database
    void close();
    /// \brief SQLite3 implementation of IteratorContext
    class Context;
    friend class Context;
    const std::string database_name_;
};

}
}

#endif  // __DATASRC_SQLITE3_CONNECTION_H

// Local Variables:
// mode: c++
// End:<|MERGE_RESOLUTION|>--- conflicted
+++ resolved
@@ -53,12 +53,8 @@
  * According to the design, it doesn't interpret the data in any way, it just
  * provides unified access to the DB.
  */
-<<<<<<< HEAD
 class SQLite3Accessor : public DatabaseAccessor,
     public boost::enable_shared_from_this<SQLite3Accessor> {
-=======
-class SQLite3Accessor : public DatabaseAccessor {
->>>>>>> 4c98f3dc
 public:
     /**
      * \brief Constructor
@@ -93,12 +89,9 @@
      */
     ~SQLite3Accessor();
 
-<<<<<<< HEAD
-=======
     /// TBD
     virtual boost::shared_ptr<DatabaseAccessor> clone();
 
->>>>>>> 4c98f3dc
     /**
      * \brief Look up a zone
      *
@@ -178,13 +171,9 @@
 
 private:
     /// \brief Private database data
-<<<<<<< HEAD
     boost::scoped_ptr<SQLite3Parameters> dbparameters_;
-=======
-    SQLite3Parameters* dbparameters_;
     /// \brief The filename of the DB (necessary for clone())
     const std::string filename_;
->>>>>>> 4c98f3dc
     /// \brief The class for which the queries are done
     const std::string class_;
     /// \brief Opens the database
