// Copyright (C) 2014-2018 Internet Systems Consortium, Inc. ("ISC")
//
// This Source Code Form is subject to the terms of the Mozilla Public
// License, v. 2.0. If a copy of the MPL was not distributed with this
// file, You can obtain one at http://mozilla.org/MPL/2.0/.

#ifndef HOST_MGR_H
#define HOST_MGR_H

#include <dhcp/duid.h>
#include <dhcp/hwaddr.h>
#include <dhcpsrv/base_host_data_source.h>
<<<<<<< HEAD
#include <dhcpsrv/database_connection.h>
=======
#include <dhcpsrv/cache_host_data_source.h>
>>>>>>> 114d096d
#include <dhcpsrv/host.h>
#include <dhcpsrv/subnet_id.h>
#include <boost/noncopyable.hpp>
#include <boost/scoped_ptr.hpp>
#include <string>

namespace isc {
namespace dhcp {

/// @brief Host Manager.
///
/// This is a singleton class which provides access to multiple sources of
/// information about static host reservations. These sources are also referred
/// to as host data sources. Each source derives (directly or indirectly) from
/// the @c BaseHostDataSource.
///
/// The @c HostMgr is a central point for providing information about the host
/// reservations. Internally, it relays the queries (calls to the appropriate
/// methods declared in the @c BaseHostDataSource) to the data sources it is
/// connected to. The @c HostMgr is always connected to the server's
/// configuration, accessible through the @c CfgHosts object in the @c CfgMgr.
/// The @c CfgHosts object holds all reservations specified in the DHCP server
/// configuration file. If a particular reservation is not found in the
/// @c CfgHosts object, the @c HostMgr will try to find it using alternate
/// host data storages. An alternate host data storage is usually a database
/// (e.g. SQL database), accessible through a dedicated host data source
/// object (a.k.a. database backend). This datasource is responsible for
/// managing the connection with the database and forming appropriate queries
/// to retrieve (or update) the information about the reservations.
///
/// The use of alternate host data sources is optional and usually requires
/// additional configuration to be specified by the server administrator.
/// For example, for the SQL database the user's credentials, database address,
/// and database name are required. The @c HostMgr passes these parameters
/// to an appropriate datasource which is responsible for opening a connection
/// and maintaining it.
///
/// It is possible to switch to different alternate data sources or disable
/// the use of alternate datasources, e.g. as a result of server's
/// reconfiguration. However, the use of the primary host data source (i.e.
/// reservations specified in the configuration file) can't be disabled.
class HostMgr : public boost::noncopyable, public BaseHostDataSource {
public:

    /// @brief Creates new instance of the @c HostMgr.
    ///
    /// If an instance of the @c HostMgr already exists, it will be replaced
    /// by the new instance. Thus, any instances of alternate host data
    /// sources will be dropped.
    ///
    static void create();

    /// @brief Add an alternate host backend (aka host data source).
    ///
    /// @param access Host backend access parameters for the alternate
    /// host backend. It holds "keyword=value" pairs, separated by spaces.
    /// The supported values are specific to the alternate backend in use.
    /// However, the "type" parameter will be common and it will specify which
    /// backend is to be used. Currently, no parameters are supported
    /// and the parameter is ignored.
<<<<<<< HEAD
    ///
    /// @param db_lost_callback function to invoke if connectivity to
    /// the host database is lost.
    static void create(const std::string& access = "",
                       DatabaseConnection::DbLostCallback db_lost_callback = NULL);
=======
    static void addBackend(const std::string& access);

    /// @brief Delete an alternate host backend (aka host data source).
    ///
    /// @param db_type database backend type.
    /// @return true when found and removed, false when not found.
    static bool delBackend(const std::string& db_type);

    /// @brief Delete all alternate backends.
    static void delAllBackends();

    /// @brief Check for the cache host backend.
    ///
    /// Checks if the first host backend implements
    /// the cache abstract class and sets cache_ptr_.
    ///
    /// @param logging When true (not the default) emit an informational log.
    /// @return true if the first host backend is a cache.
    static bool checkCacheBackend(bool logging = false);
>>>>>>> 114d096d

    /// @brief Returns a sole instance of the @c HostMgr.
    ///
    /// This method should be used to retrieve an instance of the @c HostMgr
    /// to be used to gather/manage host reservations. It returns an instance
    /// of the @c HostMgr created by the @c create method. If such instance
    /// doesn't exist yet, it is created using the @c create method with the
    /// default value of the data access string, which configures the host
    /// manager to not use the alternate host data source.
    static HostMgr& instance();

    /// @brief Returns all hosts for the specified HW address or DUID.
    ///
    /// This method returns all @c Host objects representing reservations for
    /// the specified HW address or/and DUID as documented in the
    /// @c BaseHostDataSource::getAll.
    ///
    /// It retrieves reservations from both primary and alternate host data
    /// source as a single collection of @c Host objects, i.e. if matching
    /// reservations are in both sources, all of them are returned. The
    /// reservations from the primary data source are placed before the
    /// reservations from the alternate source.
    ///
    /// Note that returned collection may contain duplicates. It is the
    /// caller's responsibility to check for duplicates.
    ///
    /// @param hwaddr HW address of the client or NULL if no HW address
    /// available.
    /// @param duid client id or NULL of not available.
    ///
    /// @return Collection of const @c Host objects.
    virtual ConstHostCollection
    getAll(const HWAddrPtr& hwaddr, const DuidPtr& duid = DuidPtr()) const;

    /// @brief Return all hosts connected to any subnet for which reservations
    /// have been made using a specified identifier.
    ///
    /// This method returns all @c Host objects representing reservations for
    /// a specified identifier as documented in the
    /// @c BaseHostDataSource::getAll.
    ///
    /// It retrieves reservations from both primary and alternate host data
    /// source as a single collection of @c Host objects, i.e. if matching
    /// reservations are in both sources, all of them are returned. The
    /// reservations from the primary data source are placed before the
    /// reservations from the alternate source.
    ///
    /// @param identifier_type Identifier type.
    /// @param identifier_begin Pointer to a beginning of a buffer containing
    /// an identifier.
    /// @param identifier_len Identifier length.
    ///
    /// @return Collection of const @c Host objects.
    virtual ConstHostCollection
    getAll(const Host::IdentifierType& identifier_type,
           const uint8_t* identifier_begin,
           const size_t identifier_len) const;

    /// @brief Returns a collection of hosts using the specified IPv4 address.
    ///
    /// This method may return multiple @c Host objects if they are connected to
    /// different subnets.
    ///
    /// If matching reservations are both in the primary and the alternate
    /// data source, all of them are returned. The reservations from the
    /// primary data source are placed before the reservations from the
    /// alternate source.
    ///
    /// @param address IPv4 address for which the @c Host object is searched.
    ///
    /// @return Collection of const @c Host objects.
    virtual ConstHostCollection
    getAll4(const asiolink::IOAddress& address) const;

    /// @brief Returns a host connected to the IPv4 subnet.
    ///
    /// This method returns a single reservation for the particular host
    /// (identified by the HW address or DUID) as documented in the
    /// @c BaseHostDataSource::get4.
    ///
    /// @param subnet_id Subnet identifier.
    /// @param hwaddr HW address of the client or NULL if no HW address
    /// available.
    /// @param duid client id or NULL if not available.
    ///
    /// @return Const @c Host object using a specified HW address or DUID.
    virtual ConstHostPtr
    get4(const SubnetID& subnet_id, const HWAddrPtr& hwaddr,
         const DuidPtr& duid = DuidPtr()) const;

    /// @brief Returns any host connected to the IPv4 subnet.
    ///
    /// This method returns a single reservation for a particular host as
    /// documented in the @c BaseHostDataSource::get4 even when the
    /// reservation is marked as from negative caching. This allows to
    /// monitor negative caching.
    ///
    /// @param subnet_id Subnet identifier.
    /// @param identifier_type Identifier type.
    /// @param identifier_begin Pointer to a beginning of a buffer containing
    /// an identifier.
    /// @param identifier_len Identifier length.
    ///
    /// @return Const @c Host object for which reservation has been made using
    /// the specified identifier.
    virtual ConstHostPtr
    get4Any(const SubnetID& subnet_id,
            const Host::IdentifierType& identifier_type,
            const uint8_t* identifier_begin,
            const size_t identifier_len) const;

    /// @brief Returns a host connected to the IPv4 subnet.
    ///
    /// This method returns a single reservation for a particular host as
    /// documented in the @c BaseHostDataSource::get4.
    ///
    /// @param subnet_id Subnet identifier.
    /// @param identifier_type Identifier type.
    /// @param identifier_begin Pointer to a beginning of a buffer containing
    /// an identifier.
    /// @param identifier_len Identifier length.
    ///
    /// @return Const @c Host object for which reservation has been made using
    /// the specified identifier.
    virtual ConstHostPtr
    get4(const SubnetID& subnet_id, const Host::IdentifierType& identifier_type,
         const uint8_t* identifier_begin, const size_t identifier_len) const;

    /// @brief Returns a host connected to the IPv4 subnet and having
    /// a reservation for a specified IPv4 address.
    ///
    /// This method returns a single reservation for the particular host
    /// (identified by the HW address or DUID) as documented in the
    /// @c BaseHostDataSource::get4.
    ///
    /// @param subnet_id Subnet identifier.
    /// @param address reserved IPv4 address.
    ///
    /// @return Const @c Host object using a specified IPv4 address.
    virtual ConstHostPtr
    get4(const SubnetID& subnet_id, const asiolink::IOAddress& address) const;

    /// @brief Returns a host connected to the IPv6 subnet.
    ///
    /// This method returns a host connected to the IPv6 subnet and identified
    /// by the HW address or DUID, as described in the
    /// @c BaseHostDataSource::get6.
    ///
    /// @param subnet_id Subnet identifier.
    /// @param hwaddr HW address of the client or NULL if no HW address
    /// available.
    /// @param duid DUID or NULL if not available.
    ///
    /// @return Const @c Host object using a specified HW address or DUID.
    virtual ConstHostPtr
    get6(const SubnetID& subnet_id, const DuidPtr& duid,
         const HWAddrPtr& hwaddr = HWAddrPtr()) const;

    /// @brief Returns any host connected to the IPv6 subnet.
    ///
    /// This method returns a host connected to the IPv6 subnet as described
    /// in the @c BaseHostDataSource::get6 even when the             
    /// reservation is marked as from negative caching. This allows to
    /// monitor negative caching.
    ///
    /// @param subnet_id Subnet identifier.
    /// @param identifier_type Identifier type.
    /// @param identifier_begin Pointer to a beginning of a buffer containing
    /// an identifier.
    /// @param identifier_len Identifier length.
    ///
    /// @return Const @c Host object for which reservation has been made using
    /// the specified identifier.
    virtual ConstHostPtr
    get6Any(const SubnetID& subnet_id,
            const Host::IdentifierType& identifier_type,
            const uint8_t* identifier_begin,
            const size_t identifier_len) const;

    /// @brief Returns a host connected to the IPv6 subnet.
    ///
    /// This method returns a host connected to the IPv6 subnet as described
    /// in the @c BaseHostDataSource::get6.
    ///
    /// @param subnet_id Subnet identifier.
    /// @param identifier_type Identifier type.
    /// @param identifier_begin Pointer to a beginning of a buffer containing
    /// an identifier.
    /// @param identifier_len Identifier length.
    ///
    /// @return Const @c Host object for which reservation has been made using
    /// the specified identifier.
    virtual ConstHostPtr
    get6(const SubnetID& subnet_id, const Host::IdentifierType& identifier_type,
         const uint8_t* identifier_begin, const size_t identifier_len) const;

    /// @brief Returns a host using the specified IPv6 prefix.
    ///
    /// This method returns a host using specified IPv6 prefix, as described
    /// in the @c BaseHostDataSource::get6.
    ///
    /// @param prefix IPv6 prefix for which the @c Host object is searched.
    /// @param prefix_len IPv6 prefix length.
    ///
    /// @return Const @c Host object using a specified HW address or DUID.
    virtual ConstHostPtr
    get6(const asiolink::IOAddress& prefix, const uint8_t prefix_len) const;

    /// @brief Returns a host from specific subnet and reserved address.
    ///
    /// @param subnet_id subnet identifier.
    /// @param addr specified address.
    ///
    /// @return Const @c host object that has a reservation for specified address.
    virtual ConstHostPtr
    get6(const SubnetID& subnet_id, const asiolink::IOAddress& addr) const;

    /// @brief Adds a new host to the alternate data source.
    ///
    /// This method will throw an exception if no alternate data source is
    /// in use.
    ///
    /// @param host Pointer to the new @c Host object being added.
    virtual void add(const HostPtr& host);

    /// @brief Attempts to delete a host by address.
    ///
    /// This method supports both v4 and v6.
    ///
    /// @param subnet_id subnet identifier.
    /// @param addr specified address.
    /// @return true if deletion was successful, false otherwise.
    virtual bool del(const SubnetID& subnet_id, const asiolink::IOAddress& addr);

    /// @brief Attempts to delete a host by (subnet4-id, identifier, identifier-type)
    ///
    /// This method supports v4 only.
    ///
    /// @param subnet_id IPv4 Subnet identifier.
    /// @param identifier_type Identifier type.
    /// @param identifier_begin Pointer to a beginning of a buffer containing
    /// an identifier.
    /// @param identifier_len Identifier length.
    /// @return true if deletion was successful, false otherwise.
    virtual bool
    del4(const SubnetID& subnet_id, const Host::IdentifierType& identifier_type,
         const uint8_t* identifier_begin, const size_t identifier_len);

    /// @brief Attempts to delete a host by (subnet6-id, identifier, identifier-type)
    ///
    /// This method supports v6 only.
    ///
    /// @param subnet_id IPv6 Subnet identifier.
    /// @param identifier_type Identifier type.
    /// @param identifier_begin Pointer to a beginning of a buffer containing
    /// an identifier.
    /// @param identifier_len Identifier length.
    /// @return true if deletion was successful, false otherwise.
    virtual bool
    del6(const SubnetID& subnet_id, const Host::IdentifierType& identifier_type,
         const uint8_t* identifier_begin, const size_t identifier_len);

    /// @brief Return backend type
    ///
    /// Returns the type of the backend (e.g. "mysql", "memfile" etc.)
    ///
    /// @return Type of the backend.
    virtual std::string getType() const {
        return (std::string("host_mgr"));
    }

    /// @brief Returns the host data source list.
    ///
    /// @return reference to the host data source list.
    HostDataSourceList& getHostDataSourceList() {
        return (alternate_sources_);
    }

    /// @brief Returns the first host data source.
    ///
    /// May return NULL if the host data source list is empty.
    /// @return pointer to the first host data source (or NULL).
    HostDataSourcePtr getHostDataSource() const;

    /// @brief Returns the negative caching flag.
    ///
    /// @return the negative caching flag.
    bool getNegativeCaching() const {
        return (negative_caching_);
    }

    /// @brief Sets the negative caching flag.
    ///
    void setNegativeCaching(bool negative_caching) {
        negative_caching_ = negative_caching;
    }

protected:
    /// @brief The negative caching flag.
    ///
    /// When true and the first backend is a cache
    /// negative answers are inserted in the cache.
    /// This works for get[46] for a subnet and an identifier.
    bool negative_caching_;

    /// @brief Cache an answer.
    ///
    /// @param host Pointer to the missied host.
    virtual void cache(ConstHostPtr host) const;

    /// @brief Cache a negative answer.
    ///
    /// @param ipv4_subnet_id Identifier of the IPv4 subnet.
    /// @param ipv6_subnet_id Identifier of the IPv6 subnet.
    /// @param identifier_type Identifier type.
    /// @param identifier_begin Pointer to a beginning of the Identifier.
    /// @param identifier_len Identifier length.
    virtual void cacheNegative(const SubnetID& ipv4_subnet_id,
                               const SubnetID& ipv6_subnet_id,
                               const Host::IdentifierType& identifier_type,
                               const uint8_t* identifier_begin,
                               const size_t identifier_len) const;

private:

    /// @brief Private default constructor.
    HostMgr() : negative_caching_(false) { }

    /// @brief List of alternate host data sources.
    HostDataSourceList alternate_sources_;

    /// @brief Pointer to the cache.
    CacheHostDataSourcePtr cache_ptr_;

    /// @brief Returns a pointer to the currently used instance of the
    /// @c HostMgr.
    static boost::scoped_ptr<HostMgr>& getHostMgrPtr();

};
}
}

#endif // HOST_MGR_H<|MERGE_RESOLUTION|>--- conflicted
+++ resolved
@@ -10,11 +10,8 @@
 #include <dhcp/duid.h>
 #include <dhcp/hwaddr.h>
 #include <dhcpsrv/base_host_data_source.h>
-<<<<<<< HEAD
+#include <dhcpsrv/cache_host_data_source.h>
 #include <dhcpsrv/database_connection.h>
-=======
-#include <dhcpsrv/cache_host_data_source.h>
->>>>>>> 114d096d
 #include <dhcpsrv/host.h>
 #include <dhcpsrv/subnet_id.h>
 #include <boost/noncopyable.hpp>
@@ -75,13 +72,6 @@
     /// However, the "type" parameter will be common and it will specify which
     /// backend is to be used. Currently, no parameters are supported
     /// and the parameter is ignored.
-<<<<<<< HEAD
-    ///
-    /// @param db_lost_callback function to invoke if connectivity to
-    /// the host database is lost.
-    static void create(const std::string& access = "",
-                       DatabaseConnection::DbLostCallback db_lost_callback = NULL);
-=======
     static void addBackend(const std::string& access);
 
     /// @brief Delete an alternate host backend (aka host data source).
@@ -101,7 +91,6 @@
     /// @param logging When true (not the default) emit an informational log.
     /// @return true if the first host backend is a cache.
     static bool checkCacheBackend(bool logging = false);
->>>>>>> 114d096d
 
     /// @brief Returns a sole instance of the @c HostMgr.
     ///
