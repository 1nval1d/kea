// A Bison parser, made by GNU Bison 3.0.4.

// Skeleton interface for Bison LALR(1) parsers in C++

// Copyright (C) 2002-2015 Free Software Foundation, Inc.

// This program is free software: you can redistribute it and/or modify
// it under the terms of the GNU General Public License as published by
// the Free Software Foundation, either version 3 of the License, or
// (at your option) any later version.

// This program is distributed in the hope that it will be useful,
// but WITHOUT ANY WARRANTY; without even the implied warranty of
// MERCHANTABILITY or FITNESS FOR A PARTICULAR PURPOSE.  See the
// GNU General Public License for more details.

// You should have received a copy of the GNU General Public License
// along with this program.  If not, see <http://www.gnu.org/licenses/>.

// As a special exception, you may create a larger work that contains
// part or all of the Bison parser skeleton and distribute that work
// under terms of your choice, so long as that work isn't itself a
// parser generator using the skeleton or a modified version thereof
// as a parser skeleton.  Alternatively, if you modify or redistribute
// the parser skeleton itself, you may (at your option) remove this
// special exception, which will cause the skeleton and the resulting
// Bison output files to be licensed under the GNU General Public
// License without this special exception.

// This special exception was added by the Free Software Foundation in
// version 2.2 of Bison.

/**
 ** \file dhcp4_parser.h
 ** Define the isc::dhcp::parser class.
 */

// C++ LALR(1) parser skeleton written by Akim Demaille.

#ifndef YY_PARSER4_DHCP4_PARSER_H_INCLUDED
# define YY_PARSER4_DHCP4_PARSER_H_INCLUDED
// //                    "%code requires" blocks.
#line 17 "dhcp4_parser.yy" // lalr1.cc:377

#include <string>
#include <cc/data.h>
#include <dhcp/option.h>
#include <boost/lexical_cast.hpp>
#include <dhcp4/parser_context_decl.h>

using namespace isc::dhcp;
using namespace isc::data;
using namespace std;

#line 56 "dhcp4_parser.h" // lalr1.cc:377

# include <cassert>
# include <cstdlib> // std::abort
# include <iostream>
# include <stdexcept>
# include <string>
# include <vector>
# include "stack.hh"
# include "location.hh"
#include <typeinfo>
#ifndef YYASSERT
# include <cassert>
# define YYASSERT assert
#endif


#ifndef YY_ATTRIBUTE
# if (defined __GNUC__                                               \
      && (2 < __GNUC__ || (__GNUC__ == 2 && 96 <= __GNUC_MINOR__)))  \
     || defined __SUNPRO_C && 0x5110 <= __SUNPRO_C
#  define YY_ATTRIBUTE(Spec) __attribute__(Spec)
# else
#  define YY_ATTRIBUTE(Spec) /* empty */
# endif
#endif

#ifndef YY_ATTRIBUTE_PURE
# define YY_ATTRIBUTE_PURE   YY_ATTRIBUTE ((__pure__))
#endif

#ifndef YY_ATTRIBUTE_UNUSED
# define YY_ATTRIBUTE_UNUSED YY_ATTRIBUTE ((__unused__))
#endif

#if !defined _Noreturn \
     && (!defined __STDC_VERSION__ || __STDC_VERSION__ < 201112)
# if defined _MSC_VER && 1200 <= _MSC_VER
#  define _Noreturn __declspec (noreturn)
# else
#  define _Noreturn YY_ATTRIBUTE ((__noreturn__))
# endif
#endif

/* Suppress unused-variable warnings by "using" E.  */
#if ! defined lint || defined __GNUC__
# define YYUSE(E) ((void) (E))
#else
# define YYUSE(E) /* empty */
#endif

#if defined __GNUC__ && 407 <= __GNUC__ * 100 + __GNUC_MINOR__
/* Suppress an incorrect diagnostic about yylval being uninitialized.  */
# define YY_IGNORE_MAYBE_UNINITIALIZED_BEGIN \
    _Pragma ("GCC diagnostic push") \
    _Pragma ("GCC diagnostic ignored \"-Wuninitialized\"")\
    _Pragma ("GCC diagnostic ignored \"-Wmaybe-uninitialized\"")
# define YY_IGNORE_MAYBE_UNINITIALIZED_END \
    _Pragma ("GCC diagnostic pop")
#else
# define YY_INITIAL_VALUE(Value) Value
#endif
#ifndef YY_IGNORE_MAYBE_UNINITIALIZED_BEGIN
# define YY_IGNORE_MAYBE_UNINITIALIZED_BEGIN
# define YY_IGNORE_MAYBE_UNINITIALIZED_END
#endif
#ifndef YY_INITIAL_VALUE
# define YY_INITIAL_VALUE(Value) /* Nothing. */
#endif

/* Debug traces.  */
#ifndef PARSER4_DEBUG
# if defined YYDEBUG
#if YYDEBUG
#   define PARSER4_DEBUG 1
#  else
#   define PARSER4_DEBUG 0
#  endif
# else /* ! defined YYDEBUG */
#  define PARSER4_DEBUG 1
# endif /* ! defined YYDEBUG */
#endif  /* ! defined PARSER4_DEBUG */

#line 14 "dhcp4_parser.yy" // lalr1.cc:377
namespace isc { namespace dhcp {
#line 141 "dhcp4_parser.h" // lalr1.cc:377



  /// A char[S] buffer to store and retrieve objects.
  ///
  /// Sort of a variant, but does not keep track of the nature
  /// of the stored data, since that knowledge is available
  /// via the current state.
  template <size_t S>
  struct variant
  {
    /// Type of *this.
    typedef variant<S> self_type;

    /// Empty construction.
    variant ()
      : yytypeid_ (YY_NULLPTR)
    {}

    /// Construct and fill.
    template <typename T>
    variant (const T& t)
      : yytypeid_ (&typeid (T))
    {
      YYASSERT (sizeof (T) <= S);
      new (yyas_<T> ()) T (t);
    }

    /// Destruction, allowed only if empty.
    ~variant ()
    {
      YYASSERT (!yytypeid_);
    }

    /// Instantiate an empty \a T in here.
    template <typename T>
    T&
    build ()
    {
      YYASSERT (!yytypeid_);
      YYASSERT (sizeof (T) <= S);
      yytypeid_ = & typeid (T);
      return *new (yyas_<T> ()) T;
    }

    /// Instantiate a \a T in here from \a t.
    template <typename T>
    T&
    build (const T& t)
    {
      YYASSERT (!yytypeid_);
      YYASSERT (sizeof (T) <= S);
      yytypeid_ = & typeid (T);
      return *new (yyas_<T> ()) T (t);
    }

    /// Accessor to a built \a T.
    template <typename T>
    T&
    as ()
    {
      YYASSERT (*yytypeid_ == typeid (T));
      YYASSERT (sizeof (T) <= S);
      return *yyas_<T> ();
    }

    /// Const accessor to a built \a T (for %printer).
    template <typename T>
    const T&
    as () const
    {
      YYASSERT (*yytypeid_ == typeid (T));
      YYASSERT (sizeof (T) <= S);
      return *yyas_<T> ();
    }

    /// Swap the content with \a other, of same type.
    ///
    /// Both variants must be built beforehand, because swapping the actual
    /// data requires reading it (with as()), and this is not possible on
    /// unconstructed variants: it would require some dynamic testing, which
    /// should not be the variant's responsability.
    /// Swapping between built and (possibly) non-built is done with
    /// variant::move ().
    template <typename T>
    void
    swap (self_type& other)
    {
      YYASSERT (yytypeid_);
      YYASSERT (*yytypeid_ == *other.yytypeid_);
      std::swap (as<T> (), other.as<T> ());
    }

    /// Move the content of \a other to this.
    ///
    /// Destroys \a other.
    template <typename T>
    void
    move (self_type& other)
    {
      build<T> ();
      swap<T> (other);
      other.destroy<T> ();
    }

    /// Copy the content of \a other to this.
    template <typename T>
    void
    copy (const self_type& other)
    {
      build<T> (other.as<T> ());
    }

    /// Destroy the stored \a T.
    template <typename T>
    void
    destroy ()
    {
      as<T> ().~T ();
      yytypeid_ = YY_NULLPTR;
    }

  private:
    /// Prohibit blind copies.
    self_type& operator=(const self_type&);
    variant (const self_type&);

    /// Accessor to raw memory as \a T.
    template <typename T>
    T*
    yyas_ ()
    {
      void *yyp = yybuffer_.yyraw;
      return static_cast<T*> (yyp);
     }

    /// Const accessor to raw memory as \a T.
    template <typename T>
    const T*
    yyas_ () const
    {
      const void *yyp = yybuffer_.yyraw;
      return static_cast<const T*> (yyp);
     }

    union
    {
      /// Strongest alignment constraints.
      long double yyalign_me;
      /// A buffer large enough to store any of the semantic values.
      char yyraw[S];
    } yybuffer_;

    /// Whether the content is built: if defined, the name of the stored type.
    const std::type_info *yytypeid_;
  };


  /// A Bison parser.
  class Dhcp4Parser
  {
  public:
#ifndef PARSER4_STYPE
    /// An auxiliary type to compute the largest semantic type.
    union union_type
    {
      // value
      // map_value
      // socket_type
      // db_type
      // ncr_protocol_value
      // replace_client_name_value
      char dummy1[sizeof(ElementPtr)];

      // "boolean"
      char dummy2[sizeof(bool)];

      // "floating point"
      char dummy3[sizeof(double)];

      // "integer"
      char dummy4[sizeof(int64_t)];

      // "constant string"
      char dummy5[sizeof(std::string)];
};

    /// Symbol semantic values.
    typedef variant<sizeof(union_type)> semantic_type;
#else
    typedef PARSER4_STYPE semantic_type;
#endif
    /// Symbol locations.
    typedef location location_type;

    /// Syntax errors thrown from user actions.
    struct syntax_error : std::runtime_error
    {
      syntax_error (const location_type& l, const std::string& m);
      location_type location;
    };

    /// Tokens.
    struct token
    {
      enum yytokentype
      {
        TOKEN_END = 0,
        TOKEN_COMMA = 258,
        TOKEN_COLON = 259,
        TOKEN_LSQUARE_BRACKET = 260,
        TOKEN_RSQUARE_BRACKET = 261,
        TOKEN_LCURLY_BRACKET = 262,
        TOKEN_RCURLY_BRACKET = 263,
        TOKEN_NULL_TYPE = 264,
        TOKEN_DHCP4 = 265,
        TOKEN_INTERFACES_CONFIG = 266,
        TOKEN_INTERFACES = 267,
        TOKEN_DHCP_SOCKET_TYPE = 268,
        TOKEN_RAW = 269,
        TOKEN_UDP = 270,
<<<<<<< HEAD
        TOKEN_ECHO_CLIENT_ID = 271,
        TOKEN_MATCH_CLIENT_ID = 272,
        TOKEN_NEXT_SERVER = 273,
        TOKEN_SERVER_HOSTNAME = 274,
        TOKEN_BOOT_FILE_NAME = 275,
        TOKEN_LEASE_DATABASE = 276,
        TOKEN_HOSTS_DATABASE = 277,
        TOKEN_TYPE = 278,
        TOKEN_MEMFILE = 279,
        TOKEN_MYSQL = 280,
        TOKEN_POSTGRESQL = 281,
        TOKEN_CQL = 282,
        TOKEN_USER = 283,
        TOKEN_PASSWORD = 284,
        TOKEN_HOST = 285,
        TOKEN_PORT = 286,
        TOKEN_PERSIST = 287,
        TOKEN_LFC_INTERVAL = 288,
        TOKEN_READONLY = 289,
        TOKEN_CONNECT_TIMEOUT = 290,
        TOKEN_CONTACT_POINTS = 291,
        TOKEN_KEYSPACE = 292,
        TOKEN_VALID_LIFETIME = 293,
        TOKEN_RENEW_TIMER = 294,
        TOKEN_REBIND_TIMER = 295,
        TOKEN_DECLINE_PROBATION_PERIOD = 296,
        TOKEN_SUBNET4 = 297,
        TOKEN_SUBNET_4O6_INTERFACE = 298,
        TOKEN_SUBNET_4O6_INTERFACE_ID = 299,
        TOKEN_SUBNET_4O6_SUBNET = 300,
        TOKEN_OPTION_DEF = 301,
        TOKEN_OPTION_DATA = 302,
        TOKEN_NAME = 303,
        TOKEN_DATA = 304,
        TOKEN_CODE = 305,
        TOKEN_SPACE = 306,
        TOKEN_CSV_FORMAT = 307,
        TOKEN_RECORD_TYPES = 308,
        TOKEN_ENCAPSULATE = 309,
        TOKEN_ARRAY = 310,
        TOKEN_POOLS = 311,
        TOKEN_POOL = 312,
        TOKEN_USER_CONTEXT = 313,
        TOKEN_SUBNET = 314,
        TOKEN_INTERFACE = 315,
        TOKEN_INTERFACE_ID = 316,
        TOKEN_ID = 317,
        TOKEN_RAPID_COMMIT = 318,
        TOKEN_RESERVATION_MODE = 319,
        TOKEN_HOST_RESERVATION_IDENTIFIERS = 320,
        TOKEN_CLIENT_CLASSES = 321,
        TOKEN_TEST = 322,
        TOKEN_CLIENT_CLASS = 323,
        TOKEN_RESERVATIONS = 324,
        TOKEN_DUID = 325,
        TOKEN_HW_ADDRESS = 326,
        TOKEN_CIRCUIT_ID = 327,
        TOKEN_CLIENT_ID = 328,
        TOKEN_HOSTNAME = 329,
        TOKEN_FLEX_ID = 330,
=======
        TOKEN_RE_DETECT = 271,
        TOKEN_ECHO_CLIENT_ID = 272,
        TOKEN_MATCH_CLIENT_ID = 273,
        TOKEN_NEXT_SERVER = 274,
        TOKEN_SERVER_HOSTNAME = 275,
        TOKEN_BOOT_FILE_NAME = 276,
        TOKEN_LEASE_DATABASE = 277,
        TOKEN_HOSTS_DATABASE = 278,
        TOKEN_TYPE = 279,
        TOKEN_MEMFILE = 280,
        TOKEN_MYSQL = 281,
        TOKEN_POSTGRESQL = 282,
        TOKEN_CQL = 283,
        TOKEN_USER = 284,
        TOKEN_PASSWORD = 285,
        TOKEN_HOST = 286,
        TOKEN_PORT = 287,
        TOKEN_PERSIST = 288,
        TOKEN_LFC_INTERVAL = 289,
        TOKEN_READONLY = 290,
        TOKEN_CONNECT_TIMEOUT = 291,
        TOKEN_CONTACT_POINTS = 292,
        TOKEN_KEYSPACE = 293,
        TOKEN_VALID_LIFETIME = 294,
        TOKEN_RENEW_TIMER = 295,
        TOKEN_REBIND_TIMER = 296,
        TOKEN_DECLINE_PROBATION_PERIOD = 297,
        TOKEN_SUBNET4 = 298,
        TOKEN_SUBNET_4O6_INTERFACE = 299,
        TOKEN_SUBNET_4O6_INTERFACE_ID = 300,
        TOKEN_SUBNET_4O6_SUBNET = 301,
        TOKEN_OPTION_DEF = 302,
        TOKEN_OPTION_DATA = 303,
        TOKEN_NAME = 304,
        TOKEN_DATA = 305,
        TOKEN_CODE = 306,
        TOKEN_SPACE = 307,
        TOKEN_CSV_FORMAT = 308,
        TOKEN_RECORD_TYPES = 309,
        TOKEN_ENCAPSULATE = 310,
        TOKEN_ARRAY = 311,
        TOKEN_POOLS = 312,
        TOKEN_POOL = 313,
        TOKEN_USER_CONTEXT = 314,
        TOKEN_SUBNET = 315,
        TOKEN_INTERFACE = 316,
        TOKEN_INTERFACE_ID = 317,
        TOKEN_ID = 318,
        TOKEN_RAPID_COMMIT = 319,
        TOKEN_RESERVATION_MODE = 320,
        TOKEN_HOST_RESERVATION_IDENTIFIERS = 321,
        TOKEN_CLIENT_CLASSES = 322,
        TOKEN_TEST = 323,
        TOKEN_CLIENT_CLASS = 324,
        TOKEN_RESERVATIONS = 325,
        TOKEN_DUID = 326,
        TOKEN_HW_ADDRESS = 327,
        TOKEN_CIRCUIT_ID = 328,
        TOKEN_CLIENT_ID = 329,
        TOKEN_HOSTNAME = 330,
>>>>>>> 91766237
        TOKEN_RELAY = 331,
        TOKEN_IP_ADDRESS = 332,
        TOKEN_HOOKS_LIBRARIES = 333,
        TOKEN_LIBRARY = 334,
        TOKEN_PARAMETERS = 335,
        TOKEN_EXPIRED_LEASES_PROCESSING = 336,
        TOKEN_RECLAIM_TIMER_WAIT_TIME = 337,
        TOKEN_FLUSH_RECLAIMED_TIMER_WAIT_TIME = 338,
        TOKEN_HOLD_RECLAIMED_TIME = 339,
        TOKEN_MAX_RECLAIM_LEASES = 340,
        TOKEN_MAX_RECLAIM_TIME = 341,
        TOKEN_UNWARNED_RECLAIM_CYCLES = 342,
        TOKEN_DHCP4O6_PORT = 343,
        TOKEN_CONTROL_SOCKET = 344,
        TOKEN_SOCKET_TYPE = 345,
        TOKEN_SOCKET_NAME = 346,
        TOKEN_DHCP_DDNS = 347,
        TOKEN_ENABLE_UPDATES = 348,
        TOKEN_QUALIFYING_SUFFIX = 349,
        TOKEN_SERVER_IP = 350,
        TOKEN_SERVER_PORT = 351,
        TOKEN_SENDER_IP = 352,
        TOKEN_SENDER_PORT = 353,
        TOKEN_MAX_QUEUE_SIZE = 354,
        TOKEN_NCR_PROTOCOL = 355,
        TOKEN_NCR_FORMAT = 356,
        TOKEN_ALWAYS_INCLUDE_FQDN = 357,
        TOKEN_OVERRIDE_NO_UPDATE = 358,
        TOKEN_OVERRIDE_CLIENT_UPDATE = 359,
        TOKEN_REPLACE_CLIENT_NAME = 360,
        TOKEN_GENERATED_PREFIX = 361,
        TOKEN_TCP = 362,
        TOKEN_JSON = 363,
        TOKEN_WHEN_PRESENT = 364,
        TOKEN_NEVER = 365,
        TOKEN_ALWAYS = 366,
        TOKEN_WHEN_NOT_PRESENT = 367,
        TOKEN_LOGGING = 368,
        TOKEN_LOGGERS = 369,
        TOKEN_OUTPUT_OPTIONS = 370,
        TOKEN_OUTPUT = 371,
        TOKEN_DEBUGLEVEL = 372,
        TOKEN_SEVERITY = 373,
<<<<<<< HEAD
        TOKEN_FLUSH = 374,
        TOKEN_MAXSIZE = 375,
        TOKEN_MAXVER = 376,
        TOKEN_DHCP6 = 377,
        TOKEN_DHCPDDNS = 378,
        TOKEN_TOPLEVEL_JSON = 379,
        TOKEN_TOPLEVEL_DHCP4 = 380,
        TOKEN_SUB_DHCP4 = 381,
        TOKEN_SUB_INTERFACES4 = 382,
        TOKEN_SUB_SUBNET4 = 383,
        TOKEN_SUB_POOL4 = 384,
        TOKEN_SUB_RESERVATION = 385,
        TOKEN_SUB_OPTION_DEF = 386,
        TOKEN_SUB_OPTION_DATA = 387,
        TOKEN_SUB_HOOKS_LIBRARY = 388,
        TOKEN_SUB_DHCP_DDNS = 389,
        TOKEN_STRING = 390,
        TOKEN_INTEGER = 391,
        TOKEN_FLOAT = 392,
        TOKEN_BOOLEAN = 393
=======
        TOKEN_DHCP6 = 374,
        TOKEN_DHCPDDNS = 375,
        TOKEN_TOPLEVEL_JSON = 376,
        TOKEN_TOPLEVEL_DHCP4 = 377,
        TOKEN_SUB_DHCP4 = 378,
        TOKEN_SUB_INTERFACES4 = 379,
        TOKEN_SUB_SUBNET4 = 380,
        TOKEN_SUB_POOL4 = 381,
        TOKEN_SUB_RESERVATION = 382,
        TOKEN_SUB_OPTION_DEF = 383,
        TOKEN_SUB_OPTION_DATA = 384,
        TOKEN_SUB_HOOKS_LIBRARY = 385,
        TOKEN_SUB_DHCP_DDNS = 386,
        TOKEN_STRING = 387,
        TOKEN_INTEGER = 388,
        TOKEN_FLOAT = 389,
        TOKEN_BOOLEAN = 390
>>>>>>> 91766237
      };
    };

    /// (External) token type, as returned by yylex.
    typedef token::yytokentype token_type;

    /// Symbol type: an internal symbol number.
    typedef int symbol_number_type;

    /// The symbol type number to denote an empty symbol.
    enum { empty_symbol = -2 };

    /// Internal symbol number for tokens (subsumed by symbol_number_type).
    typedef unsigned char token_number_type;

    /// A complete symbol.
    ///
    /// Expects its Base type to provide access to the symbol type
    /// via type_get().
    ///
    /// Provide access to semantic value and location.
    template <typename Base>
    struct basic_symbol : Base
    {
      /// Alias to Base.
      typedef Base super_type;

      /// Default constructor.
      basic_symbol ();

      /// Copy constructor.
      basic_symbol (const basic_symbol& other);

      /// Constructor for valueless symbols, and symbols from each type.

  basic_symbol (typename Base::kind_type t, const location_type& l);

  basic_symbol (typename Base::kind_type t, const ElementPtr v, const location_type& l);

  basic_symbol (typename Base::kind_type t, const bool v, const location_type& l);

  basic_symbol (typename Base::kind_type t, const double v, const location_type& l);

  basic_symbol (typename Base::kind_type t, const int64_t v, const location_type& l);

  basic_symbol (typename Base::kind_type t, const std::string v, const location_type& l);


      /// Constructor for symbols with semantic value.
      basic_symbol (typename Base::kind_type t,
                    const semantic_type& v,
                    const location_type& l);

      /// Destroy the symbol.
      ~basic_symbol ();

      /// Destroy contents, and record that is empty.
      void clear ();

      /// Whether empty.
      bool empty () const;

      /// Destructive move, \a s is emptied into this.
      void move (basic_symbol& s);

      /// The semantic value.
      semantic_type value;

      /// The location.
      location_type location;

    private:
      /// Assignment operator.
      basic_symbol& operator= (const basic_symbol& other);
    };

    /// Type access provider for token (enum) based symbols.
    struct by_type
    {
      /// Default constructor.
      by_type ();

      /// Copy constructor.
      by_type (const by_type& other);

      /// The symbol type as needed by the constructor.
      typedef token_type kind_type;

      /// Constructor from (external) token numbers.
      by_type (kind_type t);

      /// Record that this symbol is empty.
      void clear ();

      /// Steal the symbol type from \a that.
      void move (by_type& that);

      /// The (internal) type number (corresponding to \a type).
      /// \a empty when empty.
      symbol_number_type type_get () const;

      /// The token.
      token_type token () const;

      /// The symbol type.
      /// \a empty_symbol when empty.
      /// An int, not token_number_type, to be able to store empty_symbol.
      int type;
    };

    /// "External" symbols: returned by the scanner.
    typedef basic_symbol<by_type> symbol_type;

    // Symbol constructors declarations.
    static inline
    symbol_type
    make_END (const location_type& l);

    static inline
    symbol_type
    make_COMMA (const location_type& l);

    static inline
    symbol_type
    make_COLON (const location_type& l);

    static inline
    symbol_type
    make_LSQUARE_BRACKET (const location_type& l);

    static inline
    symbol_type
    make_RSQUARE_BRACKET (const location_type& l);

    static inline
    symbol_type
    make_LCURLY_BRACKET (const location_type& l);

    static inline
    symbol_type
    make_RCURLY_BRACKET (const location_type& l);

    static inline
    symbol_type
    make_NULL_TYPE (const location_type& l);

    static inline
    symbol_type
    make_DHCP4 (const location_type& l);

    static inline
    symbol_type
    make_INTERFACES_CONFIG (const location_type& l);

    static inline
    symbol_type
    make_INTERFACES (const location_type& l);

    static inline
    symbol_type
    make_DHCP_SOCKET_TYPE (const location_type& l);

    static inline
    symbol_type
    make_RAW (const location_type& l);

    static inline
    symbol_type
    make_UDP (const location_type& l);

    static inline
    symbol_type
    make_RE_DETECT (const location_type& l);

    static inline
    symbol_type
    make_ECHO_CLIENT_ID (const location_type& l);

    static inline
    symbol_type
    make_MATCH_CLIENT_ID (const location_type& l);

    static inline
    symbol_type
    make_NEXT_SERVER (const location_type& l);

    static inline
    symbol_type
    make_SERVER_HOSTNAME (const location_type& l);

    static inline
    symbol_type
    make_BOOT_FILE_NAME (const location_type& l);

    static inline
    symbol_type
    make_LEASE_DATABASE (const location_type& l);

    static inline
    symbol_type
    make_HOSTS_DATABASE (const location_type& l);

    static inline
    symbol_type
    make_TYPE (const location_type& l);

    static inline
    symbol_type
    make_MEMFILE (const location_type& l);

    static inline
    symbol_type
    make_MYSQL (const location_type& l);

    static inline
    symbol_type
    make_POSTGRESQL (const location_type& l);

    static inline
    symbol_type
    make_CQL (const location_type& l);

    static inline
    symbol_type
    make_USER (const location_type& l);

    static inline
    symbol_type
    make_PASSWORD (const location_type& l);

    static inline
    symbol_type
    make_HOST (const location_type& l);

    static inline
    symbol_type
    make_PORT (const location_type& l);

    static inline
    symbol_type
    make_PERSIST (const location_type& l);

    static inline
    symbol_type
    make_LFC_INTERVAL (const location_type& l);

    static inline
    symbol_type
    make_READONLY (const location_type& l);

    static inline
    symbol_type
    make_CONNECT_TIMEOUT (const location_type& l);

    static inline
    symbol_type
    make_CONTACT_POINTS (const location_type& l);

    static inline
    symbol_type
    make_KEYSPACE (const location_type& l);

    static inline
    symbol_type
    make_VALID_LIFETIME (const location_type& l);

    static inline
    symbol_type
    make_RENEW_TIMER (const location_type& l);

    static inline
    symbol_type
    make_REBIND_TIMER (const location_type& l);

    static inline
    symbol_type
    make_DECLINE_PROBATION_PERIOD (const location_type& l);

    static inline
    symbol_type
    make_SUBNET4 (const location_type& l);

    static inline
    symbol_type
    make_SUBNET_4O6_INTERFACE (const location_type& l);

    static inline
    symbol_type
    make_SUBNET_4O6_INTERFACE_ID (const location_type& l);

    static inline
    symbol_type
    make_SUBNET_4O6_SUBNET (const location_type& l);

    static inline
    symbol_type
    make_OPTION_DEF (const location_type& l);

    static inline
    symbol_type
    make_OPTION_DATA (const location_type& l);

    static inline
    symbol_type
    make_NAME (const location_type& l);

    static inline
    symbol_type
    make_DATA (const location_type& l);

    static inline
    symbol_type
    make_CODE (const location_type& l);

    static inline
    symbol_type
    make_SPACE (const location_type& l);

    static inline
    symbol_type
    make_CSV_FORMAT (const location_type& l);

    static inline
    symbol_type
    make_RECORD_TYPES (const location_type& l);

    static inline
    symbol_type
    make_ENCAPSULATE (const location_type& l);

    static inline
    symbol_type
    make_ARRAY (const location_type& l);

    static inline
    symbol_type
    make_POOLS (const location_type& l);

    static inline
    symbol_type
    make_POOL (const location_type& l);

    static inline
    symbol_type
    make_USER_CONTEXT (const location_type& l);

    static inline
    symbol_type
    make_SUBNET (const location_type& l);

    static inline
    symbol_type
    make_INTERFACE (const location_type& l);

    static inline
    symbol_type
    make_INTERFACE_ID (const location_type& l);

    static inline
    symbol_type
    make_ID (const location_type& l);

    static inline
    symbol_type
    make_RAPID_COMMIT (const location_type& l);

    static inline
    symbol_type
    make_RESERVATION_MODE (const location_type& l);

    static inline
    symbol_type
    make_HOST_RESERVATION_IDENTIFIERS (const location_type& l);

    static inline
    symbol_type
    make_CLIENT_CLASSES (const location_type& l);

    static inline
    symbol_type
    make_TEST (const location_type& l);

    static inline
    symbol_type
    make_CLIENT_CLASS (const location_type& l);

    static inline
    symbol_type
    make_RESERVATIONS (const location_type& l);

    static inline
    symbol_type
    make_DUID (const location_type& l);

    static inline
    symbol_type
    make_HW_ADDRESS (const location_type& l);

    static inline
    symbol_type
    make_CIRCUIT_ID (const location_type& l);

    static inline
    symbol_type
    make_CLIENT_ID (const location_type& l);

    static inline
    symbol_type
    make_HOSTNAME (const location_type& l);

    static inline
    symbol_type
    make_FLEX_ID (const location_type& l);

    static inline
    symbol_type
    make_RELAY (const location_type& l);

    static inline
    symbol_type
    make_IP_ADDRESS (const location_type& l);

    static inline
    symbol_type
    make_HOOKS_LIBRARIES (const location_type& l);

    static inline
    symbol_type
    make_LIBRARY (const location_type& l);

    static inline
    symbol_type
    make_PARAMETERS (const location_type& l);

    static inline
    symbol_type
    make_EXPIRED_LEASES_PROCESSING (const location_type& l);

    static inline
    symbol_type
    make_RECLAIM_TIMER_WAIT_TIME (const location_type& l);

    static inline
    symbol_type
    make_FLUSH_RECLAIMED_TIMER_WAIT_TIME (const location_type& l);

    static inline
    symbol_type
    make_HOLD_RECLAIMED_TIME (const location_type& l);

    static inline
    symbol_type
    make_MAX_RECLAIM_LEASES (const location_type& l);

    static inline
    symbol_type
    make_MAX_RECLAIM_TIME (const location_type& l);

    static inline
    symbol_type
    make_UNWARNED_RECLAIM_CYCLES (const location_type& l);

    static inline
    symbol_type
    make_DHCP4O6_PORT (const location_type& l);

    static inline
    symbol_type
    make_CONTROL_SOCKET (const location_type& l);

    static inline
    symbol_type
    make_SOCKET_TYPE (const location_type& l);

    static inline
    symbol_type
    make_SOCKET_NAME (const location_type& l);

    static inline
    symbol_type
    make_DHCP_DDNS (const location_type& l);

    static inline
    symbol_type
    make_ENABLE_UPDATES (const location_type& l);

    static inline
    symbol_type
    make_QUALIFYING_SUFFIX (const location_type& l);

    static inline
    symbol_type
    make_SERVER_IP (const location_type& l);

    static inline
    symbol_type
    make_SERVER_PORT (const location_type& l);

    static inline
    symbol_type
    make_SENDER_IP (const location_type& l);

    static inline
    symbol_type
    make_SENDER_PORT (const location_type& l);

    static inline
    symbol_type
    make_MAX_QUEUE_SIZE (const location_type& l);

    static inline
    symbol_type
    make_NCR_PROTOCOL (const location_type& l);

    static inline
    symbol_type
    make_NCR_FORMAT (const location_type& l);

    static inline
    symbol_type
    make_ALWAYS_INCLUDE_FQDN (const location_type& l);

    static inline
    symbol_type
    make_OVERRIDE_NO_UPDATE (const location_type& l);

    static inline
    symbol_type
    make_OVERRIDE_CLIENT_UPDATE (const location_type& l);

    static inline
    symbol_type
    make_REPLACE_CLIENT_NAME (const location_type& l);

    static inline
    symbol_type
    make_GENERATED_PREFIX (const location_type& l);

    static inline
    symbol_type
    make_TCP (const location_type& l);

    static inline
    symbol_type
    make_JSON (const location_type& l);

    static inline
    symbol_type
    make_WHEN_PRESENT (const location_type& l);

    static inline
    symbol_type
    make_NEVER (const location_type& l);

    static inline
    symbol_type
    make_ALWAYS (const location_type& l);

    static inline
    symbol_type
    make_WHEN_NOT_PRESENT (const location_type& l);

    static inline
    symbol_type
    make_LOGGING (const location_type& l);

    static inline
    symbol_type
    make_LOGGERS (const location_type& l);

    static inline
    symbol_type
    make_OUTPUT_OPTIONS (const location_type& l);

    static inline
    symbol_type
    make_OUTPUT (const location_type& l);

    static inline
    symbol_type
    make_DEBUGLEVEL (const location_type& l);

    static inline
    symbol_type
    make_SEVERITY (const location_type& l);

    static inline
    symbol_type
    make_FLUSH (const location_type& l);

    static inline
    symbol_type
    make_MAXSIZE (const location_type& l);

    static inline
    symbol_type
    make_MAXVER (const location_type& l);

    static inline
    symbol_type
    make_DHCP6 (const location_type& l);

    static inline
    symbol_type
    make_DHCPDDNS (const location_type& l);

    static inline
    symbol_type
    make_TOPLEVEL_JSON (const location_type& l);

    static inline
    symbol_type
    make_TOPLEVEL_DHCP4 (const location_type& l);

    static inline
    symbol_type
    make_SUB_DHCP4 (const location_type& l);

    static inline
    symbol_type
    make_SUB_INTERFACES4 (const location_type& l);

    static inline
    symbol_type
    make_SUB_SUBNET4 (const location_type& l);

    static inline
    symbol_type
    make_SUB_POOL4 (const location_type& l);

    static inline
    symbol_type
    make_SUB_RESERVATION (const location_type& l);

    static inline
    symbol_type
    make_SUB_OPTION_DEF (const location_type& l);

    static inline
    symbol_type
    make_SUB_OPTION_DATA (const location_type& l);

    static inline
    symbol_type
    make_SUB_HOOKS_LIBRARY (const location_type& l);

    static inline
    symbol_type
    make_SUB_DHCP_DDNS (const location_type& l);

    static inline
    symbol_type
    make_STRING (const std::string& v, const location_type& l);

    static inline
    symbol_type
    make_INTEGER (const int64_t& v, const location_type& l);

    static inline
    symbol_type
    make_FLOAT (const double& v, const location_type& l);

    static inline
    symbol_type
    make_BOOLEAN (const bool& v, const location_type& l);


    /// Build a parser object.
    Dhcp4Parser (isc::dhcp::Parser4Context& ctx_yyarg);
    virtual ~Dhcp4Parser ();

    /// Parse.
    /// \returns  0 iff parsing succeeded.
    virtual int parse ();

#if PARSER4_DEBUG
    /// The current debugging stream.
    std::ostream& debug_stream () const YY_ATTRIBUTE_PURE;
    /// Set the current debugging stream.
    void set_debug_stream (std::ostream &);

    /// Type for debugging levels.
    typedef int debug_level_type;
    /// The current debugging level.
    debug_level_type debug_level () const YY_ATTRIBUTE_PURE;
    /// Set the current debugging level.
    void set_debug_level (debug_level_type l);
#endif

    /// Report a syntax error.
    /// \param loc    where the syntax error is found.
    /// \param msg    a description of the syntax error.
    virtual void error (const location_type& loc, const std::string& msg);

    /// Report a syntax error.
    void error (const syntax_error& err);

  private:
    /// This class is not copyable.
    Dhcp4Parser (const Dhcp4Parser&);
    Dhcp4Parser& operator= (const Dhcp4Parser&);

    /// State numbers.
    typedef int state_type;

    /// Generate an error message.
    /// \param yystate   the state where the error occurred.
    /// \param yyla      the lookahead token.
    virtual std::string yysyntax_error_ (state_type yystate,
                                         const symbol_type& yyla) const;

    /// Compute post-reduction state.
    /// \param yystate   the current state
    /// \param yysym     the nonterminal to push on the stack
    state_type yy_lr_goto_state_ (state_type yystate, int yysym);

    /// Whether the given \c yypact_ value indicates a defaulted state.
    /// \param yyvalue   the value to check
    static bool yy_pact_value_is_default_ (int yyvalue);

    /// Whether the given \c yytable_ value indicates a syntax error.
    /// \param yyvalue   the value to check
    static bool yy_table_value_is_error_ (int yyvalue);

    static const short int yypact_ninf_;
    static const signed char yytable_ninf_;

    /// Convert a scanner token number \a t to a symbol number.
    static token_number_type yytranslate_ (token_type t);

    // Tables.
  // YYPACT[STATE-NUM] -- Index in YYTABLE of the portion describing
  // STATE-NUM.
  static const short int yypact_[];

  // YYDEFACT[STATE-NUM] -- Default reduction number in state STATE-NUM.
  // Performed when YYTABLE does not specify something else to do.  Zero
  // means the default is an error.
  static const unsigned short int yydefact_[];

  // YYPGOTO[NTERM-NUM].
  static const short int yypgoto_[];

  // YYDEFGOTO[NTERM-NUM].
  static const short int yydefgoto_[];

  // YYTABLE[YYPACT[STATE-NUM]] -- What to do in state STATE-NUM.  If
  // positive, shift that token.  If negative, reduce the rule whose
  // number is the opposite.  If YYTABLE_NINF, syntax error.
  static const unsigned short int yytable_[];

  static const short int yycheck_[];

  // YYSTOS[STATE-NUM] -- The (internal number of the) accessing
  // symbol of state STATE-NUM.
  static const unsigned short int yystos_[];

  // YYR1[YYN] -- Symbol number of symbol that rule YYN derives.
  static const unsigned short int yyr1_[];

  // YYR2[YYN] -- Number of symbols on the right hand side of rule YYN.
  static const unsigned char yyr2_[];


    /// Convert the symbol name \a n to a form suitable for a diagnostic.
    static std::string yytnamerr_ (const char *n);


    /// For a symbol, its name in clear.
    static const char* const yytname_[];
#if PARSER4_DEBUG
  // YYRLINE[YYN] -- Source line where rule number YYN was defined.
  static const unsigned short int yyrline_[];
    /// Report on the debug stream that the rule \a r is going to be reduced.
    virtual void yy_reduce_print_ (int r);
    /// Print the state stack on the debug stream.
    virtual void yystack_print_ ();

    // Debugging.
    int yydebug_;
    std::ostream* yycdebug_;

    /// \brief Display a symbol type, value and location.
    /// \param yyo    The output stream.
    /// \param yysym  The symbol.
    template <typename Base>
    void yy_print_ (std::ostream& yyo, const basic_symbol<Base>& yysym) const;
#endif

    /// \brief Reclaim the memory associated to a symbol.
    /// \param yymsg     Why this token is reclaimed.
    ///                  If null, print nothing.
    /// \param yysym     The symbol.
    template <typename Base>
    void yy_destroy_ (const char* yymsg, basic_symbol<Base>& yysym) const;

  private:
    /// Type access provider for state based symbols.
    struct by_state
    {
      /// Default constructor.
      by_state ();

      /// The symbol type as needed by the constructor.
      typedef state_type kind_type;

      /// Constructor.
      by_state (kind_type s);

      /// Copy constructor.
      by_state (const by_state& other);

      /// Record that this symbol is empty.
      void clear ();

      /// Steal the symbol type from \a that.
      void move (by_state& that);

      /// The (internal) type number (corresponding to \a state).
      /// \a empty_symbol when empty.
      symbol_number_type type_get () const;

      /// The state number used to denote an empty symbol.
      enum { empty_state = -1 };

      /// The state.
      /// \a empty when empty.
      state_type state;
    };

    /// "Internal" symbol: element of the stack.
    struct stack_symbol_type : basic_symbol<by_state>
    {
      /// Superclass.
      typedef basic_symbol<by_state> super_type;
      /// Construct an empty symbol.
      stack_symbol_type ();
      /// Steal the contents from \a sym to build this.
      stack_symbol_type (state_type s, symbol_type& sym);
      /// Assignment, needed by push_back.
      stack_symbol_type& operator= (const stack_symbol_type& that);
    };

    /// Stack type.
    typedef stack<stack_symbol_type> stack_type;

    /// The stack.
    stack_type yystack_;

    /// Push a new state on the stack.
    /// \param m    a debug message to display
    ///             if null, no trace is output.
    /// \param s    the symbol
    /// \warning the contents of \a s.value is stolen.
    void yypush_ (const char* m, stack_symbol_type& s);

    /// Push a new look ahead token on the state on the stack.
    /// \param m    a debug message to display
    ///             if null, no trace is output.
    /// \param s    the state
    /// \param sym  the symbol (for its value and location).
    /// \warning the contents of \a s.value is stolen.
    void yypush_ (const char* m, state_type s, symbol_type& sym);

    /// Pop \a n symbols the three stacks.
    void yypop_ (unsigned int n = 1);

    /// Constants.
    enum
    {
      yyeof_ = 0,
<<<<<<< HEAD
      yylast_ = 736,     ///< Last index in yytable_.
      yynnts_ = 313,  ///< Number of nonterminal symbols.
      yyfinal_ = 24, ///< Termination state number.
      yyterror_ = 1,
      yyerrcode_ = 256,
      yyntokens_ = 139  ///< Number of tokens.
=======
      yylast_ = 733,     ///< Last index in yytable_.
      yynnts_ = 307,  ///< Number of nonterminal symbols.
      yyfinal_ = 24, ///< Termination state number.
      yyterror_ = 1,
      yyerrcode_ = 256,
      yyntokens_ = 136  ///< Number of tokens.
>>>>>>> 91766237
    };


    // User arguments.
    isc::dhcp::Parser4Context& ctx;
  };

  // Symbol number corresponding to token number t.
  inline
  Dhcp4Parser::token_number_type
  Dhcp4Parser::yytranslate_ (token_type t)
  {
    static
    const token_number_type
    translate_table[] =
    {
     0,     2,     2,     2,     2,     2,     2,     2,     2,     2,
       2,     2,     2,     2,     2,     2,     2,     2,     2,     2,
       2,     2,     2,     2,     2,     2,     2,     2,     2,     2,
       2,     2,     2,     2,     2,     2,     2,     2,     2,     2,
       2,     2,     2,     2,     2,     2,     2,     2,     2,     2,
       2,     2,     2,     2,     2,     2,     2,     2,     2,     2,
       2,     2,     2,     2,     2,     2,     2,     2,     2,     2,
       2,     2,     2,     2,     2,     2,     2,     2,     2,     2,
       2,     2,     2,     2,     2,     2,     2,     2,     2,     2,
       2,     2,     2,     2,     2,     2,     2,     2,     2,     2,
       2,     2,     2,     2,     2,     2,     2,     2,     2,     2,
       2,     2,     2,     2,     2,     2,     2,     2,     2,     2,
       2,     2,     2,     2,     2,     2,     2,     2,     2,     2,
       2,     2,     2,     2,     2,     2,     2,     2,     2,     2,
       2,     2,     2,     2,     2,     2,     2,     2,     2,     2,
       2,     2,     2,     2,     2,     2,     2,     2,     2,     2,
       2,     2,     2,     2,     2,     2,     2,     2,     2,     2,
       2,     2,     2,     2,     2,     2,     2,     2,     2,     2,
       2,     2,     2,     2,     2,     2,     2,     2,     2,     2,
       2,     2,     2,     2,     2,     2,     2,     2,     2,     2,
       2,     2,     2,     2,     2,     2,     2,     2,     2,     2,
       2,     2,     2,     2,     2,     2,     2,     2,     2,     2,
       2,     2,     2,     2,     2,     2,     2,     2,     2,     2,
       2,     2,     2,     2,     2,     2,     2,     2,     2,     2,
       2,     2,     2,     2,     2,     2,     2,     2,     2,     2,
       2,     2,     2,     2,     2,     2,     1,     2,     3,     4,
       5,     6,     7,     8,     9,    10,    11,    12,    13,    14,
      15,    16,    17,    18,    19,    20,    21,    22,    23,    24,
      25,    26,    27,    28,    29,    30,    31,    32,    33,    34,
      35,    36,    37,    38,    39,    40,    41,    42,    43,    44,
      45,    46,    47,    48,    49,    50,    51,    52,    53,    54,
      55,    56,    57,    58,    59,    60,    61,    62,    63,    64,
      65,    66,    67,    68,    69,    70,    71,    72,    73,    74,
      75,    76,    77,    78,    79,    80,    81,    82,    83,    84,
      85,    86,    87,    88,    89,    90,    91,    92,    93,    94,
      95,    96,    97,    98,    99,   100,   101,   102,   103,   104,
     105,   106,   107,   108,   109,   110,   111,   112,   113,   114,
     115,   116,   117,   118,   119,   120,   121,   122,   123,   124,
     125,   126,   127,   128,   129,   130,   131,   132,   133,   134,
<<<<<<< HEAD
     135,   136,   137,   138
    };
    const unsigned int user_token_number_max_ = 393;
=======
     135
    };
    const unsigned int user_token_number_max_ = 390;
>>>>>>> 91766237
    const token_number_type undef_token_ = 2;

    if (static_cast<int>(t) <= yyeof_)
      return yyeof_;
    else if (static_cast<unsigned int> (t) <= user_token_number_max_)
      return translate_table[t];
    else
      return undef_token_;
  }

  inline
  Dhcp4Parser::syntax_error::syntax_error (const location_type& l, const std::string& m)
    : std::runtime_error (m)
    , location (l)
  {}

  // basic_symbol.
  template <typename Base>
  inline
  Dhcp4Parser::basic_symbol<Base>::basic_symbol ()
    : value ()
  {}

  template <typename Base>
  inline
  Dhcp4Parser::basic_symbol<Base>::basic_symbol (const basic_symbol& other)
    : Base (other)
    , value ()
    , location (other.location)
  {
      switch (other.type_get ())
    {
<<<<<<< HEAD
      case 152: // value
      case 156: // map_value
      case 194: // socket_type
      case 203: // db_type
      case 411: // ncr_protocol_value
      case 419: // replace_client_name_value
        value.copy< ElementPtr > (other.value);
        break;

      case 138: // "boolean"
        value.copy< bool > (other.value);
        break;

      case 137: // "floating point"
        value.copy< double > (other.value);
        break;

      case 136: // "integer"
        value.copy< int64_t > (other.value);
        break;

      case 135: // "constant string"
=======
      case 149: // value
      case 153: // map_value
      case 191: // socket_type
      case 201: // db_type
      case 406: // ncr_protocol_value
      case 414: // replace_client_name_value
        value.copy< ElementPtr > (other.value);
        break;

      case 135: // "boolean"
        value.copy< bool > (other.value);
        break;

      case 134: // "floating point"
        value.copy< double > (other.value);
        break;

      case 133: // "integer"
        value.copy< int64_t > (other.value);
        break;

      case 132: // "constant string"
>>>>>>> 91766237
        value.copy< std::string > (other.value);
        break;

      default:
        break;
    }

  }


  template <typename Base>
  inline
  Dhcp4Parser::basic_symbol<Base>::basic_symbol (typename Base::kind_type t, const semantic_type& v, const location_type& l)
    : Base (t)
    , value ()
    , location (l)
  {
    (void) v;
      switch (this->type_get ())
    {
<<<<<<< HEAD
      case 152: // value
      case 156: // map_value
      case 194: // socket_type
      case 203: // db_type
      case 411: // ncr_protocol_value
      case 419: // replace_client_name_value
        value.copy< ElementPtr > (v);
        break;

      case 138: // "boolean"
        value.copy< bool > (v);
        break;

      case 137: // "floating point"
        value.copy< double > (v);
        break;

      case 136: // "integer"
        value.copy< int64_t > (v);
        break;

      case 135: // "constant string"
=======
      case 149: // value
      case 153: // map_value
      case 191: // socket_type
      case 201: // db_type
      case 406: // ncr_protocol_value
      case 414: // replace_client_name_value
        value.copy< ElementPtr > (v);
        break;

      case 135: // "boolean"
        value.copy< bool > (v);
        break;

      case 134: // "floating point"
        value.copy< double > (v);
        break;

      case 133: // "integer"
        value.copy< int64_t > (v);
        break;

      case 132: // "constant string"
>>>>>>> 91766237
        value.copy< std::string > (v);
        break;

      default:
        break;
    }
}


  // Implementation of basic_symbol constructor for each type.

  template <typename Base>
  Dhcp4Parser::basic_symbol<Base>::basic_symbol (typename Base::kind_type t, const location_type& l)
    : Base (t)
    , value ()
    , location (l)
  {}

  template <typename Base>
  Dhcp4Parser::basic_symbol<Base>::basic_symbol (typename Base::kind_type t, const ElementPtr v, const location_type& l)
    : Base (t)
    , value (v)
    , location (l)
  {}

  template <typename Base>
  Dhcp4Parser::basic_symbol<Base>::basic_symbol (typename Base::kind_type t, const bool v, const location_type& l)
    : Base (t)
    , value (v)
    , location (l)
  {}

  template <typename Base>
  Dhcp4Parser::basic_symbol<Base>::basic_symbol (typename Base::kind_type t, const double v, const location_type& l)
    : Base (t)
    , value (v)
    , location (l)
  {}

  template <typename Base>
  Dhcp4Parser::basic_symbol<Base>::basic_symbol (typename Base::kind_type t, const int64_t v, const location_type& l)
    : Base (t)
    , value (v)
    , location (l)
  {}

  template <typename Base>
  Dhcp4Parser::basic_symbol<Base>::basic_symbol (typename Base::kind_type t, const std::string v, const location_type& l)
    : Base (t)
    , value (v)
    , location (l)
  {}


  template <typename Base>
  inline
  Dhcp4Parser::basic_symbol<Base>::~basic_symbol ()
  {
    clear ();
  }

  template <typename Base>
  inline
  void
  Dhcp4Parser::basic_symbol<Base>::clear ()
  {
    // User destructor.
    symbol_number_type yytype = this->type_get ();
    basic_symbol<Base>& yysym = *this;
    (void) yysym;
    switch (yytype)
    {
   default:
      break;
    }

    // Type destructor.
    switch (yytype)
    {
<<<<<<< HEAD
      case 152: // value
      case 156: // map_value
      case 194: // socket_type
      case 203: // db_type
      case 411: // ncr_protocol_value
      case 419: // replace_client_name_value
        value.template destroy< ElementPtr > ();
        break;

      case 138: // "boolean"
        value.template destroy< bool > ();
        break;

      case 137: // "floating point"
        value.template destroy< double > ();
        break;

      case 136: // "integer"
        value.template destroy< int64_t > ();
        break;

      case 135: // "constant string"
=======
      case 149: // value
      case 153: // map_value
      case 191: // socket_type
      case 201: // db_type
      case 406: // ncr_protocol_value
      case 414: // replace_client_name_value
        value.template destroy< ElementPtr > ();
        break;

      case 135: // "boolean"
        value.template destroy< bool > ();
        break;

      case 134: // "floating point"
        value.template destroy< double > ();
        break;

      case 133: // "integer"
        value.template destroy< int64_t > ();
        break;

      case 132: // "constant string"
>>>>>>> 91766237
        value.template destroy< std::string > ();
        break;

      default:
        break;
    }

    Base::clear ();
  }

  template <typename Base>
  inline
  bool
  Dhcp4Parser::basic_symbol<Base>::empty () const
  {
    return Base::type_get () == empty_symbol;
  }

  template <typename Base>
  inline
  void
  Dhcp4Parser::basic_symbol<Base>::move (basic_symbol& s)
  {
    super_type::move(s);
      switch (this->type_get ())
    {
<<<<<<< HEAD
      case 152: // value
      case 156: // map_value
      case 194: // socket_type
      case 203: // db_type
      case 411: // ncr_protocol_value
      case 419: // replace_client_name_value
        value.move< ElementPtr > (s.value);
        break;

      case 138: // "boolean"
        value.move< bool > (s.value);
        break;

      case 137: // "floating point"
        value.move< double > (s.value);
        break;

      case 136: // "integer"
        value.move< int64_t > (s.value);
        break;

      case 135: // "constant string"
=======
      case 149: // value
      case 153: // map_value
      case 191: // socket_type
      case 201: // db_type
      case 406: // ncr_protocol_value
      case 414: // replace_client_name_value
        value.move< ElementPtr > (s.value);
        break;

      case 135: // "boolean"
        value.move< bool > (s.value);
        break;

      case 134: // "floating point"
        value.move< double > (s.value);
        break;

      case 133: // "integer"
        value.move< int64_t > (s.value);
        break;

      case 132: // "constant string"
>>>>>>> 91766237
        value.move< std::string > (s.value);
        break;

      default:
        break;
    }

    location = s.location;
  }

  // by_type.
  inline
  Dhcp4Parser::by_type::by_type ()
    : type (empty_symbol)
  {}

  inline
  Dhcp4Parser::by_type::by_type (const by_type& other)
    : type (other.type)
  {}

  inline
  Dhcp4Parser::by_type::by_type (token_type t)
    : type (yytranslate_ (t))
  {}

  inline
  void
  Dhcp4Parser::by_type::clear ()
  {
    type = empty_symbol;
  }

  inline
  void
  Dhcp4Parser::by_type::move (by_type& that)
  {
    type = that.type;
    that.clear ();
  }

  inline
  int
  Dhcp4Parser::by_type::type_get () const
  {
    return type;
  }

  inline
  Dhcp4Parser::token_type
  Dhcp4Parser::by_type::token () const
  {
    // YYTOKNUM[NUM] -- (External) token number corresponding to the
    // (internal) symbol number NUM (which must be that of a token).  */
    static
    const unsigned short int
    yytoken_number_[] =
    {
       0,   256,   257,   258,   259,   260,   261,   262,   263,   264,
     265,   266,   267,   268,   269,   270,   271,   272,   273,   274,
     275,   276,   277,   278,   279,   280,   281,   282,   283,   284,
     285,   286,   287,   288,   289,   290,   291,   292,   293,   294,
     295,   296,   297,   298,   299,   300,   301,   302,   303,   304,
     305,   306,   307,   308,   309,   310,   311,   312,   313,   314,
     315,   316,   317,   318,   319,   320,   321,   322,   323,   324,
     325,   326,   327,   328,   329,   330,   331,   332,   333,   334,
     335,   336,   337,   338,   339,   340,   341,   342,   343,   344,
     345,   346,   347,   348,   349,   350,   351,   352,   353,   354,
     355,   356,   357,   358,   359,   360,   361,   362,   363,   364,
     365,   366,   367,   368,   369,   370,   371,   372,   373,   374,
     375,   376,   377,   378,   379,   380,   381,   382,   383,   384,
<<<<<<< HEAD
     385,   386,   387,   388,   389,   390,   391,   392,   393
=======
     385,   386,   387,   388,   389,   390
>>>>>>> 91766237
    };
    return static_cast<token_type> (yytoken_number_[type]);
  }
  // Implementation of make_symbol for each symbol type.
  Dhcp4Parser::symbol_type
  Dhcp4Parser::make_END (const location_type& l)
  {
    return symbol_type (token::TOKEN_END, l);
  }

  Dhcp4Parser::symbol_type
  Dhcp4Parser::make_COMMA (const location_type& l)
  {
    return symbol_type (token::TOKEN_COMMA, l);
  }

  Dhcp4Parser::symbol_type
  Dhcp4Parser::make_COLON (const location_type& l)
  {
    return symbol_type (token::TOKEN_COLON, l);
  }

  Dhcp4Parser::symbol_type
  Dhcp4Parser::make_LSQUARE_BRACKET (const location_type& l)
  {
    return symbol_type (token::TOKEN_LSQUARE_BRACKET, l);
  }

  Dhcp4Parser::symbol_type
  Dhcp4Parser::make_RSQUARE_BRACKET (const location_type& l)
  {
    return symbol_type (token::TOKEN_RSQUARE_BRACKET, l);
  }

  Dhcp4Parser::symbol_type
  Dhcp4Parser::make_LCURLY_BRACKET (const location_type& l)
  {
    return symbol_type (token::TOKEN_LCURLY_BRACKET, l);
  }

  Dhcp4Parser::symbol_type
  Dhcp4Parser::make_RCURLY_BRACKET (const location_type& l)
  {
    return symbol_type (token::TOKEN_RCURLY_BRACKET, l);
  }

  Dhcp4Parser::symbol_type
  Dhcp4Parser::make_NULL_TYPE (const location_type& l)
  {
    return symbol_type (token::TOKEN_NULL_TYPE, l);
  }

  Dhcp4Parser::symbol_type
  Dhcp4Parser::make_DHCP4 (const location_type& l)
  {
    return symbol_type (token::TOKEN_DHCP4, l);
  }

  Dhcp4Parser::symbol_type
  Dhcp4Parser::make_INTERFACES_CONFIG (const location_type& l)
  {
    return symbol_type (token::TOKEN_INTERFACES_CONFIG, l);
  }

  Dhcp4Parser::symbol_type
  Dhcp4Parser::make_INTERFACES (const location_type& l)
  {
    return symbol_type (token::TOKEN_INTERFACES, l);
  }

  Dhcp4Parser::symbol_type
  Dhcp4Parser::make_DHCP_SOCKET_TYPE (const location_type& l)
  {
    return symbol_type (token::TOKEN_DHCP_SOCKET_TYPE, l);
  }

  Dhcp4Parser::symbol_type
  Dhcp4Parser::make_RAW (const location_type& l)
  {
    return symbol_type (token::TOKEN_RAW, l);
  }

  Dhcp4Parser::symbol_type
  Dhcp4Parser::make_UDP (const location_type& l)
  {
    return symbol_type (token::TOKEN_UDP, l);
  }

  Dhcp4Parser::symbol_type
  Dhcp4Parser::make_RE_DETECT (const location_type& l)
  {
    return symbol_type (token::TOKEN_RE_DETECT, l);
  }

  Dhcp4Parser::symbol_type
  Dhcp4Parser::make_ECHO_CLIENT_ID (const location_type& l)
  {
    return symbol_type (token::TOKEN_ECHO_CLIENT_ID, l);
  }

  Dhcp4Parser::symbol_type
  Dhcp4Parser::make_MATCH_CLIENT_ID (const location_type& l)
  {
    return symbol_type (token::TOKEN_MATCH_CLIENT_ID, l);
  }

  Dhcp4Parser::symbol_type
  Dhcp4Parser::make_NEXT_SERVER (const location_type& l)
  {
    return symbol_type (token::TOKEN_NEXT_SERVER, l);
  }

  Dhcp4Parser::symbol_type
  Dhcp4Parser::make_SERVER_HOSTNAME (const location_type& l)
  {
    return symbol_type (token::TOKEN_SERVER_HOSTNAME, l);
  }

  Dhcp4Parser::symbol_type
  Dhcp4Parser::make_BOOT_FILE_NAME (const location_type& l)
  {
    return symbol_type (token::TOKEN_BOOT_FILE_NAME, l);
  }

  Dhcp4Parser::symbol_type
  Dhcp4Parser::make_LEASE_DATABASE (const location_type& l)
  {
    return symbol_type (token::TOKEN_LEASE_DATABASE, l);
  }

  Dhcp4Parser::symbol_type
  Dhcp4Parser::make_HOSTS_DATABASE (const location_type& l)
  {
    return symbol_type (token::TOKEN_HOSTS_DATABASE, l);
  }

  Dhcp4Parser::symbol_type
  Dhcp4Parser::make_TYPE (const location_type& l)
  {
    return symbol_type (token::TOKEN_TYPE, l);
  }

  Dhcp4Parser::symbol_type
  Dhcp4Parser::make_MEMFILE (const location_type& l)
  {
    return symbol_type (token::TOKEN_MEMFILE, l);
  }

  Dhcp4Parser::symbol_type
  Dhcp4Parser::make_MYSQL (const location_type& l)
  {
    return symbol_type (token::TOKEN_MYSQL, l);
  }

  Dhcp4Parser::symbol_type
  Dhcp4Parser::make_POSTGRESQL (const location_type& l)
  {
    return symbol_type (token::TOKEN_POSTGRESQL, l);
  }

  Dhcp4Parser::symbol_type
  Dhcp4Parser::make_CQL (const location_type& l)
  {
    return symbol_type (token::TOKEN_CQL, l);
  }

  Dhcp4Parser::symbol_type
  Dhcp4Parser::make_USER (const location_type& l)
  {
    return symbol_type (token::TOKEN_USER, l);
  }

  Dhcp4Parser::symbol_type
  Dhcp4Parser::make_PASSWORD (const location_type& l)
  {
    return symbol_type (token::TOKEN_PASSWORD, l);
  }

  Dhcp4Parser::symbol_type
  Dhcp4Parser::make_HOST (const location_type& l)
  {
    return symbol_type (token::TOKEN_HOST, l);
  }

  Dhcp4Parser::symbol_type
  Dhcp4Parser::make_PORT (const location_type& l)
  {
    return symbol_type (token::TOKEN_PORT, l);
  }

  Dhcp4Parser::symbol_type
  Dhcp4Parser::make_PERSIST (const location_type& l)
  {
    return symbol_type (token::TOKEN_PERSIST, l);
  }

  Dhcp4Parser::symbol_type
  Dhcp4Parser::make_LFC_INTERVAL (const location_type& l)
  {
    return symbol_type (token::TOKEN_LFC_INTERVAL, l);
  }

  Dhcp4Parser::symbol_type
  Dhcp4Parser::make_READONLY (const location_type& l)
  {
    return symbol_type (token::TOKEN_READONLY, l);
  }

  Dhcp4Parser::symbol_type
  Dhcp4Parser::make_CONNECT_TIMEOUT (const location_type& l)
  {
    return symbol_type (token::TOKEN_CONNECT_TIMEOUT, l);
  }

  Dhcp4Parser::symbol_type
  Dhcp4Parser::make_CONTACT_POINTS (const location_type& l)
  {
    return symbol_type (token::TOKEN_CONTACT_POINTS, l);
  }

  Dhcp4Parser::symbol_type
  Dhcp4Parser::make_KEYSPACE (const location_type& l)
  {
    return symbol_type (token::TOKEN_KEYSPACE, l);
  }

  Dhcp4Parser::symbol_type
  Dhcp4Parser::make_VALID_LIFETIME (const location_type& l)
  {
    return symbol_type (token::TOKEN_VALID_LIFETIME, l);
  }

  Dhcp4Parser::symbol_type
  Dhcp4Parser::make_RENEW_TIMER (const location_type& l)
  {
    return symbol_type (token::TOKEN_RENEW_TIMER, l);
  }

  Dhcp4Parser::symbol_type
  Dhcp4Parser::make_REBIND_TIMER (const location_type& l)
  {
    return symbol_type (token::TOKEN_REBIND_TIMER, l);
  }

  Dhcp4Parser::symbol_type
  Dhcp4Parser::make_DECLINE_PROBATION_PERIOD (const location_type& l)
  {
    return symbol_type (token::TOKEN_DECLINE_PROBATION_PERIOD, l);
  }

  Dhcp4Parser::symbol_type
  Dhcp4Parser::make_SUBNET4 (const location_type& l)
  {
    return symbol_type (token::TOKEN_SUBNET4, l);
  }

  Dhcp4Parser::symbol_type
  Dhcp4Parser::make_SUBNET_4O6_INTERFACE (const location_type& l)
  {
    return symbol_type (token::TOKEN_SUBNET_4O6_INTERFACE, l);
  }

  Dhcp4Parser::symbol_type
  Dhcp4Parser::make_SUBNET_4O6_INTERFACE_ID (const location_type& l)
  {
    return symbol_type (token::TOKEN_SUBNET_4O6_INTERFACE_ID, l);
  }

  Dhcp4Parser::symbol_type
  Dhcp4Parser::make_SUBNET_4O6_SUBNET (const location_type& l)
  {
    return symbol_type (token::TOKEN_SUBNET_4O6_SUBNET, l);
  }

  Dhcp4Parser::symbol_type
  Dhcp4Parser::make_OPTION_DEF (const location_type& l)
  {
    return symbol_type (token::TOKEN_OPTION_DEF, l);
  }

  Dhcp4Parser::symbol_type
  Dhcp4Parser::make_OPTION_DATA (const location_type& l)
  {
    return symbol_type (token::TOKEN_OPTION_DATA, l);
  }

  Dhcp4Parser::symbol_type
  Dhcp4Parser::make_NAME (const location_type& l)
  {
    return symbol_type (token::TOKEN_NAME, l);
  }

  Dhcp4Parser::symbol_type
  Dhcp4Parser::make_DATA (const location_type& l)
  {
    return symbol_type (token::TOKEN_DATA, l);
  }

  Dhcp4Parser::symbol_type
  Dhcp4Parser::make_CODE (const location_type& l)
  {
    return symbol_type (token::TOKEN_CODE, l);
  }

  Dhcp4Parser::symbol_type
  Dhcp4Parser::make_SPACE (const location_type& l)
  {
    return symbol_type (token::TOKEN_SPACE, l);
  }

  Dhcp4Parser::symbol_type
  Dhcp4Parser::make_CSV_FORMAT (const location_type& l)
  {
    return symbol_type (token::TOKEN_CSV_FORMAT, l);
  }

  Dhcp4Parser::symbol_type
  Dhcp4Parser::make_RECORD_TYPES (const location_type& l)
  {
    return symbol_type (token::TOKEN_RECORD_TYPES, l);
  }

  Dhcp4Parser::symbol_type
  Dhcp4Parser::make_ENCAPSULATE (const location_type& l)
  {
    return symbol_type (token::TOKEN_ENCAPSULATE, l);
  }

  Dhcp4Parser::symbol_type
  Dhcp4Parser::make_ARRAY (const location_type& l)
  {
    return symbol_type (token::TOKEN_ARRAY, l);
  }

  Dhcp4Parser::symbol_type
  Dhcp4Parser::make_POOLS (const location_type& l)
  {
    return symbol_type (token::TOKEN_POOLS, l);
  }

  Dhcp4Parser::symbol_type
  Dhcp4Parser::make_POOL (const location_type& l)
  {
    return symbol_type (token::TOKEN_POOL, l);
  }

  Dhcp4Parser::symbol_type
  Dhcp4Parser::make_USER_CONTEXT (const location_type& l)
  {
    return symbol_type (token::TOKEN_USER_CONTEXT, l);
  }

  Dhcp4Parser::symbol_type
  Dhcp4Parser::make_SUBNET (const location_type& l)
  {
    return symbol_type (token::TOKEN_SUBNET, l);
  }

  Dhcp4Parser::symbol_type
  Dhcp4Parser::make_INTERFACE (const location_type& l)
  {
    return symbol_type (token::TOKEN_INTERFACE, l);
  }

  Dhcp4Parser::symbol_type
  Dhcp4Parser::make_INTERFACE_ID (const location_type& l)
  {
    return symbol_type (token::TOKEN_INTERFACE_ID, l);
  }

  Dhcp4Parser::symbol_type
  Dhcp4Parser::make_ID (const location_type& l)
  {
    return symbol_type (token::TOKEN_ID, l);
  }

  Dhcp4Parser::symbol_type
  Dhcp4Parser::make_RAPID_COMMIT (const location_type& l)
  {
    return symbol_type (token::TOKEN_RAPID_COMMIT, l);
  }

  Dhcp4Parser::symbol_type
  Dhcp4Parser::make_RESERVATION_MODE (const location_type& l)
  {
    return symbol_type (token::TOKEN_RESERVATION_MODE, l);
  }

  Dhcp4Parser::symbol_type
  Dhcp4Parser::make_HOST_RESERVATION_IDENTIFIERS (const location_type& l)
  {
    return symbol_type (token::TOKEN_HOST_RESERVATION_IDENTIFIERS, l);
  }

  Dhcp4Parser::symbol_type
  Dhcp4Parser::make_CLIENT_CLASSES (const location_type& l)
  {
    return symbol_type (token::TOKEN_CLIENT_CLASSES, l);
  }

  Dhcp4Parser::symbol_type
  Dhcp4Parser::make_TEST (const location_type& l)
  {
    return symbol_type (token::TOKEN_TEST, l);
  }

  Dhcp4Parser::symbol_type
  Dhcp4Parser::make_CLIENT_CLASS (const location_type& l)
  {
    return symbol_type (token::TOKEN_CLIENT_CLASS, l);
  }

  Dhcp4Parser::symbol_type
  Dhcp4Parser::make_RESERVATIONS (const location_type& l)
  {
    return symbol_type (token::TOKEN_RESERVATIONS, l);
  }

  Dhcp4Parser::symbol_type
  Dhcp4Parser::make_DUID (const location_type& l)
  {
    return symbol_type (token::TOKEN_DUID, l);
  }

  Dhcp4Parser::symbol_type
  Dhcp4Parser::make_HW_ADDRESS (const location_type& l)
  {
    return symbol_type (token::TOKEN_HW_ADDRESS, l);
  }

  Dhcp4Parser::symbol_type
  Dhcp4Parser::make_CIRCUIT_ID (const location_type& l)
  {
    return symbol_type (token::TOKEN_CIRCUIT_ID, l);
  }

  Dhcp4Parser::symbol_type
  Dhcp4Parser::make_CLIENT_ID (const location_type& l)
  {
    return symbol_type (token::TOKEN_CLIENT_ID, l);
  }

  Dhcp4Parser::symbol_type
  Dhcp4Parser::make_HOSTNAME (const location_type& l)
  {
    return symbol_type (token::TOKEN_HOSTNAME, l);
  }

  Dhcp4Parser::symbol_type
  Dhcp4Parser::make_FLEX_ID (const location_type& l)
  {
    return symbol_type (token::TOKEN_FLEX_ID, l);
  }

  Dhcp4Parser::symbol_type
  Dhcp4Parser::make_RELAY (const location_type& l)
  {
    return symbol_type (token::TOKEN_RELAY, l);
  }

  Dhcp4Parser::symbol_type
  Dhcp4Parser::make_IP_ADDRESS (const location_type& l)
  {
    return symbol_type (token::TOKEN_IP_ADDRESS, l);
  }

  Dhcp4Parser::symbol_type
  Dhcp4Parser::make_HOOKS_LIBRARIES (const location_type& l)
  {
    return symbol_type (token::TOKEN_HOOKS_LIBRARIES, l);
  }

  Dhcp4Parser::symbol_type
  Dhcp4Parser::make_LIBRARY (const location_type& l)
  {
    return symbol_type (token::TOKEN_LIBRARY, l);
  }

  Dhcp4Parser::symbol_type
  Dhcp4Parser::make_PARAMETERS (const location_type& l)
  {
    return symbol_type (token::TOKEN_PARAMETERS, l);
  }

  Dhcp4Parser::symbol_type
  Dhcp4Parser::make_EXPIRED_LEASES_PROCESSING (const location_type& l)
  {
    return symbol_type (token::TOKEN_EXPIRED_LEASES_PROCESSING, l);
  }

  Dhcp4Parser::symbol_type
  Dhcp4Parser::make_RECLAIM_TIMER_WAIT_TIME (const location_type& l)
  {
    return symbol_type (token::TOKEN_RECLAIM_TIMER_WAIT_TIME, l);
  }

  Dhcp4Parser::symbol_type
  Dhcp4Parser::make_FLUSH_RECLAIMED_TIMER_WAIT_TIME (const location_type& l)
  {
    return symbol_type (token::TOKEN_FLUSH_RECLAIMED_TIMER_WAIT_TIME, l);
  }

  Dhcp4Parser::symbol_type
  Dhcp4Parser::make_HOLD_RECLAIMED_TIME (const location_type& l)
  {
    return symbol_type (token::TOKEN_HOLD_RECLAIMED_TIME, l);
  }

  Dhcp4Parser::symbol_type
  Dhcp4Parser::make_MAX_RECLAIM_LEASES (const location_type& l)
  {
    return symbol_type (token::TOKEN_MAX_RECLAIM_LEASES, l);
  }

  Dhcp4Parser::symbol_type
  Dhcp4Parser::make_MAX_RECLAIM_TIME (const location_type& l)
  {
    return symbol_type (token::TOKEN_MAX_RECLAIM_TIME, l);
  }

  Dhcp4Parser::symbol_type
  Dhcp4Parser::make_UNWARNED_RECLAIM_CYCLES (const location_type& l)
  {
    return symbol_type (token::TOKEN_UNWARNED_RECLAIM_CYCLES, l);
  }

  Dhcp4Parser::symbol_type
  Dhcp4Parser::make_DHCP4O6_PORT (const location_type& l)
  {
    return symbol_type (token::TOKEN_DHCP4O6_PORT, l);
  }

  Dhcp4Parser::symbol_type
  Dhcp4Parser::make_CONTROL_SOCKET (const location_type& l)
  {
    return symbol_type (token::TOKEN_CONTROL_SOCKET, l);
  }

  Dhcp4Parser::symbol_type
  Dhcp4Parser::make_SOCKET_TYPE (const location_type& l)
  {
    return symbol_type (token::TOKEN_SOCKET_TYPE, l);
  }

  Dhcp4Parser::symbol_type
  Dhcp4Parser::make_SOCKET_NAME (const location_type& l)
  {
    return symbol_type (token::TOKEN_SOCKET_NAME, l);
  }

  Dhcp4Parser::symbol_type
  Dhcp4Parser::make_DHCP_DDNS (const location_type& l)
  {
    return symbol_type (token::TOKEN_DHCP_DDNS, l);
  }

  Dhcp4Parser::symbol_type
  Dhcp4Parser::make_ENABLE_UPDATES (const location_type& l)
  {
    return symbol_type (token::TOKEN_ENABLE_UPDATES, l);
  }

  Dhcp4Parser::symbol_type
  Dhcp4Parser::make_QUALIFYING_SUFFIX (const location_type& l)
  {
    return symbol_type (token::TOKEN_QUALIFYING_SUFFIX, l);
  }

  Dhcp4Parser::symbol_type
  Dhcp4Parser::make_SERVER_IP (const location_type& l)
  {
    return symbol_type (token::TOKEN_SERVER_IP, l);
  }

  Dhcp4Parser::symbol_type
  Dhcp4Parser::make_SERVER_PORT (const location_type& l)
  {
    return symbol_type (token::TOKEN_SERVER_PORT, l);
  }

  Dhcp4Parser::symbol_type
  Dhcp4Parser::make_SENDER_IP (const location_type& l)
  {
    return symbol_type (token::TOKEN_SENDER_IP, l);
  }

  Dhcp4Parser::symbol_type
  Dhcp4Parser::make_SENDER_PORT (const location_type& l)
  {
    return symbol_type (token::TOKEN_SENDER_PORT, l);
  }

  Dhcp4Parser::symbol_type
  Dhcp4Parser::make_MAX_QUEUE_SIZE (const location_type& l)
  {
    return symbol_type (token::TOKEN_MAX_QUEUE_SIZE, l);
  }

  Dhcp4Parser::symbol_type
  Dhcp4Parser::make_NCR_PROTOCOL (const location_type& l)
  {
    return symbol_type (token::TOKEN_NCR_PROTOCOL, l);
  }

  Dhcp4Parser::symbol_type
  Dhcp4Parser::make_NCR_FORMAT (const location_type& l)
  {
    return symbol_type (token::TOKEN_NCR_FORMAT, l);
  }

  Dhcp4Parser::symbol_type
  Dhcp4Parser::make_ALWAYS_INCLUDE_FQDN (const location_type& l)
  {
    return symbol_type (token::TOKEN_ALWAYS_INCLUDE_FQDN, l);
  }

  Dhcp4Parser::symbol_type
  Dhcp4Parser::make_OVERRIDE_NO_UPDATE (const location_type& l)
  {
    return symbol_type (token::TOKEN_OVERRIDE_NO_UPDATE, l);
  }

  Dhcp4Parser::symbol_type
  Dhcp4Parser::make_OVERRIDE_CLIENT_UPDATE (const location_type& l)
  {
    return symbol_type (token::TOKEN_OVERRIDE_CLIENT_UPDATE, l);
  }

  Dhcp4Parser::symbol_type
  Dhcp4Parser::make_REPLACE_CLIENT_NAME (const location_type& l)
  {
    return symbol_type (token::TOKEN_REPLACE_CLIENT_NAME, l);
  }

  Dhcp4Parser::symbol_type
  Dhcp4Parser::make_GENERATED_PREFIX (const location_type& l)
  {
    return symbol_type (token::TOKEN_GENERATED_PREFIX, l);
  }

  Dhcp4Parser::symbol_type
  Dhcp4Parser::make_TCP (const location_type& l)
  {
    return symbol_type (token::TOKEN_TCP, l);
  }

  Dhcp4Parser::symbol_type
  Dhcp4Parser::make_JSON (const location_type& l)
  {
    return symbol_type (token::TOKEN_JSON, l);
  }

  Dhcp4Parser::symbol_type
  Dhcp4Parser::make_WHEN_PRESENT (const location_type& l)
  {
    return symbol_type (token::TOKEN_WHEN_PRESENT, l);
  }

  Dhcp4Parser::symbol_type
  Dhcp4Parser::make_NEVER (const location_type& l)
  {
    return symbol_type (token::TOKEN_NEVER, l);
  }

  Dhcp4Parser::symbol_type
  Dhcp4Parser::make_ALWAYS (const location_type& l)
  {
    return symbol_type (token::TOKEN_ALWAYS, l);
  }

  Dhcp4Parser::symbol_type
  Dhcp4Parser::make_WHEN_NOT_PRESENT (const location_type& l)
  {
    return symbol_type (token::TOKEN_WHEN_NOT_PRESENT, l);
  }

  Dhcp4Parser::symbol_type
  Dhcp4Parser::make_LOGGING (const location_type& l)
  {
    return symbol_type (token::TOKEN_LOGGING, l);
  }

  Dhcp4Parser::symbol_type
  Dhcp4Parser::make_LOGGERS (const location_type& l)
  {
    return symbol_type (token::TOKEN_LOGGERS, l);
  }

  Dhcp4Parser::symbol_type
  Dhcp4Parser::make_OUTPUT_OPTIONS (const location_type& l)
  {
    return symbol_type (token::TOKEN_OUTPUT_OPTIONS, l);
  }

  Dhcp4Parser::symbol_type
  Dhcp4Parser::make_OUTPUT (const location_type& l)
  {
    return symbol_type (token::TOKEN_OUTPUT, l);
  }

  Dhcp4Parser::symbol_type
  Dhcp4Parser::make_DEBUGLEVEL (const location_type& l)
  {
    return symbol_type (token::TOKEN_DEBUGLEVEL, l);
  }

  Dhcp4Parser::symbol_type
  Dhcp4Parser::make_SEVERITY (const location_type& l)
  {
    return symbol_type (token::TOKEN_SEVERITY, l);
  }

  Dhcp4Parser::symbol_type
  Dhcp4Parser::make_FLUSH (const location_type& l)
  {
    return symbol_type (token::TOKEN_FLUSH, l);
  }

  Dhcp4Parser::symbol_type
  Dhcp4Parser::make_MAXSIZE (const location_type& l)
  {
    return symbol_type (token::TOKEN_MAXSIZE, l);
  }

  Dhcp4Parser::symbol_type
  Dhcp4Parser::make_MAXVER (const location_type& l)
  {
    return symbol_type (token::TOKEN_MAXVER, l);
  }

  Dhcp4Parser::symbol_type
  Dhcp4Parser::make_DHCP6 (const location_type& l)
  {
    return symbol_type (token::TOKEN_DHCP6, l);
  }

  Dhcp4Parser::symbol_type
  Dhcp4Parser::make_DHCPDDNS (const location_type& l)
  {
    return symbol_type (token::TOKEN_DHCPDDNS, l);
  }

  Dhcp4Parser::symbol_type
  Dhcp4Parser::make_TOPLEVEL_JSON (const location_type& l)
  {
    return symbol_type (token::TOKEN_TOPLEVEL_JSON, l);
  }

  Dhcp4Parser::symbol_type
  Dhcp4Parser::make_TOPLEVEL_DHCP4 (const location_type& l)
  {
    return symbol_type (token::TOKEN_TOPLEVEL_DHCP4, l);
  }

  Dhcp4Parser::symbol_type
  Dhcp4Parser::make_SUB_DHCP4 (const location_type& l)
  {
    return symbol_type (token::TOKEN_SUB_DHCP4, l);
  }

  Dhcp4Parser::symbol_type
  Dhcp4Parser::make_SUB_INTERFACES4 (const location_type& l)
  {
    return symbol_type (token::TOKEN_SUB_INTERFACES4, l);
  }

  Dhcp4Parser::symbol_type
  Dhcp4Parser::make_SUB_SUBNET4 (const location_type& l)
  {
    return symbol_type (token::TOKEN_SUB_SUBNET4, l);
  }

  Dhcp4Parser::symbol_type
  Dhcp4Parser::make_SUB_POOL4 (const location_type& l)
  {
    return symbol_type (token::TOKEN_SUB_POOL4, l);
  }

  Dhcp4Parser::symbol_type
  Dhcp4Parser::make_SUB_RESERVATION (const location_type& l)
  {
    return symbol_type (token::TOKEN_SUB_RESERVATION, l);
  }

  Dhcp4Parser::symbol_type
  Dhcp4Parser::make_SUB_OPTION_DEF (const location_type& l)
  {
    return symbol_type (token::TOKEN_SUB_OPTION_DEF, l);
  }

  Dhcp4Parser::symbol_type
  Dhcp4Parser::make_SUB_OPTION_DATA (const location_type& l)
  {
    return symbol_type (token::TOKEN_SUB_OPTION_DATA, l);
  }

  Dhcp4Parser::symbol_type
  Dhcp4Parser::make_SUB_HOOKS_LIBRARY (const location_type& l)
  {
    return symbol_type (token::TOKEN_SUB_HOOKS_LIBRARY, l);
  }

  Dhcp4Parser::symbol_type
  Dhcp4Parser::make_SUB_DHCP_DDNS (const location_type& l)
  {
    return symbol_type (token::TOKEN_SUB_DHCP_DDNS, l);
  }

  Dhcp4Parser::symbol_type
  Dhcp4Parser::make_STRING (const std::string& v, const location_type& l)
  {
    return symbol_type (token::TOKEN_STRING, v, l);
  }

  Dhcp4Parser::symbol_type
  Dhcp4Parser::make_INTEGER (const int64_t& v, const location_type& l)
  {
    return symbol_type (token::TOKEN_INTEGER, v, l);
  }

  Dhcp4Parser::symbol_type
  Dhcp4Parser::make_FLOAT (const double& v, const location_type& l)
  {
    return symbol_type (token::TOKEN_FLOAT, v, l);
  }

  Dhcp4Parser::symbol_type
  Dhcp4Parser::make_BOOLEAN (const bool& v, const location_type& l)
  {
    return symbol_type (token::TOKEN_BOOLEAN, v, l);
  }


#line 14 "dhcp4_parser.yy" // lalr1.cc:377
} } // isc::dhcp
<<<<<<< HEAD
#line 2563 "dhcp4_parser.h" // lalr1.cc:377
=======
#line 2530 "dhcp4_parser.h" // lalr1.cc:377
>>>>>>> 91766237




#endif // !YY_PARSER4_DHCP4_PARSER_H_INCLUDED<|MERGE_RESOLUTION|>--- conflicted
+++ resolved
@@ -359,68 +359,6 @@
         TOKEN_DHCP_SOCKET_TYPE = 268,
         TOKEN_RAW = 269,
         TOKEN_UDP = 270,
-<<<<<<< HEAD
-        TOKEN_ECHO_CLIENT_ID = 271,
-        TOKEN_MATCH_CLIENT_ID = 272,
-        TOKEN_NEXT_SERVER = 273,
-        TOKEN_SERVER_HOSTNAME = 274,
-        TOKEN_BOOT_FILE_NAME = 275,
-        TOKEN_LEASE_DATABASE = 276,
-        TOKEN_HOSTS_DATABASE = 277,
-        TOKEN_TYPE = 278,
-        TOKEN_MEMFILE = 279,
-        TOKEN_MYSQL = 280,
-        TOKEN_POSTGRESQL = 281,
-        TOKEN_CQL = 282,
-        TOKEN_USER = 283,
-        TOKEN_PASSWORD = 284,
-        TOKEN_HOST = 285,
-        TOKEN_PORT = 286,
-        TOKEN_PERSIST = 287,
-        TOKEN_LFC_INTERVAL = 288,
-        TOKEN_READONLY = 289,
-        TOKEN_CONNECT_TIMEOUT = 290,
-        TOKEN_CONTACT_POINTS = 291,
-        TOKEN_KEYSPACE = 292,
-        TOKEN_VALID_LIFETIME = 293,
-        TOKEN_RENEW_TIMER = 294,
-        TOKEN_REBIND_TIMER = 295,
-        TOKEN_DECLINE_PROBATION_PERIOD = 296,
-        TOKEN_SUBNET4 = 297,
-        TOKEN_SUBNET_4O6_INTERFACE = 298,
-        TOKEN_SUBNET_4O6_INTERFACE_ID = 299,
-        TOKEN_SUBNET_4O6_SUBNET = 300,
-        TOKEN_OPTION_DEF = 301,
-        TOKEN_OPTION_DATA = 302,
-        TOKEN_NAME = 303,
-        TOKEN_DATA = 304,
-        TOKEN_CODE = 305,
-        TOKEN_SPACE = 306,
-        TOKEN_CSV_FORMAT = 307,
-        TOKEN_RECORD_TYPES = 308,
-        TOKEN_ENCAPSULATE = 309,
-        TOKEN_ARRAY = 310,
-        TOKEN_POOLS = 311,
-        TOKEN_POOL = 312,
-        TOKEN_USER_CONTEXT = 313,
-        TOKEN_SUBNET = 314,
-        TOKEN_INTERFACE = 315,
-        TOKEN_INTERFACE_ID = 316,
-        TOKEN_ID = 317,
-        TOKEN_RAPID_COMMIT = 318,
-        TOKEN_RESERVATION_MODE = 319,
-        TOKEN_HOST_RESERVATION_IDENTIFIERS = 320,
-        TOKEN_CLIENT_CLASSES = 321,
-        TOKEN_TEST = 322,
-        TOKEN_CLIENT_CLASS = 323,
-        TOKEN_RESERVATIONS = 324,
-        TOKEN_DUID = 325,
-        TOKEN_HW_ADDRESS = 326,
-        TOKEN_CIRCUIT_ID = 327,
-        TOKEN_CLIENT_ID = 328,
-        TOKEN_HOSTNAME = 329,
-        TOKEN_FLEX_ID = 330,
-=======
         TOKEN_RE_DETECT = 271,
         TOKEN_ECHO_CLIENT_ID = 272,
         TOKEN_MATCH_CLIENT_ID = 273,
@@ -481,7 +419,6 @@
         TOKEN_CIRCUIT_ID = 328,
         TOKEN_CLIENT_ID = 329,
         TOKEN_HOSTNAME = 330,
->>>>>>> 91766237
         TOKEN_RELAY = 331,
         TOKEN_IP_ADDRESS = 332,
         TOKEN_HOOKS_LIBRARIES = 333,
@@ -525,28 +462,6 @@
         TOKEN_OUTPUT = 371,
         TOKEN_DEBUGLEVEL = 372,
         TOKEN_SEVERITY = 373,
-<<<<<<< HEAD
-        TOKEN_FLUSH = 374,
-        TOKEN_MAXSIZE = 375,
-        TOKEN_MAXVER = 376,
-        TOKEN_DHCP6 = 377,
-        TOKEN_DHCPDDNS = 378,
-        TOKEN_TOPLEVEL_JSON = 379,
-        TOKEN_TOPLEVEL_DHCP4 = 380,
-        TOKEN_SUB_DHCP4 = 381,
-        TOKEN_SUB_INTERFACES4 = 382,
-        TOKEN_SUB_SUBNET4 = 383,
-        TOKEN_SUB_POOL4 = 384,
-        TOKEN_SUB_RESERVATION = 385,
-        TOKEN_SUB_OPTION_DEF = 386,
-        TOKEN_SUB_OPTION_DATA = 387,
-        TOKEN_SUB_HOOKS_LIBRARY = 388,
-        TOKEN_SUB_DHCP_DDNS = 389,
-        TOKEN_STRING = 390,
-        TOKEN_INTEGER = 391,
-        TOKEN_FLOAT = 392,
-        TOKEN_BOOLEAN = 393
-=======
         TOKEN_DHCP6 = 374,
         TOKEN_DHCPDDNS = 375,
         TOKEN_TOPLEVEL_JSON = 376,
@@ -564,7 +479,6 @@
         TOKEN_INTEGER = 388,
         TOKEN_FLOAT = 389,
         TOKEN_BOOLEAN = 390
->>>>>>> 91766237
       };
     };
 
@@ -977,10 +891,6 @@
 
     static inline
     symbol_type
-    make_FLEX_ID (const location_type& l);
-
-    static inline
-    symbol_type
     make_RELAY (const location_type& l);
 
     static inline
@@ -1150,18 +1060,6 @@
     static inline
     symbol_type
     make_SEVERITY (const location_type& l);
-
-    static inline
-    symbol_type
-    make_FLUSH (const location_type& l);
-
-    static inline
-    symbol_type
-    make_MAXSIZE (const location_type& l);
-
-    static inline
-    symbol_type
-    make_MAXVER (const location_type& l);
 
     static inline
     symbol_type
@@ -1436,21 +1334,12 @@
     enum
     {
       yyeof_ = 0,
-<<<<<<< HEAD
-      yylast_ = 736,     ///< Last index in yytable_.
-      yynnts_ = 313,  ///< Number of nonterminal symbols.
-      yyfinal_ = 24, ///< Termination state number.
-      yyterror_ = 1,
-      yyerrcode_ = 256,
-      yyntokens_ = 139  ///< Number of tokens.
-=======
       yylast_ = 733,     ///< Last index in yytable_.
       yynnts_ = 307,  ///< Number of nonterminal symbols.
       yyfinal_ = 24, ///< Termination state number.
       yyterror_ = 1,
       yyerrcode_ = 256,
       yyntokens_ = 136  ///< Number of tokens.
->>>>>>> 91766237
     };
 
 
@@ -1506,15 +1395,9 @@
      105,   106,   107,   108,   109,   110,   111,   112,   113,   114,
      115,   116,   117,   118,   119,   120,   121,   122,   123,   124,
      125,   126,   127,   128,   129,   130,   131,   132,   133,   134,
-<<<<<<< HEAD
-     135,   136,   137,   138
-    };
-    const unsigned int user_token_number_max_ = 393;
-=======
      135
     };
     const unsigned int user_token_number_max_ = 390;
->>>>>>> 91766237
     const token_number_type undef_token_ = 2;
 
     if (static_cast<int>(t) <= yyeof_)
@@ -1547,30 +1430,6 @@
   {
       switch (other.type_get ())
     {
-<<<<<<< HEAD
-      case 152: // value
-      case 156: // map_value
-      case 194: // socket_type
-      case 203: // db_type
-      case 411: // ncr_protocol_value
-      case 419: // replace_client_name_value
-        value.copy< ElementPtr > (other.value);
-        break;
-
-      case 138: // "boolean"
-        value.copy< bool > (other.value);
-        break;
-
-      case 137: // "floating point"
-        value.copy< double > (other.value);
-        break;
-
-      case 136: // "integer"
-        value.copy< int64_t > (other.value);
-        break;
-
-      case 135: // "constant string"
-=======
       case 149: // value
       case 153: // map_value
       case 191: // socket_type
@@ -1593,7 +1452,6 @@
         break;
 
       case 132: // "constant string"
->>>>>>> 91766237
         value.copy< std::string > (other.value);
         break;
 
@@ -1614,30 +1472,6 @@
     (void) v;
       switch (this->type_get ())
     {
-<<<<<<< HEAD
-      case 152: // value
-      case 156: // map_value
-      case 194: // socket_type
-      case 203: // db_type
-      case 411: // ncr_protocol_value
-      case 419: // replace_client_name_value
-        value.copy< ElementPtr > (v);
-        break;
-
-      case 138: // "boolean"
-        value.copy< bool > (v);
-        break;
-
-      case 137: // "floating point"
-        value.copy< double > (v);
-        break;
-
-      case 136: // "integer"
-        value.copy< int64_t > (v);
-        break;
-
-      case 135: // "constant string"
-=======
       case 149: // value
       case 153: // map_value
       case 191: // socket_type
@@ -1660,7 +1494,6 @@
         break;
 
       case 132: // "constant string"
->>>>>>> 91766237
         value.copy< std::string > (v);
         break;
 
@@ -1740,30 +1573,6 @@
     // Type destructor.
     switch (yytype)
     {
-<<<<<<< HEAD
-      case 152: // value
-      case 156: // map_value
-      case 194: // socket_type
-      case 203: // db_type
-      case 411: // ncr_protocol_value
-      case 419: // replace_client_name_value
-        value.template destroy< ElementPtr > ();
-        break;
-
-      case 138: // "boolean"
-        value.template destroy< bool > ();
-        break;
-
-      case 137: // "floating point"
-        value.template destroy< double > ();
-        break;
-
-      case 136: // "integer"
-        value.template destroy< int64_t > ();
-        break;
-
-      case 135: // "constant string"
-=======
       case 149: // value
       case 153: // map_value
       case 191: // socket_type
@@ -1786,7 +1595,6 @@
         break;
 
       case 132: // "constant string"
->>>>>>> 91766237
         value.template destroy< std::string > ();
         break;
 
@@ -1813,30 +1621,6 @@
     super_type::move(s);
       switch (this->type_get ())
     {
-<<<<<<< HEAD
-      case 152: // value
-      case 156: // map_value
-      case 194: // socket_type
-      case 203: // db_type
-      case 411: // ncr_protocol_value
-      case 419: // replace_client_name_value
-        value.move< ElementPtr > (s.value);
-        break;
-
-      case 138: // "boolean"
-        value.move< bool > (s.value);
-        break;
-
-      case 137: // "floating point"
-        value.move< double > (s.value);
-        break;
-
-      case 136: // "integer"
-        value.move< int64_t > (s.value);
-        break;
-
-      case 135: // "constant string"
-=======
       case 149: // value
       case 153: // map_value
       case 191: // socket_type
@@ -1859,7 +1643,6 @@
         break;
 
       case 132: // "constant string"
->>>>>>> 91766237
         value.move< std::string > (s.value);
         break;
 
@@ -1931,11 +1714,7 @@
      355,   356,   357,   358,   359,   360,   361,   362,   363,   364,
      365,   366,   367,   368,   369,   370,   371,   372,   373,   374,
      375,   376,   377,   378,   379,   380,   381,   382,   383,   384,
-<<<<<<< HEAD
-     385,   386,   387,   388,   389,   390,   391,   392,   393
-=======
      385,   386,   387,   388,   389,   390
->>>>>>> 91766237
     };
     return static_cast<token_type> (yytoken_number_[type]);
   }
@@ -2385,12 +2164,6 @@
   }
 
   Dhcp4Parser::symbol_type
-  Dhcp4Parser::make_FLEX_ID (const location_type& l)
-  {
-    return symbol_type (token::TOKEN_FLEX_ID, l);
-  }
-
-  Dhcp4Parser::symbol_type
   Dhcp4Parser::make_RELAY (const location_type& l)
   {
     return symbol_type (token::TOKEN_RELAY, l);
@@ -2646,24 +2419,6 @@
   Dhcp4Parser::make_SEVERITY (const location_type& l)
   {
     return symbol_type (token::TOKEN_SEVERITY, l);
-  }
-
-  Dhcp4Parser::symbol_type
-  Dhcp4Parser::make_FLUSH (const location_type& l)
-  {
-    return symbol_type (token::TOKEN_FLUSH, l);
-  }
-
-  Dhcp4Parser::symbol_type
-  Dhcp4Parser::make_MAXSIZE (const location_type& l)
-  {
-    return symbol_type (token::TOKEN_MAXSIZE, l);
-  }
-
-  Dhcp4Parser::symbol_type
-  Dhcp4Parser::make_MAXVER (const location_type& l)
-  {
-    return symbol_type (token::TOKEN_MAXVER, l);
   }
 
   Dhcp4Parser::symbol_type
@@ -2771,11 +2526,7 @@
 
 #line 14 "dhcp4_parser.yy" // lalr1.cc:377
 } } // isc::dhcp
-<<<<<<< HEAD
-#line 2563 "dhcp4_parser.h" // lalr1.cc:377
-=======
 #line 2530 "dhcp4_parser.h" // lalr1.cc:377
->>>>>>> 91766237
 
 
 
