--- conflicted
+++ resolved
@@ -1,4 +1,4 @@
-// Copyright (C) 2011-2016 Internet Systems Consortium, Inc. ("ISC")
+// Copyright (C) 2011-2017 Internet Systems Consortium, Inc. ("ISC")
 //
 // This Source Code Form is subject to the terms of the Mozilla Public
 // License, v. 2.0. If a copy of the MPL was not distributed with this
@@ -53,11 +53,8 @@
     ~HMAC();
 
     /// \brief Returns the HashAlgorithm of the object
-<<<<<<< HEAD
     ///
     /// \return hash algorithm
-=======
->>>>>>> fa68968a
     HashAlgorithm getHashAlgorithm() const;
 
     /// \brief Returns the output size of the digest
