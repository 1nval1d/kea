// This is an example configuration file for the DHCPv6 server in Kea.
// The purpose of this example is to showcase how clients can be classified.

{ "Dhcp6":

{
// Kea is told to listen on ethX interface only.
  "interfaces-config": {
    "interfaces": [ "ethX" ]
  },

// Let's use the simplest backend: memfile and use some reasonable values
// for timers. They are of no concern for the classification demonstration.
  "lease-database": {
      "type": "memfile",
      "lfc-interval": 3600
  },
  "renew-timer": 1000,
  "rebind-timer": 2000,
  "preferred-lifetime": 3000,
  "valid-lifetime": 4000,

// This list defines several classes that incoming packets can be assigned to.
// One packet can belong to zero or more classes.
  "client-classes": [

// The first class attempts to match all packets coming in on ethX interface.
  {
      "name": "lab",
      "test": "pkt.iface == 'ethX'",
      "option-data": [{
          "name": "dns-servers",
          "data": "2001:db8::1"
      }]
  },

// Let's classify all incoming RENEW (message type 5) to a separate
// class.
  {
      "name": "renews",
      "test": "pkt6.msgtype == 5"
  },

// Let's pick cable modems. In this simple example we'll assume the device
// is a cable modem if it sends a vendor option with enterprise-id equal
// to 4491.
  {
      "name": "cable-modems",
      "test": "vendor.enterprise == 4491"
  }

  ],


// The following list defines subnets. Each subnet consists of at
// least subnet and pool entries.
  "subnet6": [
    {
        "pools": [ { "pool": "2001:db8:1::/80" } ],
        "subnet": "2001:db8:1::/64",
        "client-class": "cable-modems",
        "interface": "ethX"
    },

    // The following subnet contains a class reservation for a client using
    // DUID 01:02:03:04:05:0A:0B:0C:0D:0E. This client will always be assigned
    // to this class.
    {
        "pools": [ { "pool": "2001:db8:2::/80" } ],
        "subnet": "2001:db8:2::/64",
        "reservations": [
        {
            "duid": "01:02:03:04:05:0A:0B:0C:0D:0E",
            "client-classes": [ "cable-modems" ]
        } ],
        "interface": "ethX"
    },
<<<<<<< HEAD

    // The following subnet contains a pool with a class constraint: only
    // clients which belong to the class are allowed to use this pool.
=======
// The following subnet contains a pool with a class constraint: only
// clients which belong to the class are allowed to use this pool.
>>>>>>> 44f874d6
    {
        "pools": [
           {
               "pool": "2001:db8:3::/80",
               "client-class": "cable-modems"
           } ],
         "subnet": "2001:db8:4::/64",
         "interface": "ethY"
    }

  ]
},

// The following configures logging. It assumes that messages with at
// least informational level (info, warn, error and fatal) should be
// logged to stdout.
"Logging": {
    "loggers": [
        {
            "name": "kea-dhcp6",
            "output_options": [
                {
                    "output": "stdout"
                }
            ],
            "debuglevel": 0,
            "severity": "INFO"
        }
    ]
}

}<|MERGE_RESOLUTION|>--- conflicted
+++ resolved
@@ -75,14 +75,9 @@
         } ],
         "interface": "ethX"
     },
-<<<<<<< HEAD
 
     // The following subnet contains a pool with a class constraint: only
     // clients which belong to the class are allowed to use this pool.
-=======
-// The following subnet contains a pool with a class constraint: only
-// clients which belong to the class are allowed to use this pool.
->>>>>>> 44f874d6
     {
         "pools": [
            {
