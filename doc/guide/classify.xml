--- conflicted
+++ resolved
@@ -203,20 +203,12 @@
       begin with all capital letters.
       </para>
 
-<<<<<<< HEAD
-      <para>Currently recognized builtin class names are ALL and KNOWN
-      and prefixes VENDOR_CLASS_, AFTER_ , EXTERNAL_ and HA_. The AFTER_ prefix
-      is a provision for a not yet written hook, the EXTERNAL_ prefix
-      can be freely used: builtin classes are implicitly defined so
-      never raise warnings if they do not appear in the configuration.
-=======
       <para>Currently recognized builtin class names are ALL, KNOWN
-      and UNKNOWN, and prefixes VENDOR_CLASS_, AFTER_ and
+      and UNKNOWN, and prefixes VENDOR_CLASS_, HA_, AFTER_ and
       EXTERNAL_. The AFTER_ prefix is a provision for a not yet
       written hook, the EXTERNAL_ prefix can be freely used: builtin
       classes are implicitly defined so never raise warnings if they
       do not appear in the configuration.
->>>>>>> 002db267
       </para>
 
   </section>
