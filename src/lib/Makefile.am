--- conflicted
+++ resolved
@@ -1,7 +1,2 @@
-<<<<<<< HEAD
 SUBDIRS = exceptions dns cc config datasrc python xfr bench log \
-          resolve asiolink testutils nsas
-=======
-SUBDIRS = exceptions dns cc config datasrc python xfr bench log asiolink \
-    testutils nsas cache
->>>>>>> adba8b7c
+          resolve asiolink testutils nsas cache