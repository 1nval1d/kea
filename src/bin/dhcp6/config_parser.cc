// Copyright (C) 2012-2013 Internet Systems Consortium, Inc. ("ISC")
//
// Permission to use, copy, modify, and/or distribute this software for any
// purpose with or without fee is hereby granted, provided that the above
// copyright notice and this permission notice appear in all copies.
//
// THE SOFTWARE IS PROVIDED "AS IS" AND ISC DISCLAIMS ALL WARRANTIES WITH
// REGARD TO THIS SOFTWARE INCLUDING ALL IMPLIED WARRANTIES OF MERCHANTABILITY
// AND FITNESS.  IN NO EVENT SHALL ISC BE LIABLE FOR ANY SPECIAL, DIRECT,
// INDIRECT, OR CONSEQUENTIAL DAMAGES OR ANY DAMAGES WHATSOEVER RESULTING FROM
// LOSS OF USE, DATA OR PROFITS, WHETHER IN AN ACTION OF CONTRACT, NEGLIGENCE
// OR OTHER TORTIOUS ACTION, ARISING OUT OF OR IN CONNECTION WITH THE USE OR
// PERFORMANCE OF THIS SOFTWARE.

#include <asiolink/io_address.h>
#include <cc/data.h>
#include <config/ccsession.h>
#include <dhcp/libdhcp++.h>
#include <dhcp6/config_parser.h>
#include <dhcp6/dhcp6_log.h>
#include <dhcp/iface_mgr.h>
#include <dhcpsrv/cfgmgr.h>
#include <dhcpsrv/dbaccess_parser.h>
#include <dhcpsrv/dhcp_config_parser.h>
#include <dhcpsrv/pool.h>
#include <dhcpsrv/subnet.h>
#include <dhcpsrv/triplet.h>
#include <log/logger_support.h>
#include <util/encode/hex.h>
#include <util/strutil.h>

#include <boost/algorithm/string.hpp>
#include <boost/foreach.hpp>
#include <boost/lexical_cast.hpp>
#include <boost/scoped_ptr.hpp>
#include <boost/shared_ptr.hpp>

#include <iostream>
#include <map>
#include <vector>

#include <stdint.h>

using namespace std;
using namespace isc;
using namespace isc::data;
using namespace isc::dhcp;
using namespace isc::asiolink;

namespace {

<<<<<<< HEAD
=======
// Forward declarations of some of the parser classes.
// They are used to define pointer types for these classes.
class BooleanParser;
class StringParser;
class Uint32Parser;

// Pointers to various parser objects.
typedef boost::shared_ptr<BooleanParser> BooleanParserPtr;
typedef boost::shared_ptr<StringParser> StringParserPtr;
typedef boost::shared_ptr<Uint32Parser> Uint32ParserPtr;

/// @brief Auxiliary type used for storing an element name and its parser.
typedef pair<string, ConstElementPtr> ConfigPair;

>>>>>>> c4df99ea
/// @brief Factory method that will create a parser for a given element name
typedef isc::dhcp::DhcpConfigParser* ParserFactory(const std::string& config_id);

/// @brief Collection of factories that create parsers for specified element names
typedef std::map<std::string, ParserFactory*> FactoryMap;

/// @brief Storage for parsed boolean values.
typedef std::map<string, bool> BooleanStorage;

/// @brief Collection of elements that store uint32 values (e.g. renew-timer = 900).
typedef std::map<string, uint32_t> Uint32Storage;

/// @brief Collection of elements that store string values.
typedef std::map<string, string> StringStorage;

/// @brief Storage for option definitions.
typedef OptionSpaceContainer<OptionDefContainer,
                             OptionDefinitionPtr> OptionDefStorage;

/// @brief Collection of address pools.
///
/// This type is used as intermediate storage, when pools are parsed, but there is
/// no subnet object created yet to store them.
typedef std::vector<isc::dhcp::Pool6Ptr> PoolStorage;

/// Collection of containers holding option spaces. Each container within
/// a particular option space holds so-called option descriptors.
typedef OptionSpaceContainer<Subnet::OptionContainer,
                             Subnet::OptionDescriptor> OptionStorage;

/// @brief Global uint32 parameters that will be used as defaults.
Uint32Storage uint32_defaults;

/// @brief global string parameters that will be used as defaults.
StringStorage string_defaults;

/// @brief Global storage for options that will be used as defaults.
OptionStorage option_defaults;

/// @brief Global storage for option definitions.
OptionDefStorage option_def_intermediate;


/// @brief a dummy configuration parser
///
/// This is a debugging parser. It does not configure anything,
/// will accept any configuration and will just print it out
/// on commit.  Useful for debugging existing configurations and
/// adding new ones.
class DebugParser : public DhcpConfigParser {
public:

    /// @brief Constructor
    ///
    /// See @ref DhcpConfigParser class for details.
    ///
    /// @param param_name name of the parsed parameter
    DebugParser(const std::string& param_name)
        :param_name_(param_name) {
    }

    /// @brief builds parameter value
    ///
    /// See @ref DhcpConfigParser class for details.
    ///
    /// @param new_config pointer to the new configuration
    virtual void build(ConstElementPtr new_config) {
        std::cout << "Build for token: [" << param_name_ << "] = ["
                  << value_->str() << "]" << std::endl;
        value_ = new_config;
    }

    /// @brief Pretends to apply the configuration.
    ///
    /// This is a method required by the base class. It pretends to apply the
    /// configuration, but in fact it only prints the parameter out.
    ///
    /// See @ref DhcpConfigParser class for details.
    virtual void commit() {
        // Debug message. The whole DebugParser class is used only for parser
        // debugging, and is not used in production code. It is very convenient
        // to keep it around. Please do not turn this cout into logger calls.
        std::cout << "Commit for token: [" << param_name_ << "] = ["
                  << value_->str() << "]" << std::endl;
    }

    /// @brief factory that constructs DebugParser objects
    ///
    /// @param param_name name of the parameter to be parsed
    static DhcpConfigParser* factory(const std::string& param_name) {
        return (new DebugParser(param_name));
    }

private:
    /// name of the parsed parameter
    std::string param_name_;

    /// pointer to the actual value of the parameter
    ConstElementPtr value_;
};


/// @brief A boolean value parser.
///
/// This parser handles configuration values of the boolean type.
/// Parsed values are stored in a provided storage. If no storage
/// is provided then the build function throws an exception.
class BooleanParser : public DhcpConfigParser {
public:
    /// @brief Constructor.
    ///
    /// @param param_name name of the parameter.
    BooleanParser(const std::string& param_name)
        : storage_(NULL),
          param_name_(param_name),
          value_(false) {
        // Empty parameter name is invalid.
        if (param_name_.empty()) {
            isc_throw(isc::dhcp::DhcpConfigError, "parser logic error:"
                      << "empty parameter name provided");
        }
    }

    /// @brief Parse a boolean value.
    ///
    /// @param value a value to be parsed.
    ///
    /// @throw isc::InvalidOperation if a storage has not been set
    ///        prior to calling this function
    /// @throw isc::dhcp::DhcpConfigError if a provided parameter's
    ///        name is empty.
    virtual void build(ConstElementPtr value) {
        if (storage_ == NULL) {
            isc_throw(isc::InvalidOperation, "parser logic error:"
                      << " storage for the " << param_name_
                      << " value has not been set");
        } else if (param_name_.empty()) {
            isc_throw(isc::dhcp::DhcpConfigError, "parser logic error:"
                      << "empty parameter name provided");
        }
        // The Config Manager checks if user specified a
        // valid value for a boolean parameter: True or False.
        // It is then ok to assume that if str() does not return
        // 'true' the value is 'false'.
        value_ = (value->str() == "true") ? true : false;
    }

    /// @brief Put a parsed value to the storage.
    virtual void commit() {
        if (storage_ != NULL && !param_name_.empty()) {
            (*storage_)[param_name_] = value_;
        }
    }

    /// @brief Create an instance of the boolean parser.
    ///
    /// @param param_name name of the parameter for which the
    ///        parser is created.
    static DhcpConfigParser* factory(const std::string& param_name) {
        return (new BooleanParser(param_name));
    }

    /// @brief Set the storage for parsed value.
    ///
    /// This function must be called prior to calling build.
    ///
    /// @param storage a pointer to the storage where parsed data
    ///        is to be stored.
    void setStorage(BooleanStorage* storage) {
        storage_ = storage;
    }

private:
    /// Pointer to the storage where parsed value is stored.
    BooleanStorage* storage_;
    /// Name of the parameter which value is parsed with this parser.
    std::string param_name_;
    /// Parsed value.
    bool value_;
};

/// @brief Configuration parser for uint32 parameters
///
/// This class is a generic parser that is able to handle any uint32 integer
/// type. By default it stores the value in external global container
/// (uint32_defaults). If used in smaller scopes (e.g. to parse parameters
/// in subnet config), it can be pointed to a different storage, using
/// setStorage() method. This class follows the parser interface, laid out
/// in its base class, @ref DhcpConfigParser.
///
/// For overview of usability of this generic purpose parser, see
/// @ref dhcpv6ConfigInherit page.
///
/// @todo this class should be turned into the template class which
/// will handle all uintX_types of data (see ticket #2415).
class Uint32Parser : public DhcpConfigParser {
public:

    /// @brief constructor for Uint32Parser
    ///
    /// @param param_name name of the configuration parameter being parsed
    Uint32Parser(const std::string& param_name)
        : storage_(&uint32_defaults),
          param_name_(param_name) {
        // Empty parameter name is invalid.
        if (param_name_.empty()) {
            isc_throw(DhcpConfigError, "parser logic error:"
                      << "empty parameter name provided");
        }
    }

    /// @brief Parses configuration configuration parameter as uint32_t.
    ///
    /// @param value pointer to the content of parsed values
    /// @throw isc::dhcp::DhcpConfigError if failed to parse
    ///        the configuration parameter as uint32_t value.
    virtual void build(ConstElementPtr value) {
        if (param_name_.empty()) {
            isc_throw(isc::dhcp::DhcpConfigError, "parser logic error:"
                      << "empty parameter name provided");
        }

        bool parse_error = false;
        // Cast the provided value to int64 value to check.
        int64_t int64value = 0;
        try {
            // Parsing the value as a int64 value allows to
            // check if the provided value is within the range
            // of uint32_t (is not negative or greater than
            // maximal uint32_t value).
            int64value = boost::lexical_cast<int64_t>(value->str());
        } catch (const boost::bad_lexical_cast&) {
            parse_error = true;
        }
        if (!parse_error) {
            // Check that the value is not out of bounds.
            if ((int64value < 0) ||
                (int64value > std::numeric_limits<uint32_t>::max())) {
                parse_error = true;
            } else {
                // A value is not out of bounds so let's cast it to
                // the uint32_t type.
                value_ = static_cast<uint32_t>(int64value);
            }

        }
        // Invalid value provided.
        if (parse_error) {
            isc_throw(isc::dhcp::DhcpConfigError, "Failed to parse value " << value->str()
                      << " as unsigned 32-bit integer.");
        }
    }

    /// @brief Stores the parsed uint32_t value in a storage.
    virtual void commit() {
        if (storage_ != NULL) {
            // If a given parameter already exists in the storage we override
            // its value. If it doesn't we insert a new element.
            (*storage_)[param_name_] = value_;
        }
    }

    /// @brief Factory that constructs Uint32Parser objects.
    ///
    /// @param param_name name of the parameter to be parsed.
    static DhcpConfigParser* factory(const std::string& param_name) {
        return (new Uint32Parser(param_name));
    }

    /// @brief Sets storage for value of this parameter.
    ///
    /// See @ref dhcpv6ConfigInherit for details.
    ///
    /// @param storage pointer to the storage container.
    void setStorage(Uint32Storage* storage) {
        storage_ = storage;
    }

private:
    /// pointer to the storage, where parsed value will be stored
    Uint32Storage* storage_;
    /// name of the parameter to be parsed
    std::string param_name_;
    /// the actual parsed value
    uint32_t value_;
};

/// @brief Configuration parser for string parameters
///
/// This class is a generic parser that is able to handle any string
/// parameter. By default it stores the value in an external global container
/// (string_defaults). If used in smaller scopes (e.g. to parse parameters
/// in subnet config), it can be pointed to a different storage, using the
/// setStorage() method. This class follows the parser interface, laid out
/// in its base class, @ref DhcpConfigParser.
///
/// For overview of usability of this generic purpose parser, see
/// @ref dhcpv6ConfigInherit page.
class StringParser : public DhcpConfigParser {
public:

    /// @brief constructor for StringParser
    ///
    /// @param param_name name of the configuration parameter being parsed
    StringParser(const std::string& param_name)
        : storage_(&string_defaults),
          param_name_(param_name) {
        // Empty parameter name is invalid.
        if (param_name_.empty()) {
            isc_throw(DhcpConfigError, "parser logic error:"
                      << "empty parameter name provided");
        }
    }

    /// @brief parses parameter value
    ///
    /// Parses configuration parameter's value as string.
    ///
    /// @param value pointer to the content of parsed values
    /// @throws DhcpConfigError if the parsed parameter's name is empty.
    virtual void build(ConstElementPtr value) {
        if (param_name_.empty()) {
            isc_throw(isc::dhcp::DhcpConfigError, "parser logic error:"
                      << "empty parameter name provided");
        }
        value_ = value->str();
        boost::erase_all(value_, "\"");
    }

    /// @brief Stores the parsed value in a storage.
    virtual void commit() {
        if (storage_ != NULL && !param_name_.empty()) {
            // If a given parameter already exists in the storage we override
            // its value. If it doesn't we insert a new element.
            (*storage_)[param_name_] = value_;
        }
    }

    /// @brief Factory that constructs StringParser objects
    ///
    /// @param param_name name of the parameter to be parsed
    static DhcpConfigParser* factory(const std::string& param_name) {
        return (new StringParser(param_name));
    }

    /// @brief Sets storage for value of this parameter.
    ///
    /// See @ref dhcpv6ConfigInherit for details.
    ///
    /// @param storage pointer to the storage container
    void setStorage(StringStorage* storage) {
        storage_ = storage;
    }

private:
    /// Pointer to the storage, where parsed value will be stored
    StringStorage* storage_;
    /// Name of the parameter to be parsed
    std::string param_name_;
    /// The actual parsed value
    std::string value_;
};

/// @brief parser for interface list definition
///
/// This parser handles Dhcp6/interface entry.
/// It contains a list of network interfaces that the server listens on.
/// In particular, it can contain an entry called "all" or "any" that
/// designates all interfaces.
///
/// It is useful for parsing Dhcp6/interface parameter.
class InterfaceListConfigParser : public DhcpConfigParser {
public:

    /// @brief constructor
    ///
    /// As this is a dedicated parser, it must be used to parse
    /// "interface" parameter only. All other types will throw exception.
    ///
    /// @param param_name name of the configuration parameter being parsed
    /// @throw BadValue if supplied parameter name is not "interface"
    InterfaceListConfigParser(const std::string& param_name) {
        if (param_name != "interface") {
            isc_throw(isc::BadValue, "Internal error. Interface configuration "
                      "parser called for the wrong parameter: " << param_name);
        }
    }

    /// @brief parses parameters value
    ///
    /// Parses configuration entry (list of parameters) and stores it in
    /// storage.
    ///
    /// @param value pointer to the content of parsed values
    virtual void build(ConstElementPtr value) {
        BOOST_FOREACH(ConstElementPtr iface, value->listValue()) {
            interfaces_.push_back(iface->str());
        }
    }

    /// @brief commits interfaces list configuration
    virtual void commit() {
        /// @todo: Implement per interface listening. Currently always listening
        /// on all interfaces.
    }

    /// @brief factory that constructs InterfaceListConfigParser objects
    ///
    /// @param param_name name of the parameter to be parsed
    static DhcpConfigParser* factory(const std::string& param_name) {
        return (new InterfaceListConfigParser(param_name));
    }

private:
    /// contains list of network interfaces
    vector<string> interfaces_;
};

/// @brief parser for pool definition
///
/// This parser handles pool definitions, i.e. a list of entries of one
/// of two syntaxes: min-max and prefix/len. Pool6 objects are created
/// and stored in chosen PoolStorage container.
///
/// As there are no default values for pool, setStorage() must be called
/// before build(). Otherwise an exception will be thrown.
///
/// It is useful for parsing Dhcp6/subnet6[X]/pool parameters.
class PoolParser : public DhcpConfigParser {
public:

    /// @brief constructor.
    PoolParser(const std::string& /*param_name*/)
        : pools_(NULL) {
        // ignore parameter name, it is always Dhcp6/subnet6[X]/pool
    }

    /// @brief parses the actual list
    ///
    /// This method parses the actual list of interfaces.
    /// No validation is done at this stage, everything is interpreted as
    /// interface name.
    /// @param pools_list list of pools defined for a subnet
    /// @throw isc::InvalidOperation if storage was not specified
    ///        (setStorage() not called)
    void build(ConstElementPtr pools_list) {

        // setStorage() should have been called before build
        if (!pools_) {
            isc_throw(isc::InvalidOperation, "parser logic error: no pool storage set,"
                      " but pool parser asked to parse pools");
        }

        BOOST_FOREACH(ConstElementPtr text_pool, pools_list->listValue()) {

            // That should be a single pool representation. It should contain
            // text in the form prefix/len or first - last. Note that spaces
            // are allowed
            string txt = text_pool->stringValue();

            // first let's remove any whitespaces
            boost::erase_all(txt, " "); // space
            boost::erase_all(txt, "\t"); // tabulation

            // Is this prefix/len notation?
            size_t pos = txt.find("/");
            if (pos != string::npos) {
                IOAddress addr("::");
                uint8_t len = 0;
                try {
                    addr = IOAddress(txt.substr(0, pos));

                    // start with the first character after /
                    string prefix_len = txt.substr(pos + 1);

                    // It is lexically cast to int and then downcast to uint8_t.
                    // Direct cast to uint8_t (which is really an unsigned char)
                    // will result in interpreting the first digit as output
                    // value and throwing exception if length is written on two
                    // digits (because there are extra characters left over).

                    // No checks for values over 128. Range correctness will
                    // be checked in Pool6 constructor.
                    len = boost::lexical_cast<int>(prefix_len);
                } catch (...)  {
                    isc_throw(DhcpConfigError, "failed to parse pool "
                              "definition: " << text_pool->stringValue());
                }

                Pool6Ptr pool(new Pool6(Pool6::TYPE_IA, addr, len));
                local_pools_.push_back(pool);
                continue;
            }

            // Is this min-max notation?
            pos = txt.find("-");
            if (pos != string::npos) {
                // using min-max notation
                IOAddress min(txt.substr(0, pos));
                IOAddress max(txt.substr(pos + 1));

                Pool6Ptr pool(new Pool6(Pool6::TYPE_IA, min, max));

                local_pools_.push_back(pool);
                continue;
            }

            isc_throw(DhcpConfigError, "failed to parse pool definition:"
                      << text_pool->stringValue() <<
                      ". Does not contain - (for min-max) nor / (prefix/len)");
        }
    }

    /// @brief sets storage for value of this parameter
    ///
    /// See @ref dhcpv6ConfigInherit for details.
    ///
    /// @param storage pointer to the storage container
    void setStorage(PoolStorage* storage) {
        pools_ = storage;
    }

    /// @brief Stores the parsed values in a storage provided
    ///        by an upper level parser.
    virtual void commit() {
        if (pools_) {
            // local_pools_ holds the values produced by the build function.
            // At this point parsing should have completed successfuly so
            // we can append new data to the supplied storage.
            pools_->insert(pools_->end(), local_pools_.begin(),
                           local_pools_.end());
        }
    }

    /// @brief factory that constructs PoolParser objects
    ///
    /// @param param_name name of the parameter to be parsed
    static DhcpConfigParser* factory(const std::string& param_name) {
        return (new PoolParser(param_name));
    }

private:
    /// @brief pointer to the actual Pools storage
    ///
    /// This is typically a storage somewhere in Subnet parser
    /// (an upper level parser).
    PoolStorage* pools_;
    /// A temporary storage for pools configuration. It is a
    /// storage where pools are stored by build function.
    PoolStorage local_pools_;
};


/// @brief Parser for option data value.
///
/// This parser parses configuration entries that specify value of
/// a single option. These entries include option name, option code
/// and data carried by the option. The option data can be specified
/// in one of the two available formats: binary value represented as
/// a string of hexadecimal digits or a list of comma separated values.
/// The format being used is controlled by csv-format configuration
/// parameter. When setting this value to True, the latter format is
/// used. The subsequent values in the CSV format apply to relevant
/// option data fields in the configured option. For example the
/// configuration: "data" : "192.168.2.0, 56, hello world" can be
/// used to set values for the option comprising IPv4 address,
/// integer and string data field. Note that order matters. If the
/// order of values does not match the order of data fields within
/// an option the configuration will not be accepted. If parsing
/// is successful then an instance of an option is created and
/// added to the storage provided by the calling class.
class OptionDataParser : public DhcpConfigParser {
public:

    /// @brief Constructor.
    ///
    /// Class constructor.
    OptionDataParser(const std::string&)
        : options_(NULL),
          // initialize option to NULL ptr
          option_descriptor_(false) { }

    /// @brief Parses the single option data.
    ///
    /// This method parses the data of a single option from the configuration.
    /// The option data includes option name, option code and data being
    /// carried by this option. Eventually it creates the instance of the
    /// option.
    ///
    /// @warning setStorage must be called with valid storage pointer prior
    /// to calling this method.
    ///
    /// @param option_data_entries collection of entries that define value
    /// for a particular option.
    /// @throw DhcpConfigError if invalid parameter specified in
    /// the configuration.
    /// @throw isc::InvalidOperation if failed to set storage prior to
    /// calling build.
    virtual void build(ConstElementPtr option_data_entries) {

        if (options_ == NULL) {
            isc_throw(isc::InvalidOperation, "Parser logic error: storage must be set before "
                      "parsing option data.");
        }
        BOOST_FOREACH(ConfigPair param, option_data_entries->mapValue()) {
            ParserPtr parser;
            if (param.first == "name" || param.first == "data" ||
                param.first == "space") {
                boost::shared_ptr<StringParser>
                    name_parser(dynamic_cast<StringParser*>(StringParser::factory(param.first)));
                if (name_parser) {
                    name_parser->setStorage(&string_values_);
                    parser = name_parser;
                }
            } else if (param.first == "code") {
                boost::shared_ptr<Uint32Parser>
                    code_parser(dynamic_cast<Uint32Parser*>(Uint32Parser::factory(param.first)));
                if (code_parser) {
                    code_parser->setStorage(&uint32_values_);
                    parser = code_parser;
                }
            } else if (param.first == "csv-format") {
                boost::shared_ptr<BooleanParser>
                    value_parser(dynamic_cast<BooleanParser*>(BooleanParser::factory(param.first)));
                if (value_parser) {
                    value_parser->setStorage(&boolean_values_);
                    parser = value_parser;
                }
            } else {
                isc_throw(DhcpConfigError,
                          "parser error: option-data parameter not supported: "
                          << param.first);
            }
            parser->build(param.second);
            // Before we can create an option we need to get the data from
            // the child parsers. The only way to do it is to invoke commit
            // on them so as they store the values in appropriate storages
            // that this class provided to them. Note that this will not
            // modify values stored in the global storages so the configuration
            // will remain consistent even parsing fails somewhere further on.
            parser->commit();
        }
        // Try to create the option instance.
        createOption();
    }

    /// @brief Commits option value.
    ///
    /// This function adds a new option to the storage or replaces an existing option
    /// with the same code.
    ///
    /// @throw isc::InvalidOperation if failed to set pointer to storage or failed
    /// to call build() prior to commit. If that happens data in the storage
    /// remain un-modified.
    virtual void commit() {
        if (options_ == NULL) {
            isc_throw(isc::InvalidOperation, "parser logic error: storage must be set before "
                      "commiting option data.");
        } else  if (!option_descriptor_.option) {
            // Before we can commit the new option should be configured. If it is not
            // than somebody must have called commit() before build().
            isc_throw(isc::InvalidOperation, "parser logic error: no option has been configured and"
                      " thus there is nothing to commit. Has build() been called?");
        }
        uint16_t opt_type = option_descriptor_.option->getType();
        Subnet::OptionContainerPtr options = options_->getItems(option_space_);
        // The getItems() should never return NULL pointer. If there are no
        // options configured for the particular option space a pointer
        // to an empty container should be returned.
        assert(options);
        Subnet::OptionContainerTypeIndex& idx = options->get<1>();
        // Try to find options with the particular option code in the main
        // storage. If found, remove these options because they will be
        // replaced with new one.
        Subnet::OptionContainerTypeRange range =
            idx.equal_range(opt_type);
        if (std::distance(range.first, range.second) > 0) {
            idx.erase(range.first, range.second);
        }
        // Append new option to the main storage.
        options_->addItem(option_descriptor_, option_space_);
    }

    /// @brief Set storage for the parser.
    ///
    /// Sets storage for the parser. This storage points to the
    /// vector of options and is used by multiple instances of
    /// OptionDataParser. Each instance creates exactly one object
    /// of dhcp::Option or derived type and appends it to this
    /// storage.
    ///
    /// @param storage pointer to the options storage
    void setStorage(OptionStorage* storage) {
        options_ = storage;
    }

private:

    /// @brief Create option instance.
    ///
    /// Creates an instance of an option and adds it to the provided
    /// options storage. If the option data parsed by \ref build function
    /// are invalid or insufficient this function emits an exception.
    ///
    /// @warning this function does not check if options_ storage pointer
    /// is intitialized but this check is not needed here because it is done
    /// in the \ref build function.
    ///
    /// @throw DhcpConfigError if parameters provided in the configuration
    /// are invalid.
    void createOption() {

        // Option code is held in the uint32_t storage but is supposed to
        // be uint16_t value. We need to check that value in the configuration
        // does not exceed range of uint16_t and is not zero.
        uint32_t option_code = getParam<uint32_t>("code", uint32_values_);
        if (option_code == 0) {
            isc_throw(DhcpConfigError, "Parser error: value of 'code' must not"
                      << " be equal to zero. Option code '0' is reserved in"
                      << " DHCPv6.");
        } else if (option_code > std::numeric_limits<uint16_t>::max()) {
            isc_throw(DhcpConfigError, "Parser error: value of 'code' must not"
                      << " exceed " << std::numeric_limits<uint16_t>::max());
        }
        // Check that the option name has been specified, is non-empty and does not
        // contain spaces.
        // @todo possibly some more restrictions apply here?
        std::string option_name = getParam<std::string>("name", string_values_);
        if (option_name.empty()) {
            isc_throw(DhcpConfigError, "Parser error: option name must not be"
                      << " empty");
        } else if (option_name.find(" ") != std::string::npos) {
            isc_throw(DhcpConfigError, "Parser error: option name must not contain"
                      << " spaces");
        }

        std::string option_space = getParam<std::string>("space", string_values_);
        /// @todo Validate option space once #2313 is merged.

        OptionDefinitionPtr def;
        if (option_space == "dhcp6" &&
            LibDHCP::isStandardOption(Option::V6, option_code)) {
            def = LibDHCP::getOptionDef(Option::V6, option_code);

        } else if (option_space == "dhcp4") {
            isc_throw(DhcpConfigError, "'dhcp4' option space name is reserved"
                      << " for DHCPv4 server");
        } else {
            // If we are not dealing with a standard option then we
            // need to search for its definition among user-configured
            // options. They are expected to be in the global storage
            // already.
            OptionDefContainerPtr defs = option_def_intermediate.getItems(option_space);
            // The getItems() should never return the NULL pointer. If there are
            // no option definitions for the particular option space a pointer
            // to an empty container should be returned.
            assert(defs);
            const OptionDefContainerTypeIndex& idx = defs->get<1>();
            OptionDefContainerTypeRange range = idx.equal_range(option_code);
            if (std::distance(range.first, range.second) > 0) {
                def = *range.first;
            }
            if (!def) {
                isc_throw(DhcpConfigError, "definition for the option '"
                          << option_space << "." << option_name
                          << "' having code '" <<  option_code
                          << "' does not exist");
            }

        }

        // Get option data from the configuration database ('data' field).
        const std::string option_data = getParam<std::string>("data", string_values_);
        const bool csv_format = getParam<bool>("csv-format", boolean_values_);

        // Transform string of hexadecimal digits into binary format.
        std::vector<uint8_t> binary;
        std::vector<std::string> data_tokens;

        if (csv_format) {
            // If the option data is specified as a string of comma
            // separated values then we need to split this string into
            // individual values - each value will be used to initialize
            // one data field of an option.
            data_tokens = isc::util::str::tokens(option_data, ",");
        } else {
            // Otherwise, the option data is specified as a string of
            // hexadecimal digits that we have to turn into binary format.
            try {
                util::encode::decodeHex(option_data, binary);
            } catch (...) {
                isc_throw(DhcpConfigError, "Parser error: option data is not a valid"
                          << " string of hexadecimal digits: " << option_data);
            }
        }

        OptionPtr option;
        if (!def) {
            if (csv_format) {
                isc_throw(DhcpConfigError, "the CSV option data format can be"
                          " used to specify values for an option that has a"
                          " definition. The option with code " << option_code
                          << " does not have a definition.");
            }

            // @todo We have a limited set of option definitions intiialized at the moment.
            // In the future we want to initialize option definitions for all options.
            // Consequently an error will be issued if an option definition does not exist
            // for a particular option code. For now it is ok to create generic option
            // if definition does not exist.
            OptionPtr option(new Option(Option::V6, static_cast<uint16_t>(option_code),
                                        binary));
            // The created option is stored in option_descriptor_ class member until the
            // commit stage when it is inserted into the main storage. If an option with the
            // same code exists in main storage already the old option is replaced.
            option_descriptor_.option = option;
            option_descriptor_.persistent = false;
        } else {

            // Option name should match the definition. The option name
            // may seem to be redundant but in the future we may want
            // to reference options and definitions using their names
            // and/or option codes so keeping the option name in the
            // definition of option value makes sense.
            if (def->getName() != option_name) {
                isc_throw(DhcpConfigError, "specified option name '"
                          << option_name << " does not match the "
                          << "option definition: '" << option_space
                          << "." << def->getName() << "'");
            }

            // Option definition has been found so let's use it to create
            // an instance of our option.
            try {
                OptionPtr option = csv_format ?
                    def->optionFactory(Option::V6, option_code, data_tokens) :
                    def->optionFactory(Option::V6, option_code, binary);
                Subnet::OptionDescriptor desc(option, false);
                option_descriptor_.option = option;
                option_descriptor_.persistent = false;
            } catch (const isc::Exception& ex) {
                isc_throw(DhcpConfigError, "option data does not match"
                          << " option definition (space: " << option_space
                          << ", code: " << option_code << "): "
                          << ex.what());
            }
        }
        // All went good, so we can set the option space name.
        option_space_ = option_space;
    }

    /// Storage for uint32 values (e.g. option code).
    Uint32Storage uint32_values_;
    /// Storage for string values (e.g. option name or data).
    StringStorage string_values_;
    /// Storage for boolean values.
    BooleanStorage boolean_values_;
    /// Pointer to options storage. This storage is provided by
    /// the calling class and is shared by all OptionDataParser objects.
    OptionStorage* options_;
    /// Option descriptor holds newly configured option.
    isc::dhcp::Subnet::OptionDescriptor option_descriptor_;
    /// Option space name where the option belongs to.
    std::string option_space_;
};

/// @brief Parser for option data values within a subnet.
///
/// This parser iterates over all entries that define options
/// data for a particular subnet and creates a collection of options.
/// If parsing is successful, all these options are added to the Subnet
/// object.
class OptionDataListParser : public DhcpConfigParser {
public:

    /// @brief Constructor.
    ///
    /// Unless otherwise specified, parsed options will be stored in
    /// a global option container (option_default). That storage location
    /// is overriden on a subnet basis.
    OptionDataListParser(const std::string&)
        : options_(&option_defaults), local_options_() { }

    /// @brief Parses entries that define options' data for a subnet.
    ///
    /// This method iterates over all entries that define option data
    /// for options within a single subnet and creates options' instances.
    ///
    /// @param option_data_list pointer to a list of options' data sets.
    /// @throw DhcpConfigError if option parsing failed.
    void build(ConstElementPtr option_data_list) {
        BOOST_FOREACH(ConstElementPtr option_value, option_data_list->listValue()) {
            boost::shared_ptr<OptionDataParser> parser(new OptionDataParser("option-data"));
            // options_ member will hold instances of all options thus
            // each OptionDataParser takes it as a storage.
            parser->setStorage(&local_options_);
            // Build the instance of a single option.
            parser->build(option_value);
            // Store a parser as it will be used to commit.
            parsers_.push_back(parser);
        }
    }

    /// @brief Set storage for option instances.
    ///
    /// @param storage pointer to options storage.
    void setStorage(OptionStorage* storage) {
        options_ = storage;
    }


    /// @brief Commit all option values.
    ///
    /// This function invokes commit for all option values.
    void commit() {
        BOOST_FOREACH(ParserPtr parser, parsers_) {
            parser->commit();
        }
        // Parsing was successful and we have all configured
        // options in local storage. We can now replace old values
        // with new values.
        std::swap(local_options_, *options_);
    }

    /// @brief Create DhcpDataListParser object
    ///
    /// @param param_name param name.
    ///
    /// @return DhcpConfigParser object.
    static DhcpConfigParser* factory(const std::string& param_name) {
        return (new OptionDataListParser(param_name));
    }

    /// Intermediate option storage. This storage is used by
    /// lower level parsers to add new options.  Values held
    /// in this storage are assigned to main storage (options_)
    /// if overall parsing was successful.
    OptionStorage local_options_;
    /// Pointer to options instances storage.
    OptionStorage* options_;
    /// Collection of parsers;
    ParserCollection parsers_;
};

/// @brief Parser for a single option definition.
///
/// This parser creates an instance of a single option definition.
class OptionDefParser: DhcpConfigParser {
public:

    /// @brief Constructor.
    ///
    /// This constructor sets the pointer to the option definitions
    /// storage to NULL. It must be set to point to the actual storage
    /// before \ref build is called.
    OptionDefParser(const std::string&)
        : storage_(NULL) {
    }

    /// @brief Parses an entry that describes single option definition.
    ///
    /// @param option_def a configuration entry to be parsed.
    ///
    /// @throw DhcpConfigError if parsing was unsuccessful.
    void build(ConstElementPtr option_def) {
        if (storage_ == NULL) {
            isc_throw(DhcpConfigError, "parser logic error: storage must be set"
                      " before parsing option definition data");
        }
        // Parse the elements that make up the option definition.
        BOOST_FOREACH(ConfigPair param, option_def->mapValue()) {
            std::string entry(param.first);
            ParserPtr parser;
            if (entry == "name" || entry == "type" ||
                entry == "record-types" || entry == "space") {
                StringParserPtr
                    str_parser(dynamic_cast<StringParser*>(StringParser::factory(entry)));
                if (str_parser) {
                    str_parser->setStorage(&string_values_);
                    parser = str_parser;
                }
            } else if (entry == "code") {
                Uint32ParserPtr
                    code_parser(dynamic_cast<Uint32Parser*>(Uint32Parser::factory(entry)));
                if (code_parser) {
                    code_parser->setStorage(&uint32_values_);
                    parser = code_parser;
                }
            } else if (entry == "array") {
                BooleanParserPtr
                    array_parser(dynamic_cast<BooleanParser*>(BooleanParser::factory(entry)));
                if (array_parser) {
                    array_parser->setStorage(&boolean_values_);
                    parser = array_parser;
                }
            } else {
                isc_throw(DhcpConfigError, "invalid parameter: " << entry);
            }

            parser->build(param.second);
            parser->commit();
        }

        // Create an instance of option definition.
        createOptionDef();

        // Get all items we collected so far for the particular option space.
        OptionDefContainerPtr defs = storage_->getItems(option_space_name_);
        // Check if there are any items with option code the same as the
        // one specified for the definition we are now creating.
        const OptionDefContainerTypeIndex& idx = defs->get<1>();
        const OptionDefContainerTypeRange& range =
            idx.equal_range(option_definition_->getCode());
        // If there are any items with this option code already we need
        // to issue an error because we don't allow duplicates for
        // option definitions within an option space.
        if (std::distance(range.first, range.second) > 0) {
            isc_throw(DhcpConfigError, "duplicated option definition for"
                      << " code '" << option_definition_->getCode() << "'");
        }
    }

    /// @brief Stores the parsed option definition in the data store.
    void commit() {
        // @todo validate option space name once 2313 is merged.
        if (storage_ && option_definition_) {
            storage_->addItem(option_definition_, option_space_name_);
        }
    }

    /// @brief Sets a pointer to the data store.
    ///
    /// The newly created instance of an option definition will be
    /// added to the data store given by the argument.
    ///
    /// @param storage pointer to the data store where the option definition
    /// will be added to.
    void setStorage(OptionDefStorage* storage) {
        storage_ = storage;
    }

private:

    /// @brief Create option definition from the parsed parameters.
    void createOptionDef() {
        // Get the option space name and validate it.
        std::string space = getParam<std::string>("space", string_values_);
        // @todo uncomment the code below when the #2313 is merged.
        /*        if (!OptionSpace::validateName()) {
            isc_throw(DhcpConfigError, "invalid option space name '"
                      << space << "'");
                      } */

        // Get other parameters that are needed to create the
        // option definition.
        std::string name = getParam<std::string>("name", string_values_);
        uint32_t code = getParam<uint32_t>("code", uint32_values_);
        std::string type = getParam<std::string>("type", string_values_);
        bool array_type = getParam<bool>("array", boolean_values_);

        OptionDefinitionPtr def(new OptionDefinition(name, code,
                                                     type, array_type));
        // The record-types field may carry a list of comma separated names
        // of data types that form a record.
        std::string record_types = getParam<std::string>("record-types",
                                                         string_values_);
        // Split the list of record types into tokens.
        std::vector<std::string> record_tokens =
            isc::util::str::tokens(record_types, ",");
        // Iterate over each token and add a record type into
        // option definition.
        BOOST_FOREACH(std::string record_type, record_tokens) {
            try {
                boost::trim(record_type);
                if (!record_type.empty()) {
                    def->addRecordField(record_type);
                }
            } catch (const Exception& ex) {
                isc_throw(DhcpConfigError, "invalid record type values"
                          << " specified for the option  definition: "
                          << ex.what());
            }
        }

        // Check the option definition parameters are valid.
        try {
            def->validate();
        } catch (const isc::Exception& ex) {
            isc_throw(DhcpConfigError, "invalid option definition"
                      << " parameters: " << ex.what());
        }
        // Option definition has been created successfully.
        option_space_name_ = space;
        option_definition_ = def;
    }

    /// Instance of option definition being created by this parser.
    OptionDefinitionPtr option_definition_;
    /// Name of the space the option definition belongs to.
    std::string option_space_name_;

    /// Pointer to a storage where the option definition will be
    /// added when \ref commit is called.
    OptionDefStorage* storage_;

    /// Storage for boolean values.
    BooleanStorage boolean_values_;
    /// Storage for string values.
    StringStorage string_values_;
    /// Storage for uint32 values.
    Uint32Storage uint32_values_;
};

/// @brief Parser for a list of option definitions.
///
/// This parser iterates over all configuration entries that define
/// option definitions and creates instances of these definitions.
/// If the parsing is successful, the collection of created definitions
/// is put into the provided storage.
class OptionDefListParser : DhcpConfigParser {
public:

    /// @brief Constructor.
    ///
    /// This constructor initializes the pointer to option definitions
    /// storage to NULL value. This pointer has to be set to point to
    /// the actual storage before the \ref build function is called.
    OptionDefListParser(const std::string&) {
    }

    /// @brief Parse configuration entries.
    ///
    /// This function parses configuration entries and creates instances
    /// of option definitions.
    ///
    /// @param option_def_list pointer to an element that holds entries
    /// that define option definitions.
    /// @throw DhcpConfigError if configuration parsing fails.
    void build(ConstElementPtr option_def_list) {
        // Clear existing items in the global storage.
        // We are going to replace all of them.
        option_def_intermediate.clearItems();

        if (!option_def_list) {
            isc_throw(DhcpConfigError, "parser error: a pointer to a list of"
                      << " option definitions is NULL");
        }

        BOOST_FOREACH(ConstElementPtr option_def, option_def_list->listValue()) {
            boost::shared_ptr<OptionDefParser>
                parser(new OptionDefParser("single-option-def"));
            parser->setStorage(&option_def_intermediate);
            parser->build(option_def);
            parser->commit();
        }
    }

    /// @brief Stores option definitions in the CfgMgr.
    void commit() {

        CfgMgr& cfg_mgr = CfgMgr::instance();

        cfg_mgr.deleteOptionDefs();

        // We need to move option definitions from the temporary
        // storage to the global storage.
        std::list<std::string> space_names =
            option_def_intermediate.getOptionSpaceNames();
        BOOST_FOREACH(std::string space_name, space_names) {

            BOOST_FOREACH(OptionDefinitionPtr def,
                          *option_def_intermediate.getItems(space_name)) {
                // All option definitions should be initialized to non-NULL
                // values. The validation is expected to be made by the
                // OptionDefParser when creating an option definition.
                assert(def);
                cfg_mgr.addOptionDef(def, space_name);
            }
        }
    }

    /// @brief Create an OptionDefListParser object.
    ///
    /// @param param_name configuration entry holding option definitions.
    ///
    /// @return OptionDefListParser object.
    static DhcpConfigParser* factory(const std::string& param_name) {
        return (new OptionDefListParser(param_name));
    }

};

/// @brief this class parses a single subnet
///
/// This class parses the whole subnet definition. It creates parsers
/// for received configuration parameters as needed.
class Subnet6ConfigParser : public DhcpConfigParser {
public:

    /// @brief constructor
    Subnet6ConfigParser(const std::string& ) {
        // The parameter should always be "subnet", but we don't check
        // against that here in case some wants to reuse this parser somewhere.
    }

    /// @brief parses parameter value
    ///
    /// @param subnet pointer to the content of subnet definition
    ///
    /// @throw isc::DhcpConfigError if subnet configuration parsing failed.
    void build(ConstElementPtr subnet) {

        BOOST_FOREACH(ConfigPair param, subnet->mapValue()) {
            ParserPtr parser(createSubnet6ConfigParser(param.first));
            // The actual type of the parser is unknown here. We have to discover
            // the parser type here to invoke the corresponding setStorage function
            // on it.  We discover parser type by trying to cast the parser to various
            // parser types and checking which one was successful. For this one
            // a setStorage and build methods are invoked.

            // Try uint32 type parser.
            if (!buildParser<Uint32Parser, Uint32Storage >(parser, uint32_values_,
                                                           param.second) &&
                // Try string type parser.
                !buildParser<StringParser, StringStorage >(parser, string_values_,
                                                           param.second) &&
                // Try pool parser.
                !buildParser<PoolParser, PoolStorage >(parser, pools_,
                                                       param.second) &&
                // Try option data parser.
                !buildParser<OptionDataListParser, OptionStorage >(parser, options_,
                                                                   param.second)) {
                // Appropriate parsers are created in the createSubnet6ConfigParser
                // and they should be limited to those that we check here for. Thus,
                // if we fail to find a matching parser here it is a programming error.
                isc_throw(DhcpConfigError, "failed to find suitable parser");
            }
        }

        // In order to create new subnet we need to get the data out
        // of the child parsers first. The only way to do it is to
        // invoke commit on them because it will make them write
        // parsed data into storages we have supplied.
        // Note that triggering commits on child parsers does not
        // affect global data because we supplied pointers to storages
        // local to this object. Thus, even if this method fails
        // later on, the configuration remains consistent.
        BOOST_FOREACH(ParserPtr parser, parsers_) {
            parser->commit();
        }

        // Create a subnet.
        createSubnet();
    }

    /// @brief Adds the created subnet to a server's configuration.
    void commit() {
        if (subnet_) {
            isc::dhcp::CfgMgr::instance().addSubnet6(subnet_);
        }
    }

private:

    /// @brief Set storage for a parser and invoke build.
    ///
    /// This helper method casts the provided parser pointer to the specified
    /// type. If the cast is successful it sets the corresponding storage for
    /// this parser, invokes build on it and saves the parser.
    ///
    /// @tparam T parser type to which parser argument should be cast.
    /// @tparam Y storage type for the specified parser type.
    /// @param parser parser on which build must be invoked.
    /// @param storage reference to a storage that will be set for a parser.
    /// @param subnet subnet element read from the configuration and being parsed.
    /// @return true if parser pointer was successfully cast to specialized
    /// parser type provided as Y.
    template<typename T, typename Y>
    bool buildParser(const ParserPtr& parser, Y& storage, const ConstElementPtr& subnet) {
        // We need to cast to T in order to set storage for the parser.
        boost::shared_ptr<T> cast_parser = boost::dynamic_pointer_cast<T>(parser);
        // It is common that this cast is not successful because we try to cast to all
        // supported parser types as we don't know the type of a parser in advance.
        if (cast_parser) {
            // Cast, successful so we go ahead with setting storage and actual parse.
            cast_parser->setStorage(&storage);
            parser->build(subnet);
            parsers_.push_back(parser);
            // We indicate that cast was successful so as the calling function
            // may skip attempts to cast to other parser types and proceed to
            // next element.
            return (true);
        }
        // It was not successful. Indicate that another parser type
        // should be tried.
        return (false);
    }

    /// @brief Create a new subnet using a data from child parsers.
    ///
    /// @throw isc::dhcp::DhcpConfigError if subnet configuration parsing failed.
    void createSubnet() {

        // Find a subnet string.
        StringStorage::const_iterator it = string_values_.find("subnet");
        if (it == string_values_.end()) {
            isc_throw(DhcpConfigError,
                      "Mandatory subnet definition in subnet missing");
        }
        // Remove any spaces or tabs.
        string subnet_txt = it->second;
        boost::erase_all(subnet_txt, " ");
        boost::erase_all(subnet_txt, "\t");
        // The subnet format is prefix/len. We are going to extract
        // the prefix portion of a subnet string to create IOAddress
        // object from it. IOAddress will be passed to the Subnet's
        // constructor later on. In order to extract the prefix we
        // need to get all characters preceding "/".
        size_t pos = subnet_txt.find("/");
        if (pos == string::npos) {
            isc_throw(DhcpConfigError,
                      "Invalid subnet syntax (prefix/len expected):" << it->second);
        }

        // Try to create the address object. It also validates that
        // the address syntax is ok.
        IOAddress addr(subnet_txt.substr(0, pos));
        uint8_t len = boost::lexical_cast<unsigned int>(subnet_txt.substr(pos + 1));

        // Get all 'time' parameters using inheritance.
        // If the subnet-specific value is defined then use it, else
        // use the global value. The global value must always be
        // present. If it is not, it is an internal error and exception
        // is thrown.
        Triplet<uint32_t> t1 = getParam("renew-timer");
        Triplet<uint32_t> t2 = getParam("rebind-timer");
        Triplet<uint32_t> pref = getParam("preferred-lifetime");
        Triplet<uint32_t> valid = getParam("valid-lifetime");

        // Get interface name. If it is defined, then the subnet is available
        // directly over specified network interface.

        string iface;
        StringStorage::const_iterator iface_iter = string_values_.find("interface");
        if (iface_iter != string_values_.end()) {
            iface = iface_iter->second;
        }

        /// @todo: Convert this to logger once the parser is working reliably
        stringstream tmp;
        tmp << addr.toText() << "/" << (int)len
            << " with params t1=" << t1 << ", t2=" << t2 << ", pref="
            << pref << ", valid=" << valid;

        LOG_INFO(dhcp6_logger, DHCP6_CONFIG_NEW_SUBNET).arg(tmp.str());

        // Create a new subnet.
        subnet_.reset(new Subnet6(addr, len, t1, t2, pref, valid));

        // Add pools to it.
        for (PoolStorage::iterator it = pools_.begin(); it != pools_.end(); ++it) {
            subnet_->addPool(*it);
        }

        // Configure interface, if defined
        if (!iface.empty()) {
            if (!IfaceMgr::instance().getIface(iface)) {
                isc_throw(DhcpConfigError, "Specified interface name " << iface
                          << " for subnet " << subnet_->toText() << " is not present"
                          << " in the system.");
            }

            subnet_->setIface(iface);
        }

        // We are going to move configured options to the Subnet object.
        // Configured options reside in the container where options
        // are grouped by space names. Thus we need to get all space names
        // and iterate over all options that belong to them.
        std::list<std::string> space_names = options_.getOptionSpaceNames();
        BOOST_FOREACH(std::string option_space, space_names) {
            // Get all options within a particular option space.
            BOOST_FOREACH(Subnet::OptionDescriptor desc,
                          *options_.getItems(option_space)) {
                // The pointer should be non-NULL. The validation is expected
                // to be performed by the OptionDataParser before adding an
                // option descriptor to the container.
                assert(desc.option);
                // We want to check whether an option with the particular
                // option code has been already added. If so, we want
                // to issue a warning.
                Subnet::OptionDescriptor existing_desc =
                    subnet_->getOptionDescriptor("option_space",
                                                 desc.option->getType());
                if (existing_desc.option) {
                    LOG_WARN(dhcp6_logger, DHCP6_CONFIG_OPTION_DUPLICATE)
                        .arg(desc.option->getType()).arg(addr.toText());
                }
                // In any case, we add the option to the subnet.
                subnet_->addOption(desc.option, false, option_space);
            }
        }

        // Check all global options and add them to the subnet object if
        // they have been configured in the global scope. If they have been
        // configured in the subnet scope we don't add global option because
        // the one configured in the subnet scope always takes precedence.
        space_names = option_defaults.getOptionSpaceNames();
        BOOST_FOREACH(std::string option_space, space_names) {
            // Get all global options for the particular option space.
            BOOST_FOREACH(Subnet::OptionDescriptor desc,
                          *option_defaults.getItems(option_space)) {
                // The pointer should be non-NULL. The validation is expected
                // to be performed by the OptionDataParser before adding an
                // option descriptor to the container.
                assert(desc.option);
                // Check if the particular option has been already added.
                // This would mean that it has been configured in the
                // subnet scope. Since option values configured in the
                // subnet scope take precedence over globally configured
                // values we don't add option from the global storage
                // if there is one already.
                Subnet::OptionDescriptor existing_desc =
                    subnet_->getOptionDescriptor(option_space, desc.option->getType());
                if (!existing_desc.option) {
                    subnet_->addOption(desc.option, false, option_space);
                }
            }
        }
    }

    /// @brief creates parsers for entries in subnet definition
    ///
    /// @param config_id name od the entry
    ///
    /// @return parser object for specified entry name
    /// @throw isc::dhcp::DhcpConfigError if trying to create a parser
    ///        for unknown config element
    DhcpConfigParser* createSubnet6ConfigParser(const std::string& config_id) {
        FactoryMap factories;

        factories["preferred-lifetime"] = Uint32Parser::factory;
        factories["valid-lifetime"] = Uint32Parser::factory;
        factories["renew-timer"] = Uint32Parser::factory;
        factories["rebind-timer"] = Uint32Parser::factory;
        factories["subnet"] = StringParser::factory;
        factories["pool"] = PoolParser::factory;
        factories["option-data"] = OptionDataListParser::factory;
        factories["interface"] = StringParser::factory;

        FactoryMap::iterator f = factories.find(config_id);
        if (f == factories.end()) {
            // Used for debugging only.
            // return new DebugParser(config_id);

            isc_throw(isc::dhcp::DhcpConfigError,
                      "parser error: subnet6 parameter not supported: "
                      << config_id);
        }
        return (f->second(config_id));
    }

    /// @brief Returns value for a given parameter (after using inheritance)
    ///
    /// This method implements inheritance.  For a given parameter name, it first
    /// checks if there is a global value for it and overwrites it with specific
    /// value if such value was defined in subnet.
    ///
    /// @param name name of the parameter
    /// @return triplet with the parameter name
    /// @throw DhcpConfigError when requested parameter is not present
    isc::dhcp::Triplet<uint32_t> getParam(const std::string& name) {
        uint32_t value = 0;
        bool found = false;
        Uint32Storage::iterator global = uint32_defaults.find(name);
        if (global != uint32_defaults.end()) {
            value = global->second;
            found = true;
        }

        Uint32Storage::iterator local = uint32_values_.find(name);
        if (local != uint32_values_.end()) {
            value = local->second;
            found = true;
        }

        if (found) {
            return (isc::dhcp::Triplet<uint32_t>(value));
        } else {
            isc_throw(isc::dhcp::DhcpConfigError, "Mandatory parameter " << name
                      << " missing (no global default and no subnet-"
                      << "specific value)");
        }
    }

    /// storage for subnet-specific uint32 values
    Uint32Storage uint32_values_;

    /// storage for subnet-specific integer values
    StringStorage string_values_;

    /// storage for pools belonging to this subnet
    PoolStorage pools_;

    /// storage for options belonging to this subnet
    OptionStorage options_;

    /// parsers are stored here
    ParserCollection parsers_;

    /// Pointer to the created subnet object.
    isc::dhcp::Subnet6Ptr subnet_;
};

/// @brief this class parses a list of subnets
///
/// This is a wrapper parser that handles the whole list of Subnet6
/// definitions. It iterates over all entries and creates Subnet6ConfigParser
/// for each entry.
class Subnets6ListConfigParser : public DhcpConfigParser {
public:

    /// @brief constructor
    ///
    Subnets6ListConfigParser(const std::string&) {
        /// parameter name is ignored
    }

    /// @brief parses contents of the list
    ///
    /// Iterates over all entries on the list and creates a Subnet6ConfigParser
    /// for each entry.
    ///
    /// @param subnets_list pointer to a list of IPv6 subnets
    void build(ConstElementPtr subnets_list) {

        // No need to define FactoryMap here. There's only one type
        // used: Subnet6ConfigParser

        BOOST_FOREACH(ConstElementPtr subnet, subnets_list->listValue()) {

            ParserPtr parser(new Subnet6ConfigParser("subnet"));
            parser->build(subnet);
            subnets_.push_back(parser);
        }

    }

    /// @brief commits subnets definitions.
    ///
    /// Iterates over all Subnet6 parsers. Each parser contains definitions
    /// of a single subnet and its parameters and commits each subnet separately.
    void commit() {
        // @todo: Implement more subtle reconfiguration than toss
        // the old one and replace with the new one.

        // remove old subnets
        isc::dhcp::CfgMgr::instance().deleteSubnets6();

        BOOST_FOREACH(ParserPtr subnet, subnets_) {
            subnet->commit();
        }

    }

    /// @brief Returns Subnet6ListConfigParser object
    /// @param param_name name of the parameter
    /// @return Subnets6ListConfigParser object
    static DhcpConfigParser* factory(const std::string& param_name) {
        return (new Subnets6ListConfigParser(param_name));
    }

    /// @brief collection of subnet parsers.
    ParserCollection subnets_;
};

} // anonymous namespace

namespace isc {
namespace dhcp {

/// @brief creates global parsers
///
/// This method creates global parsers that parse global parameters, i.e.
/// those that take format of Dhcp6/param1, Dhcp6/param2 and so forth.
///
/// @param config_id pointer to received global configuration entry
/// @return parser for specified global DHCPv6 parameter
/// @throw NotImplemented if trying to create a parser for unknown config element
DhcpConfigParser* createGlobalDhcpConfigParser(const std::string& config_id) {
    FactoryMap factories;

    factories["preferred-lifetime"] = Uint32Parser::factory;
    factories["valid-lifetime"] = Uint32Parser::factory;
    factories["renew-timer"] = Uint32Parser::factory;
    factories["rebind-timer"] = Uint32Parser::factory;
    factories["interface"] = InterfaceListConfigParser::factory;
    factories["subnet6"] = Subnets6ListConfigParser::factory;
    factories["option-data"] = OptionDataListParser::factory;
    factories["option-def"] = OptionDefListParser::factory;
    factories["version"] = StringParser::factory;
    factories["lease-database"] = DbAccessParser::factory;

    FactoryMap::iterator f = factories.find(config_id);
    if (f == factories.end()) {
        // Used for debugging only.
        // return new DebugParser(config_id);

        isc_throw(NotImplemented,
                  "Parser error: Global configuration parameter not supported: "
                  << config_id);
    }
    return (f->second(config_id));
}

ConstElementPtr
configureDhcp6Server(Dhcpv6Srv&, ConstElementPtr config_set) {
    if (!config_set) {
        ConstElementPtr answer = isc::config::createAnswer(1,
                                 string("Can't parse NULL config"));
        return (answer);
    }

    /// @todo: append most essential info here (like "2 new subnets configured")
    string config_details;

    LOG_DEBUG(dhcp6_logger, DBG_DHCP6_COMMAND, DHCP6_CONFIG_START).arg(config_set->str());

    // Some of the values specified in the configuration depend on
    // other values. Typically, the values in the subnet4 structure
    // depend on the global values. Also, option values configuration
    // must be performed after the option definitions configurations.
    // Thus we group parsers and will fire them in the right order:
    // all parsers other than subnet4 and option-data parser,
    // option-data parser, subnet4 parser.
    ParserCollection independent_parsers;
    ParserPtr subnet_parser;
    ParserPtr option_parser;

    // The subnet parsers implement data inheritance by directly
    // accessing global storage. For this reason the global data
    // parsers must store the parsed data into global storages
    // immediately. This may cause data inconsistency if the
    // parsing operation fails after the global storage has been
    // modified. We need to preserve the original global data here
    // so as we can rollback changes when an error occurs.
    Uint32Storage uint32_local(uint32_defaults);
    StringStorage string_local(string_defaults);
    OptionStorage option_local(option_defaults);
    OptionDefStorage option_def_local(option_def_intermediate);

    // answer will hold the result.
    ConstElementPtr answer;
    // rollback informs whether error occured and original data
    // have to be restored to global storages.
    bool rollback = false;
    // config_pair holds the details of the current parser when iterating over
    // parser.  It is declared outside the loops so in case of an error, the
    // name of the failing parser can be retrieved in the "catch" clause.
    ConfigPair config_pair;
    try {
<<<<<<< HEAD
        // Iterate over all independent parsers first (all but subnet6)
        // and try to parse the data.
        BOOST_FOREACH(config_pair, config_set->mapValue()) {
            if (config_pair.first != "subnet6") {
                ParserPtr parser(createGlobalDhcpConfigParser(
                                     config_pair.first));
                LOG_DEBUG(dhcp6_logger, DBG_DHCP6_DETAIL, DHCP6_PARSER_CREATED1)
                          .arg(config_pair.first);
=======

        // Make parsers grouping.
        const std::map<std::string, ConstElementPtr>& values_map =
            config_set->mapValue();
        BOOST_FOREACH(ConfigPair config_pair, values_map) {
            ParserPtr parser(createGlobalDhcpConfigParser(config_pair.first));
            if (config_pair.first == "subnet6") {
                subnet_parser = parser;

            } else if (config_pair.first == "option-data") {
                option_parser = parser;

            } else {
                // Those parsers should be started before other
                // parsers so we can call build straight away.
>>>>>>> c4df99ea
                independent_parsers.push_back(parser);
                parser->build(config_pair.second);
                // The commit operation here may modify the global storage
                // but we need it so as the subnet6 parser can access the
                // parsed data.
                parser->commit();
            }
        }

<<<<<<< HEAD
        // Process dependent configuration data.
        BOOST_FOREACH(config_pair, config_set->mapValue()) {
            if (config_pair.first == "subnet6") {
                ParserPtr parser(createGlobalDhcpConfigParser(
                                     config_pair.first));
                LOG_DEBUG(dhcp6_logger, DBG_DHCP6_DETAIL, DHCP6_PARSER_CREATED2)
                          .arg(config_pair.first);
                dependent_parsers.push_back(parser);
                parser->build(config_pair.second);
            }
=======
        // The option values parser is the next one to be run.
        std::map<std::string, ConstElementPtr>::const_iterator option_config =
            values_map.find("option-data");
        if (option_config != values_map.end()) {
            option_parser->build(option_config->second);
            option_parser->commit();
        }

        // The subnet parser is the last one to be run.
        std::map<std::string, ConstElementPtr>::const_iterator subnet_config =
            values_map.find("subnet6");
        if (subnet_config != values_map.end()) {
            subnet_parser->build(subnet_config->second);
>>>>>>> c4df99ea
        }

    } catch (const isc::Exception& ex) {
        LOG_ERROR(dhcp6_logger, DHCP6_PARSER_CREATE_FAIL)
                  .arg(config_pair.first).arg(ex.what());
        answer = isc::config::createAnswer(1,
                     string("Configuration parsing failed: ") + ex.what());
        // An error occured, so make sure that we restore original data.
        rollback = true;

    } catch (...) {
        // for things like bad_cast in boost::lexical_cast
        LOG_ERROR(dhcp6_logger, DHCP6_PARSER_CREATE_EXCEPTION)
                  .arg(config_pair.first);
        answer = isc::config::createAnswer(1,
                     string("Configuration parsing failed"));
        // An error occured, so make sure that we restore original data.
        rollback = true;
    }

    // So far so good, there was no parsing error so let's commit the
    // configuration. This will add created subnets and option values into
    // the server's configuration.
    // This operation should be exception safe but let's make sure.
    if (!rollback) {
        try {
            if (subnet_parser) {
                subnet_parser->commit();
            }
        }
        catch (const isc::Exception& ex) {
            LOG_ERROR(dhcp6_logger, DHCP6_PARSER_COMMIT_FAIL).arg(ex.what());
            answer =
                isc::config::createAnswer(2, string("Configuration commit failed:") 
                                          + ex.what());
            // An error occured, so make sure to restore the original data.
            rollback = true;
        } catch (...) {
            // for things like bad_cast in boost::lexical_cast
            LOG_ERROR(dhcp6_logger, DHCP6_PARSER_COMMIT_EXCEPTION);
            answer =
                isc::config::createAnswer(2, string("Configuration commit failed"));
            // An error occured, so make sure to restore the original data.
            rollback = true;
        }
    }

    // Rollback changes as the configuration parsing failed.
    if (rollback) {
        std::swap(uint32_defaults, uint32_local);
        std::swap(string_defaults, string_local);
        std::swap(option_defaults, option_local);
        std::swap(option_def_intermediate, option_def_local);
        return (answer);
    }

    LOG_INFO(dhcp6_logger, DHCP6_CONFIG_COMPLETE).arg(config_details);

    // Everything was fine. Configuration is successful.
    answer = isc::config::createAnswer(0, "Configuration commited.");
    return (answer);
}

}; // end of isc::dhcp namespace
}; // end of isc namespace<|MERGE_RESOLUTION|>--- conflicted
+++ resolved
@@ -49,8 +49,6 @@
 
 namespace {
 
-<<<<<<< HEAD
-=======
 // Forward declarations of some of the parser classes.
 // They are used to define pointer types for these classes.
 class BooleanParser;
@@ -62,10 +60,6 @@
 typedef boost::shared_ptr<StringParser> StringParserPtr;
 typedef boost::shared_ptr<Uint32Parser> Uint32ParserPtr;
 
-/// @brief Auxiliary type used for storing an element name and its parser.
-typedef pair<string, ConstElementPtr> ConfigPair;
-
->>>>>>> c4df99ea
 /// @brief Factory method that will create a parser for a given element name
 typedef isc::dhcp::DhcpConfigParser* ParserFactory(const std::string& config_id);
 
@@ -1722,27 +1716,19 @@
     // rollback informs whether error occured and original data
     // have to be restored to global storages.
     bool rollback = false;
-    // config_pair holds the details of the current parser when iterating over
-    // parser.  It is declared outside the loops so in case of an error, the
-    // name of the failing parser can be retrieved in the "catch" clause.
+    // config_pair holds ther details of the current parser when iterating over
+    // the parsers.  It is declared outside the loop so in case of error, the
+    // name of the failing parser can be retrieved within the "catch" clause.
     ConfigPair config_pair;
     try {
-<<<<<<< HEAD
-        // Iterate over all independent parsers first (all but subnet6)
-        // and try to parse the data.
-        BOOST_FOREACH(config_pair, config_set->mapValue()) {
-            if (config_pair.first != "subnet6") {
-                ParserPtr parser(createGlobalDhcpConfigParser(
-                                     config_pair.first));
-                LOG_DEBUG(dhcp6_logger, DBG_DHCP6_DETAIL, DHCP6_PARSER_CREATED1)
-                          .arg(config_pair.first);
-=======
 
         // Make parsers grouping.
         const std::map<std::string, ConstElementPtr>& values_map =
             config_set->mapValue();
-        BOOST_FOREACH(ConfigPair config_pair, values_map) {
+        BOOST_FOREACH(config_pair, values_map) {
             ParserPtr parser(createGlobalDhcpConfigParser(config_pair.first));
+            LOG_DEBUG(dhcp6_logger, DBG_DHCP6_DETAIL, DHCP6_PARSER_CREATED)
+                      .arg(config_pair.first);
             if (config_pair.first == "subnet6") {
                 subnet_parser = parser;
 
@@ -1752,7 +1738,6 @@
             } else {
                 // Those parsers should be started before other
                 // parsers so we can call build straight away.
->>>>>>> c4df99ea
                 independent_parsers.push_back(parser);
                 parser->build(config_pair.second);
                 // The commit operation here may modify the global storage
@@ -1762,18 +1747,6 @@
             }
         }
 
-<<<<<<< HEAD
-        // Process dependent configuration data.
-        BOOST_FOREACH(config_pair, config_set->mapValue()) {
-            if (config_pair.first == "subnet6") {
-                ParserPtr parser(createGlobalDhcpConfigParser(
-                                     config_pair.first));
-                LOG_DEBUG(dhcp6_logger, DBG_DHCP6_DETAIL, DHCP6_PARSER_CREATED2)
-                          .arg(config_pair.first);
-                dependent_parsers.push_back(parser);
-                parser->build(config_pair.second);
-            }
-=======
         // The option values parser is the next one to be run.
         std::map<std::string, ConstElementPtr>::const_iterator option_config =
             values_map.find("option-data");
@@ -1787,7 +1760,6 @@
             values_map.find("subnet6");
         if (subnet_config != values_map.end()) {
             subnet_parser->build(subnet_config->second);
->>>>>>> c4df99ea
         }
 
     } catch (const isc::Exception& ex) {
@@ -1820,16 +1792,15 @@
         }
         catch (const isc::Exception& ex) {
             LOG_ERROR(dhcp6_logger, DHCP6_PARSER_COMMIT_FAIL).arg(ex.what());
-            answer =
-                isc::config::createAnswer(2, string("Configuration commit failed:") 
-                                          + ex.what());
+            answer = isc::config::createAnswer(2,
+                         string("Configuration commit failed:") + ex.what());
             // An error occured, so make sure to restore the original data.
             rollback = true;
         } catch (...) {
             // for things like bad_cast in boost::lexical_cast
             LOG_ERROR(dhcp6_logger, DHCP6_PARSER_COMMIT_EXCEPTION);
-            answer =
-                isc::config::createAnswer(2, string("Configuration commit failed"));
+            answer = isc::config::createAnswer(2,
+                         string("Configuration commit failed"));
             // An error occured, so make sure to restore the original data.
             rollback = true;
         }
