// Copyright (C) 2012  Internet Systems Consortium, Inc. ("ISC")
//
// Permission to use, copy, modify, and/or distribute this software for any
// purpose with or without fee is hereby granted, provided that the above
// copyright notice and this permission notice appear in all copies.
//
// THE SOFTWARE IS PROVIDED "AS IS" AND ISC DISCLAIMS ALL WARRANTIES WITH
// REGARD TO THIS SOFTWARE INCLUDING ALL IMPLIED WARRANTIES OF MERCHANTABILITY
// AND FITNESS.  IN NO EVENT SHALL ISC BE LIABLE FOR ANY SPECIAL, DIRECT,
// INDIRECT, OR CONSEQUENTIAL DAMAGES OR ANY DAMAGES WHATSOEVER RESULTING FROM
// LOSS OF USE, DATA OR PROFITS, WHETHER IN AN ACTION OF CONTRACT, NEGLIGENCE
// OR OTHER TORTIOUS ACTION, ARISING OUT OF OR IN CONNECTION WITH THE USE OR
// PERFORMANCE OF THIS SOFTWARE.

#include <asiolink/io_address.h>
#include <cc/data.h>
#include <config/ccsession.h>
#include <dhcp/libdhcp++.h>
#include <dhcp6/config_parser.h>
#include <dhcp6/dhcp6_log.h>
#include <dhcpsrv/cfgmgr.h>
#include <dhcpsrv/pool.h>
#include <dhcpsrv/subnet.h>
#include <dhcpsrv/triplet.h>
#include <log/logger_support.h>
#include <util/encode/hex.h>

#include <boost/algorithm/string.hpp>
#include <boost/foreach.hpp>
#include <boost/lexical_cast.hpp>
#include <boost/scoped_ptr.hpp>
#include <boost/shared_ptr.hpp>

#include <iostream>
#include <map>
#include <vector>

#include <stdint.h>

using namespace std;
using namespace isc::data;
using namespace isc::asiolink;

namespace isc {
namespace dhcp {

/// @brief an auxiliary type used for storing an element name and its parser
typedef pair<string, ConstElementPtr> ConfigPair;

/// @brief a factory method that will create a parser for a given element name
typedef DhcpConfigParser* ParserFactory(const std::string& config_id);

/// @brief a collection of factories that create parsers for specified element names
typedef std::map<std::string, ParserFactory*> FactoryMap;

/// @brief a collection of elements that store uint32 values (e.g. renew-timer = 900)
typedef std::map<string, uint32_t> Uint32Storage;

/// @brief a collection of elements that store string values
typedef std::map<string, string> StringStorage;

/// @brief a collection of pools
///
/// This type is used as intermediate storage, when pools are parsed, but there is
/// no subnet object created yet to store them.
typedef std::vector<Pool6Ptr> PoolStorage;

/// @brief Collection of option descriptors. This container allows searching for
/// options using the option code or persistency flag. This is useful when merging
/// existing options with newly configured options.
typedef Subnet::OptionContainer OptionStorage;

/// @brief Global uint32 parameters that will be used as defaults.
Uint32Storage uint32_defaults;

/// @brief global string parameters that will be used as defaults.
StringStorage string_defaults;

/// @brief Global storage for options that will be used as defaults.
OptionStorage option_defaults;

/// @brief a dummy configuration parser
///
/// This is a debugging parser. It does not configure anything,
/// will accept any configuration and will just print it out
/// on commit.  Useful for debugging existing configurations and
/// adding new ones.
class DebugParser : public DhcpConfigParser {
public:

    /// @brief Constructor
    ///
    /// See \ref DhcpConfigParser class for details.
    ///
    /// @param param_name name of the parsed parameter
    DebugParser(const std::string& param_name)
        :param_name_(param_name) {
    }

    /// @brief builds parameter value
    ///
    /// See \ref DhcpConfigParser class for details.
    ///
    /// @param new_config pointer to the new configuration
    virtual void build(ConstElementPtr new_config) {
        std::cout << "Build for token: [" << param_name_ << "] = ["
                  << value_->str() << "]" << std::endl;
        value_ = new_config;
    }

    /// @brief pretends to apply the configuration
    ///
    /// This is a method required by the base class. It pretends to apply the
    /// configuration, but in fact it only prints the parameter out.
    ///
    /// See \ref DhcpConfigParser class for details.
    virtual void commit() {
        // Debug message. The whole DebugParser class is used only for parser
        // debugging, and is not used in production code. It is very convenient
        // to keep it around. Please do not turn this cout into logger calls.
        std::cout << "Commit for token: [" << param_name_ << "] = ["
                  << value_->str() << "]" << std::endl;
    }

    /// @brief factory that constructs DebugParser objects
    ///
    /// @param param_name name of the parameter to be parsed
    static DhcpConfigParser* Factory(const std::string& param_name) {
        return (new DebugParser(param_name));
    }

private:
    /// name of the parsed parameter
    std::string param_name_;

    /// pointer to the actual value of the parameter
    ConstElementPtr value_;
};

/// @brief Configuration parser for uint32 parameters
///
/// This class is a generic parser that is able to handle any uint32 integer
/// type. By default it stores the value in external global container
/// (uint32_defaults). If used in smaller scopes (e.g. to parse parameters
/// in subnet config), it can be pointed to a different storage, using
/// setStorage() method. This class follows the parser interface, laid out
/// in its base class, \ref DhcpConfigParser.
///
/// For overview of usability of this generic purpose parser, see
<<<<<<< HEAD
/// \ref dhcp6-config-inherit page.
=======
/// \ref dhcpv6-config-inherit page.
///
/// @todo this class should be turned into the template class which
/// will handle all uintX_types of data (see ticket #2415).
>>>>>>> 92758ecf
class Uint32Parser : public DhcpConfigParser {
public:

    /// @brief constructor for Uint32Parser
    /// @param param_name name of the configuration parameter being parsed
    Uint32Parser(const std::string& param_name)
        :storage_(&uint32_defaults), param_name_(param_name) {
    }

    /// @brief builds parameter value
    ///
    /// Parses configuration entry and stores it in a storage. See
    /// \ref Uint32Parser::setStorage() for details.
    ///
    /// @param value pointer to the content of parsed values
    virtual void build(ConstElementPtr value) {
        bool parse_error = false;
        // Cast the provided value to int64 value to check.
        int64_t int64value = 0;
        try {
            // Parsing the value as a int64 value allows to
            // check if the provided value is within the range
            // of uint32_t (is not negative or greater than
            // maximal uint32_t value).
            int64value = boost::lexical_cast<int64_t>(value->str());
        } catch (const boost::bad_lexical_cast&) {
            parse_error = true;
        }
        if (!parse_error) {
            if ((int64value < 0) ||
                (int64value > std::numeric_limits<uint32_t>::max())) {
                parse_error = true;
            } else {
                try {
                    value_ = boost::lexical_cast<uint32_t>(value->str());
                } catch (const boost::bad_lexical_cast &) {
                    parse_error = true;
                }
            }

        }

        if (parse_error) {
            isc_throw(BadValue, "Failed to parse value " << value->str()
                      << " as unsigned 32-bit integer.");
        }
<<<<<<< HEAD
=======

        // If a given parameter already exists in the storage we override
        // its value. If it doesn't we insert a new element.
>>>>>>> 92758ecf
        (*storage_)[param_name_] = value_;
    }

    /// @brief does nothing
    ///
    /// This method is required for all parsers. The value itself
    /// is not commited anywhere. Higher level parsers are expected to
    /// use values stored in the storage, e.g. renew-timer for a given
    /// subnet is stored in subnet-specific storage. It is not commited
    /// here, but is rather used by \ref Subnet6Parser when constructing
    /// the subnet.
    virtual void commit() { }

    /// @brief factory that constructs Uint32Parser objects
    ///
    /// @param param_name name of the parameter to be parsed
    static DhcpConfigParser* Factory(const std::string& param_name) {
        return (new Uint32Parser(param_name));
    }

    /// @brief sets storage for value of this parameter
    ///
    /// See \ref dhcp6-config-inherit for details.
    ///
    /// @param storage pointer to the storage container
    void setStorage(Uint32Storage* storage) {
        storage_ = storage;
    }

private:
    /// pointer to the storage, where parsed value will be stored
    Uint32Storage* storage_;

    /// name of the parameter to be parsed
    std::string param_name_;

    /// the actual parsed value
    uint32_t value_;
};

/// @brief Configuration parser for string parameters
///
/// This class is a generic parser that is able to handle any string
/// parameter. By default it stores the value in an external global container
/// (string_defaults). If used in smaller scopes (e.g. to parse parameters
/// in subnet config), it can be pointed to a different storage, using the
/// setStorage() method. This class follows the parser interface, laid out
/// in its base class, \ref DhcpConfigParser.
///
/// For overview of usability of this generic purpose parser, see
/// \ref dhcp6-config-inherit page.
class StringParser : public DhcpConfigParser {
public:

    /// @brief constructor for StringParser
    /// @param param_name name of the configuration parameter being parsed
    StringParser(const std::string& param_name)
        :storage_(&string_defaults), param_name_(param_name) {
    }

    /// @brief parses parameter value
    ///
    /// Parses configuration entry and stores it in storage. See
    /// \ref setStorage() for details.
    ///
    /// @param value pointer to the content of parsed values
    virtual void build(ConstElementPtr value) {
        value_ = value->str();
        boost::erase_all(value_, "\"");
<<<<<<< HEAD
=======
        // If a given parameter already exists in the storage we override
        // its value. If it doesn't we insert a new element.
>>>>>>> 92758ecf
        (*storage_)[param_name_] = value_;
    }

    /// @brief does nothing
    ///
    /// This method is required for all parsers. The value itself
    /// is not commited anywhere. Higher level parsers are expected to
    /// use values stored in the storage, e.g. renew-timer for a given
    /// subnet is stored in subnet-specific storage. It is not commited
    /// here, but is rather used by its parent parser when constructing
    /// an object, e.g. the subnet.
    virtual void commit() { }

    /// @brief factory that constructs StringParser objects
    ///
    /// @param param_name name of the parameter to be parsed
    static DhcpConfigParser* Factory(const std::string& param_name) {
        return (new StringParser(param_name));
    }

    /// @brief sets storage for value of this parameter
    ///
    /// See \ref dhcp6-config-inherit for details.
    ///
    /// @param storage pointer to the storage container
    void setStorage(StringStorage* storage) {
        storage_ = storage;
    }

private:
    /// pointer to the storage, where parsed value will be stored
    StringStorage* storage_;

    /// name of the parameter to be parsed
    std::string param_name_;

    /// the actual parsed value
    std::string value_;
};


/// @brief parser for interface list definition
///
/// This parser handles Dhcp6/interface entry.
/// It contains a list of network interfaces that the server listens on.
/// In particular, it can contain an entry called "all" or "any" that
/// designates all interfaces.
///
/// It is useful for parsing Dhcp6/interface parameter.
class InterfaceListConfigParser : public DhcpConfigParser {
public:

    /// @brief constructor
    ///
    /// As this is a dedicated parser, it must be used to parse
    /// "interface" parameter only. All other types will throw exception.
    ///
    /// @param param_name name of the configuration parameter being parsed
    /// @throw BadValue if supplied parameter name is not "interface"
    InterfaceListConfigParser(const std::string& param_name) {
        if (param_name != "interface") {
            isc_throw(BadValue, "Internal error. Interface configuration "
                      "parser called for the wrong parameter: " << param_name);
        }
    }

    /// @brief parses parameters value
    ///
    /// Parses configuration entry (list of parameters) and stores it in
    /// storage. See \ref setStorage() for details.
    ///
    /// @param value pointer to the content of parsed values
    virtual void build(ConstElementPtr value) {
        BOOST_FOREACH(ConstElementPtr iface, value->listValue()) {
            interfaces_.push_back(iface->str());
        }
    }

    /// @brief commits interfaces list configuration
    virtual void commit() {
        /// @todo: Implement per interface listening. Currently always listening
        /// on all interfaces.
    }

    /// @brief factory that constructs InterfaceListConfigParser objects
    ///
    /// @param param_name name of the parameter to be parsed
    static DhcpConfigParser* Factory(const std::string& param_name) {
        return (new InterfaceListConfigParser(param_name));
    }

private:
    /// contains list of network interfaces
    vector<string> interfaces_;
};

/// @brief parser for pool definition
///
/// This parser handles pool definitions, i.e. a list of entries of one
/// of two syntaxes: min-max and prefix/len. Pool6 objects are created
/// and stored in chosen PoolStorage container.
///
/// As there are no default values for pool, setStorage() must be called
/// before build(). Otherwise an exception will be thrown.
///
/// It is useful for parsing Dhcp6/subnet6[X]/pool parameters.
class PoolParser : public DhcpConfigParser {
public:

    /// @brief constructor.
    PoolParser(const std::string& /*param_name*/)
        :pools_(NULL) {
        // ignore parameter name, it is always Dhcp6/subnet6[X]/pool
    }

    /// @brief parses the actual list
    ///
    /// This method parses the actual list of interfaces.
    /// No validation is done at this stage, everything is interpreted as
    /// interface name.
    /// @param pools_list list of pools defined for a subnet
    /// @throw BadValue if storage was not specified (setStorage() not called)
    void build(ConstElementPtr pools_list) {
        // setStorage() should have been called before build
        if (!pools_) {
            isc_throw(NotImplemented, "Parser logic error. No pool storage set,"
                      " but pool parser asked to parse pools");
        }

        BOOST_FOREACH(ConstElementPtr text_pool, pools_list->listValue()) {

            // That should be a single pool representation. It should contain
            // text in the form prefix/len or first - last. Note that spaces
            // are allowed
            string txt = text_pool->stringValue();

            // first let's remove any whitespaces
            boost::erase_all(txt, " "); // space
            boost::erase_all(txt, "\t"); // tabulation

            // Is this prefix/len notation?
            size_t pos = txt.find("/");
            if (pos != string::npos) {
                IOAddress addr("::");
                uint8_t len = 0;
                try {
                    addr = IOAddress(txt.substr(0, pos));

                    // start with the first character after /
                    string prefix_len = txt.substr(pos + 1);

                    // It is lexically cast to int and then downcast to uint8_t.
                    // Direct cast to uint8_t (which is really an unsigned char)
                    // will result in interpreting the first digit as output
                    // value and throwing exception if length is written on two
                    // digits (because there are extra characters left over).

                    // No checks for values over 128. Range correctness will
                    // be checked in Pool6 constructor.
                    len = boost::lexical_cast<int>(prefix_len);
                } catch (...)  {
                    isc_throw(Dhcp6ConfigError, "Failed to parse pool "
                              "definition: " << text_pool->stringValue());
                }

                Pool6Ptr pool(new Pool6(Pool6::TYPE_IA, addr, len));
                pools_->push_back(pool);
                continue;
            }

            // Is this min-max notation?
            pos = txt.find("-");
            if (pos != string::npos) {
                // using min-max notation
                IOAddress min(txt.substr(0,pos));
                IOAddress max(txt.substr(pos + 1));

                Pool6Ptr pool(new Pool6(Pool6::TYPE_IA, min, max));

                pools_->push_back(pool);
                continue;
            }

            isc_throw(Dhcp6ConfigError, "Failed to parse pool definition:"
                      << text_pool->stringValue() <<
                      ". Does not contain - (for min-max) nor / (prefix/len)");
        }
    }

    /// @brief sets storage for value of this parameter
    ///
    /// See \ref dhcp6-config-inherit for details.
    ///
    /// @param storage pointer to the storage container
    void setStorage(PoolStorage* storage) {
        pools_ = storage;
    }

    /// @brief does nothing.
    ///
    /// This method is required for all parsers. The value itself
    /// is not commited anywhere. Higher level parsers (for subnet) are expected
    /// to use values stored in the storage.
    virtual void commit() {}

    /// @brief factory that constructs PoolParser objects
    ///
    /// @param param_name name of the parameter to be parsed
    static DhcpConfigParser* Factory(const std::string& param_name) {
        return (new PoolParser(param_name));
    }

private:
    /// @brief pointer to the actual Pools storage
    ///
    /// This is typically a storage somewhere in Subnet parser
    /// (an upper level parser).
    PoolStorage* pools_;
};

/// @brief Parser for option data value.
///
/// This parser parses configuration entries that specify value of
/// a single option. These entries include option name, option code
/// and data carried by the option. If parsing is successful than an
/// instance of an option is created and added to the storage provided
/// by the calling class.
///
/// @todo This class parses and validates the option name. However it is
/// not used anywhere util support for option spaces is implemented
/// (see tickets #2319, #2314). When option spaces are implemented
/// there will be a way to reference the particular option using
/// its type (code) or option name.
class OptionDataParser : public DhcpConfigParser {
public:

    /// @brief Constructor.
    ///
    /// Class constructor.
    OptionDataParser(const std::string&)
        : options_(NULL),
          // initialize option to NULL ptr
          option_descriptor_(false) { }

    /// @brief Parses the single option data.
    ///
    /// This method parses the data of a single option from the configuration.
    /// The option data includes option name, option code and data being
    /// carried by this option. Eventually it creates the instance of the
    /// option.
    ///
    /// @warning setStorage must be called with valid storage pointer prior
    /// to calling this method.
    ///
    /// @param option_data_entries collection of entries that define value
    /// for a particular option.
    /// @throw Dhcp6ConfigError if invalid parameter specified in
    /// the configuration.
    /// @throw isc::InvalidOperation if failed to set storage prior to
    /// calling build.
    /// @throw isc::BadValue if option data storage is invalid.
    virtual void build(ConstElementPtr option_data_entries) {
        if (options_ == NULL) {
            isc_throw(isc::InvalidOperation, "Parser logic error: storage must be set before "
                      "parsing option data.");
        }
        BOOST_FOREACH(ConfigPair param, option_data_entries->mapValue()) {
            ParserPtr parser;
            if (param.first == "name") {
                boost::shared_ptr<StringParser>
                    name_parser(dynamic_cast<StringParser*>(StringParser::Factory(param.first)));
                if (name_parser) {
                    name_parser->setStorage(&string_values_);
                    parser = name_parser;
                }
            } else if (param.first == "code") {
                boost::shared_ptr<Uint32Parser>
                    code_parser(dynamic_cast<Uint32Parser*>(Uint32Parser::Factory(param.first)));
                if (code_parser) {
                    code_parser->setStorage(&uint32_values_);
                    parser = code_parser;
                }
            } else if (param.first == "data") {
                boost::shared_ptr<StringParser>
                    value_parser(dynamic_cast<StringParser*>(StringParser::Factory(param.first)));
                if (value_parser) {
                    value_parser->setStorage(&string_values_);
                    parser = value_parser;
                }
            } else {
                isc_throw(Dhcp6ConfigError,
                          "Parser error: option-data parameter not supported: "
                          << param.first);
            }
            parser->build(param.second);
        }
        // Try to create the option instance.
        createOption();
    }

    /// @brief Commits option value.
    ///
    /// This function adds a new option to the storage or replaces an existing option
    /// with the same code.
    ///
    /// @throw isc::InvalidOperation if failed to set pointer to storage or failed
    /// to call build() prior to commit. If that happens data in the storage
    /// remain un-modified.
    virtual void commit() {
        if (options_ == NULL) {
            isc_throw(isc::InvalidOperation, "Parser logic error: storage must be set before "
                      "commiting option data.");
        } else  if (!option_descriptor_.option) {
            // Before we can commit the new option should be configured. If it is not
            // than somebody must have called commit() before build().
            isc_throw(isc::InvalidOperation, "Parser logic error: no option has been configured and"
                      " thus there is nothing to commit. Has build() been called?");
        }
        uint16_t opt_type = option_descriptor_.option->getType();
        Subnet::OptionContainerTypeIndex& idx = options_->get<1>();
        // Try to find options with the particular option code in the main
        // storage. If found, remove these options because they will be
        // replaced with new one.
        Subnet::OptionContainerTypeRange range =
            idx.equal_range(opt_type);
        if (std::distance(range.first, range.second) > 0) {
            idx.erase(range.first, range.second);
        }
        // Append new option to the main storage.
        options_->push_back(option_descriptor_);
    }

    /// @brief Set storage for the parser.
    ///
    /// Sets storage for the parser. This storage points to the
    /// vector of options and is used by multiple instances of
    /// OptionDataParser. Each instance creates exactly one object
    /// of dhcp::Option or derived type and appends it to this
    /// storage.
    ///
    /// @param storage pointer to the options storage
    void setStorage(OptionStorage* storage) {
        options_ = storage;
    }

private:

    /// @brief Create option instance.
    ///
    /// Creates an instance of an option and adds it to the provided
    /// options storage. If the option data parsed by \ref build function
    /// are invalid or insufficient this function emits an exception.
    ///
    /// @warning this function does not check if options_ storage pointer
    /// is intitialized but this check is not needed here because it is done
    /// in the \ref build function.
    ///
    /// @throw Dhcp6ConfigError if parameters provided in the configuration
    /// are invalid.
    void createOption() {
        // Option code is held in the uint32_t storage but is supposed to
        // be uint16_t value. We need to check that value in the configuration
        // does not exceed range of uint16_t and is not zero.
        uint32_t option_code = getUint32Param("code");
        if (option_code == 0) {
            isc_throw(Dhcp6ConfigError, "Parser error: value of 'code' must not"
                      << " be equal to zero. Option code '0' is reserved in"
                      << " DHCPv6.");
        } else if (option_code > std::numeric_limits<uint16_t>::max()) {
            isc_throw(Dhcp6ConfigError, "Parser error: value of 'code' must not"
                      << " exceed " << std::numeric_limits<uint16_t>::max());
        }
        // Check that the option name has been specified, is non-empty and does not
        // contain spaces.
        // @todo possibly some more restrictions apply here?
        std::string option_name = getStringParam("name");
        if (option_name.empty()) {
            isc_throw(Dhcp6ConfigError, "Parser error: option name must not be"
                      << " empty");
        } else if (option_name.find(" ") != std::string::npos) {
            isc_throw(Dhcp6ConfigError, "Parser error: option name must not contain"
                      << " spaces");
        }

        // Get option data from the configuration database ('data' field).
        // Option data is specified by the user as case insensitive string
        // of hexadecimal digits for each option.
        std::string option_data = getStringParam("data");
        // Transform string of hexadecimal digits into binary format.
        std::vector<uint8_t> binary;
        try {
            util::encode::decodeHex(option_data, binary);
        } catch (...) {
            isc_throw(Dhcp6ConfigError, "Parser error: option data is not a valid"
                      << " string of hexadecimal digits: " << option_data);
        }
        // Get all existing DHCPv6 option definitions. The one that matches
        // our option will be picked and used to create it.
        OptionDefContainer option_defs = LibDHCP::getOptionDefs(Option::V6);
        // Get search index #1. It allows searching for options definitions
        // using option type value.
        const OptionDefContainerTypeIndex& idx = option_defs.get<1>();
        // Get all option definitions matching option code we want to create.
        const OptionDefContainerTypeRange& range = idx.equal_range(option_code);
        size_t num_defs = std::distance(range.first, range.second);
        OptionPtr option;
        // Currently we do not allow duplicated definitions and if there are
        // any duplicates we issue internal server error.
        if (num_defs > 1) {
            isc_throw(Dhcp6ConfigError, "Internal error: currently it is not"
                      << " supported to initialize multiple option definitions"
                      << " for the same option code. This will be supported once"
                      << " there option spaces are implemented.");
        } else if (num_defs == 0) {
            // @todo We have a limited set of option definitions intiialized at the moment.
            // In the future we want to initialize option definitions for all options.
            // Consequently an error will be issued if an option definition does not exist
            // for a particular option code. For now it is ok to create generic option
            // if definition does not exist.
            OptionPtr option(new Option(Option::V6, static_cast<uint16_t>(option_code),
                                        binary));
            // The created option is stored in option_descriptor_ class member until the
            // commit stage when it is inserted into the main storage. If an option with the
            // same code exists in main storage already the old option is replaced.
            option_descriptor_.option = option;
            option_descriptor_.persistent = false;
        } else {
            // We have exactly one option definition for the particular option code
            // use it to create the option instance.
            const OptionDefinitionPtr& def = *(range.first);
            try {
                OptionPtr option = def->optionFactory(Option::V6, option_code, binary);
                Subnet::OptionDescriptor desc(option, false);
                option_descriptor_.option = option;
                option_descriptor_.persistent = false;
            } catch (const isc::Exception& ex) {
                isc_throw(Dhcp6ConfigError, "Parser error: option data does not match"
                          << " option definition (code " << option_code << "): "
                          << ex.what());
            }
        }
    }

    /// @brief Get a parameter from the strings storage.
    ///
    /// @param param_id parameter identifier.
    /// @throw Dhcp6ConfigError if parameter has not been found.
    std::string getStringParam(const std::string& param_id) const {
        StringStorage::const_iterator param = string_values_.find(param_id);
        if (param == string_values_.end()) {
            isc_throw(Dhcp6ConfigError, "Parser error: option-data parameter"
                      << " '" << param_id << "' not specified");
        }
        return (param->second);
    }

    /// @brief Get a parameter from the uint32 values storage.
    ///
    /// @param param_id parameter identifier.
    /// @throw Dhcp6ConfigError if parameter has not been found.
    uint32_t getUint32Param(const std::string& param_id) const {
        Uint32Storage::const_iterator param = uint32_values_.find(param_id);
        if (param == uint32_values_.end()) {
            isc_throw(Dhcp6ConfigError, "Parser error: option-data parameter"
                      << " '" << param_id << "' not specified");
        }
        return (param->second);
    }

    /// Storage for uint32 values (e.g. option code).
    Uint32Storage uint32_values_;
    /// Storage for string values (e.g. option name or data).
    StringStorage string_values_;
    /// Pointer to options storage. This storage is provided by
    /// the calling class and is shared by all OptionDataParser objects.
    OptionStorage* options_;
    /// Option descriptor holds newly configured option.
    Subnet::OptionDescriptor option_descriptor_;
};

/// @brief Parser for option data values within a subnet.
///
/// This parser iterates over all entries that define options
/// data for a particular subnet and creates a collection of options.
/// If parsing is successful, all these options are added to the Subnet
/// object.
class OptionDataListParser : public DhcpConfigParser {
public:

    /// @brief Constructor.
    ///
    /// Unless otherwise specified, parsed options will be stored in
    /// a global option container (option_default). That storage location
    /// is overriden on a subnet basis.
    OptionDataListParser(const std::string&)
        : options_(&option_defaults), local_options_() { }

    /// @brief Parses entries that define options' data for a subnet.
    ///
    /// This method iterates over all entries that define option data
    /// for options within a single subnet and creates options' instances.
    ///
    /// @param option_data_list pointer to a list of options' data sets.
    /// @throw Dhcp6ConfigError if option parsing failed.
    void build(ConstElementPtr option_data_list) {
        BOOST_FOREACH(ConstElementPtr option_value, option_data_list->listValue()) {
            boost::shared_ptr<OptionDataParser> parser(new OptionDataParser("option-data"));
            // options_ member will hold instances of all options thus
            // each OptionDataParser takes it as a storage.
            parser->setStorage(&local_options_);
            // Build the instance of a single option.
            parser->build(option_value);
            // Store a parser as it will be used to commit.
            parsers_.push_back(parser);
        }
    }

    /// @brief Set storage for option instances.
    ///
    /// @param storage pointer to options storage.
    void setStorage(OptionStorage* storage) {
        options_ = storage;
    }


    /// @brief Commit all option values.
    ///
    /// This function invokes commit for all option values.
    void commit() {
        BOOST_FOREACH(ParserPtr parser, parsers_) {
            parser->commit();
        }
        // Parsing was successful and we have all configured
        // options in local storage. We can now replace old values
        // with new values.
        std::swap(local_options_, *options_);
    }

    /// @brief Create DhcpDataListParser object
    ///
    /// @param param_name param name.
    ///
    /// @return DhcpConfigParser object.
    static DhcpConfigParser* Factory(const std::string& param_name) {
        return (new OptionDataListParser(param_name));
    }

    /// Intermediate option storage. This storage is used by
    /// lower level parsers to add new options.  Values held
    /// in this storage are assigned to main storage (options_)
    /// if overall parsing was successful.
    OptionStorage local_options_;
    /// Pointer to options instances storage.
    OptionStorage* options_;
    /// Collection of parsers;
    ParserCollection parsers_;
};

/// @brief this class parses a single subnet
///
/// This class parses the whole subnet definition. It creates parsers
/// for received configuration parameters as needed.
class Subnet6ConfigParser : public DhcpConfigParser {
public:

    /// @brief constructor
    Subnet6ConfigParser(const std::string& ) {
        // The parameter should always be "subnet", but we don't check
        // against that here in case some wants to reuse this parser somewhere.
    }

    /// @brief parses parameter value
    ///
    /// @param subnet pointer to the content of subnet definition
    void build(ConstElementPtr subnet) {

        BOOST_FOREACH(ConfigPair param, subnet->mapValue()) {
            ParserPtr parser(createSubnet6ConfigParser(param.first));
            // The actual type of the parser is unknown here. We have to discover
            // the parser type here to invoke the corresponding setStorage function
            // on it.  We discover parser type by trying to cast the parser to various
            // parser types and checking which one was successful. For this one
            // a setStorage and build methods are invoked.

            // Try uint32 type parser.
            if (buildParser<Uint32Parser, Uint32Storage >(parser, uint32_values_,
                                                          param.second)) {
                // Storage set, build invoked on the parser, proceed with
                // next configuration element.
                continue;
            }
            // Try string type parser.
            if (buildParser<StringParser, StringStorage >(parser, string_values_,
                                                          param.second)) {
                continue;
            }
            // Try pools parser.
            if (buildParser<PoolParser, PoolStorage >(parser, pools_,
                                                      param.second)) {
                continue;
            }
            // Try option data parser.
            if (buildParser<OptionDataListParser, OptionStorage >(parser, options_,
                                                                  param.second)) {
                continue;
            }
        }
        // Ok, we now have subnet parsed
    }

    /// @brief commits received configuration.
    ///
    /// This method does most of the configuration. Many other parsers are just
    /// storing the values that are actually consumed here. Pool definitions
    /// created in other parsers are used here and added to newly created Subnet6
    /// objects. Subnet6 are then added to DHCP CfgMgr.
    void commit() {
        // Invoke commit on all sub-data parsers.
        BOOST_FOREACH(ParserPtr parser, parsers_) {
            parser->commit();
        }

        StringStorage::const_iterator it = string_values_.find("subnet");
        if (it == string_values_.end()) {
            isc_throw(Dhcp6ConfigError,
                      "Mandatory subnet definition in subnet missing");
        }
        string subnet_txt = it->second;
        boost::erase_all(subnet_txt, " ");
        boost::erase_all(subnet_txt, "\t");

        size_t pos = subnet_txt.find("/");
        if (pos == string::npos) {
            isc_throw(Dhcp6ConfigError,
                      "Invalid subnet syntax (prefix/len expected):" << it->second);
        }
        IOAddress addr(subnet_txt.substr(0, pos));
        uint8_t len = boost::lexical_cast<unsigned int>(subnet_txt.substr(pos + 1));

        Triplet<uint32_t> t1 = getParam("renew-timer");
        Triplet<uint32_t> t2 = getParam("rebind-timer");
        Triplet<uint32_t> pref = getParam("preferred-lifetime");
        Triplet<uint32_t> valid = getParam("valid-lifetime");

        /// @todo: Convert this to logger once the parser is working reliably
        stringstream tmp;
        tmp << addr.toText() << "/" << (int)len
            << " with params t1=" << t1 << ", t2=" << t2 << ", pref="
            << pref << ", valid=" << valid;

        LOG_INFO(dhcp6_logger, DHCP6_CONFIG_NEW_SUBNET).arg(tmp.str());

        Subnet6Ptr subnet(new Subnet6(addr, len, t1, t2, pref, valid));

        for (PoolStorage::iterator it = pools_.begin(); it != pools_.end(); ++it) {
            subnet->addPool6(*it);
        }

        const Subnet::OptionContainer& options = subnet->getOptions();
        const Subnet::OptionContainerTypeIndex& idx = options.get<1>();

        // Add subnet specific options.
        BOOST_FOREACH(Subnet::OptionDescriptor desc, options_) {
            Subnet::OptionContainerTypeRange range = idx.equal_range(desc.option->getType());
            if (std::distance(range.first, range.second) > 0) {
                LOG_WARN(dhcp6_logger, DHCP6_CONFIG_OPTION_DUPLICATE)
                    .arg(desc.option->getType()).arg(addr.toText());
            }
            subnet->addOption(desc.option);
        }

        // Check all global options and add them to the subnet object if
        // they have been configured in the global scope. If they have been
        // configured in the subnet scope we don't add global option because
        // the one configured in the subnet scope always takes precedence.
        BOOST_FOREACH(Subnet::OptionDescriptor desc, option_defaults) {
            // Get all options specified locally in the subnet and having
            // code equal to global option's code.
            Subnet::OptionContainerTypeRange range = idx.equal_range(desc.option->getType());
            // @todo: In the future we will be searching for options using either
            // an option code or namespace. Currently we have only the option
            // code available so if there is at least one option found with the
            // specific code we don't add the globally configured option.
            // @todo with this code the first globally configured option
            // with the given code will be added to a subnet. We may
            // want to issue a warning about dropping the configuration of
            // a global option if one already exsists.
            if (std::distance(range.first, range.second) == 0) {
                subnet->addOption(desc.option);
            }
        }

        CfgMgr::instance().addSubnet6(subnet);
    }

private:
<<<<<<< HEAD
=======

    /// @brief Set storage for a parser and invoke build.
    ///
    /// This helper method casts the provided parser pointer to the specified
    /// type. If the cast is successful it sets the corresponding storage for
    /// this parser, invokes build on it and saves the parser.
    ///
    /// @tparam T parser type to which parser argument should be cast.
    /// @tparam Y storage type for the specified parser type.
    /// @param parser parser on which build must be invoked.
    /// @param storage reference to a storage that will be set for a parser.
    /// @param subnet subnet element read from the configuration and being parsed.
    /// @return true if parser pointer was successfully cast to specialized
    /// parser type provided as Y.
    template<typename T, typename Y>
    bool buildParser(const ParserPtr& parser, Y& storage, const ConstElementPtr& subnet) {
        // We need to cast to T in order to set storage for the parser.
        boost::shared_ptr<T> cast_parser = boost::dynamic_pointer_cast<T>(parser);
        // It is common that this cast is not successful because we try to cast to all
        // supported parser types as we don't know the type of a parser in advance.
        if (cast_parser) {
            // Cast, successful so we go ahead with setting storage and actual parse.
            cast_parser->setStorage(&storage);
            parser->build(subnet);
            parsers_.push_back(parser);
            // We indicate that cast was successful so as the calling function
            // may skip attempts to cast to other parser types and proceed to
            // next element.
            return (true);
        }
        // It was not successful. Indicate that another parser type
        // should be tried.
        return (false);
    }
>>>>>>> 92758ecf

    /// @brief creates parsers for entries in subnet definition
    ///
    /// @todo Add subnet-specific things here (e.g. subnet-specific options)
    ///
    /// @param config_id name od the entry
    /// @return parser object for specified entry name
    /// @throw NotImplemented if trying to create a parser for unknown config element
    DhcpConfigParser* createSubnet6ConfigParser(const std::string& config_id) {
        FactoryMap factories;

        factories.insert(pair<string, ParserFactory*>(
                             "preferred-lifetime", Uint32Parser::Factory));
        factories.insert(pair<string, ParserFactory*>(
                             "valid-lifetime", Uint32Parser::Factory));
        factories.insert(pair<string, ParserFactory*>(
                             "renew-timer", Uint32Parser::Factory));
        factories.insert(pair<string, ParserFactory*>(
                             "rebind-timer", Uint32Parser::Factory));

        factories.insert(pair<string, ParserFactory*>(
                             "subnet", StringParser::Factory));

        factories.insert(pair<string, ParserFactory*>(
                             "pool", PoolParser::Factory));

        factories.insert(pair<string, ParserFactory*>(
                             "option-data", OptionDataListParser::Factory));


        FactoryMap::iterator f = factories.find(config_id);
        if (f == factories.end()) {
            // Used for debugging only.
            // return new DebugParser(config_id);

            isc_throw(NotImplemented,
                      "Parser error: Subnet6 parameter not supported: "
                      << config_id);
        }
        return (f->second(config_id));
    }

    /// @brief returns value for a given parameter (after using inheritance)
    ///
    /// This method implements inheritance.  For a given parameter name, it first
    /// checks if there is a global value for it and overwrites it with specific
    /// value if such value was defined in subnet.
    ///
    /// @param name name of the parameter
    /// @return triplet with the parameter name
    /// @throw Dhcp6ConfigError when requested parameter is not present
    Triplet<uint32_t> getParam(const std::string& name) {
        uint32_t value = 0;
        bool found = false;
        Uint32Storage::iterator global = uint32_defaults.find(name);
        if (global != uint32_defaults.end()) {
            value = global->second;
            found = true;
        }

        Uint32Storage::iterator local = uint32_values_.find(name);
        if (local != uint32_values_.end()) {
            value = local->second;
            found = true;
        }

        if (found) {
            return (Triplet<uint32_t>(value));
        } else {
            isc_throw(Dhcp6ConfigError, "Mandatory parameter " << name
                      << " missing (no global default and no subnet-"
                      << "specific value)");
        }
    }

    /// storage for subnet-specific uint32 values
    Uint32Storage uint32_values_;

    /// storage for subnet-specific integer values
    StringStorage string_values_;

    /// storage for pools belonging to this subnet
    PoolStorage pools_;

    /// storage for options belonging to this subnet
    OptionStorage options_;

    /// parsers are stored here
    ParserCollection parsers_;
};

/// @brief this class parses a list of subnets
///
/// This is a wrapper parser that handles the whole list of Subnet6
/// definitions. It iterates over all entries and creates Subnet6ConfigParser
/// for each entry.
class Subnets6ListConfigParser : public DhcpConfigParser {
public:

    /// @brief constructor
    ///
    Subnets6ListConfigParser(const std::string&) {
        /// parameter name is ignored
    }

    /// @brief parses contents of the list
    ///
    /// Iterates over all entries on the list and creates a Subnet6ConfigParser
    /// for each entry.
    ///
    /// @param subnets_list pointer to a list of IPv6 subnets
    void build(ConstElementPtr subnets_list) {

        // No need to define FactoryMap here. There's only one type
        // used: Subnet6ConfigParser

        BOOST_FOREACH(ConstElementPtr subnet, subnets_list->listValue()) {

            ParserPtr parser(new Subnet6ConfigParser("subnet"));
            parser->build(subnet);
            subnets_.push_back(parser);
        }

    }

    /// @brief commits subnets definitions.
    ///
    /// Iterates over all Subnet6 parsers. Each parser contains definitions
    /// of a single subnet and its parameters and commits each subnet separately.
    void commit() {
        // @todo: Implement more subtle reconfiguration than toss
        // the old one and replace with the new one.

        // remove old subnets
        CfgMgr::instance().deleteSubnets6();

        BOOST_FOREACH(ParserPtr subnet, subnets_) {
            subnet->commit();
        }

    }

    /// @brief Returns Subnet6ListConfigParser object
    /// @param param_name name of the parameter
    /// @return Subnets6ListConfigParser object
    static DhcpConfigParser* Factory(const std::string& param_name) {
        return (new Subnets6ListConfigParser(param_name));
    }

    /// @brief collection of subnet parsers.
    ParserCollection subnets_;
};

/// @brief creates global parsers
///
/// This method creates global parsers that parse global parameters, i.e.
/// those that take format of Dhcp6/param1, Dhcp6/param2 and so forth.
///
/// @param config_id pointer to received global configuration entry
/// @return parser for specified global DHCPv6 parameter
/// @throw NotImplemented if trying to create a parser for unknown config element
DhcpConfigParser* createGlobalDhcpConfigParser(const std::string& config_id) {
    FactoryMap factories;

    factories.insert(pair<string, ParserFactory*>(
                         "preferred-lifetime", Uint32Parser::Factory));
    factories.insert(pair<string, ParserFactory*>(
                         "valid-lifetime", Uint32Parser::Factory));
    factories.insert(pair<string, ParserFactory*>(
                         "renew-timer", Uint32Parser::Factory));
    factories.insert(pair<string, ParserFactory*>(
                         "rebind-timer", Uint32Parser::Factory));

    factories.insert(pair<string, ParserFactory*>(
                         "interface", InterfaceListConfigParser::Factory));
    factories.insert(pair<string, ParserFactory*>(
                         "subnet6", Subnets6ListConfigParser::Factory));

    factories.insert(pair<string, ParserFactory*>(
                         "option-data", OptionDataListParser::Factory));

    factories.insert(pair<string, ParserFactory*>(
                         "version", StringParser::Factory));

    FactoryMap::iterator f = factories.find(config_id);
    if (f == factories.end()) {
        // Used for debugging only.
        // return new DebugParser(config_id);

        isc_throw(NotImplemented,
                  "Parser error: Global configuration parameter not supported: "
                  << config_id);
    }
    return (f->second(config_id));
}

/// @brief configures DHCPv6 server
///
/// This function is called every time a new configuration is received. The extra
/// parameter is a reference to DHCPv6 server component. It is currently not used
/// and CfgMgr::instance() is accessed instead.
///
/// This method does not throw. It catches all exceptions and returns them as
/// reconfiguration statuses. It may return the following response codes:
/// 0 - configuration successful
/// 1 - malformed configuration (parsing failed)
/// 2 - logical error (parsing was successful, but the values are invalid)
///
/// @param config_set a new configuration for DHCPv6 server
/// @return answer that contains result of reconfiguration
/// @throw Dhcp6ConfigError if trying to create a parser for NULL config
ConstElementPtr
configureDhcp6Server(Dhcpv6Srv& , ConstElementPtr config_set) {
    if (!config_set) {
        ConstElementPtr answer = isc::config::createAnswer(1,
                                 string("Can't parse NULL config"));
        return (answer);
    }

    /// @todo: append most essential info here (like "2 new subnets configured")
    string config_details;

    LOG_DEBUG(dhcp6_logger, DBG_DHCP6_COMMAND, DHCP6_CONFIG_START).arg(config_set->str());

    ParserCollection parsers;
    try {
        BOOST_FOREACH(ConfigPair config_pair, config_set->mapValue()) {

            ParserPtr parser(createGlobalDhcpConfigParser(config_pair.first));
            parser->build(config_pair.second);
            parsers.push_back(parser);
        }
    } catch (const isc::Exception& ex) {
        ConstElementPtr answer = isc::config::createAnswer(1,
                                 string("Configuration parsing failed:") + ex.what());
        return (answer);
    } catch (...) {
        // for things like bad_cast in boost::lexical_cast
        ConstElementPtr answer = isc::config::createAnswer(1,
                                 string("Configuration parsing failed"));
    }

    try {
        BOOST_FOREACH(ParserPtr parser, parsers) {
            parser->commit();
        }
    }
    catch (const isc::Exception& ex) {
        ConstElementPtr answer = isc::config::createAnswer(2,
                                 string("Configuration commit failed:") + ex.what());
        return (answer);
    } catch (...) {
        // for things like bad_cast in boost::lexical_cast
        ConstElementPtr answer = isc::config::createAnswer(2,
                                 string("Configuration commit failed"));
    }

    LOG_INFO(dhcp6_logger, DHCP6_CONFIG_COMPLETE).arg(config_details);

    ConstElementPtr answer = isc::config::createAnswer(0, "Configuration commited.");
    return (answer);
}

}; // end of isc::dhcp namespace
}; // end of isc namespace<|MERGE_RESOLUTION|>--- conflicted
+++ resolved
@@ -147,14 +147,10 @@
 /// in its base class, \ref DhcpConfigParser.
 ///
 /// For overview of usability of this generic purpose parser, see
-<<<<<<< HEAD
 /// \ref dhcp6-config-inherit page.
-=======
-/// \ref dhcpv6-config-inherit page.
 ///
 /// @todo this class should be turned into the template class which
 /// will handle all uintX_types of data (see ticket #2415).
->>>>>>> 92758ecf
 class Uint32Parser : public DhcpConfigParser {
 public:
 
@@ -201,12 +197,9 @@
             isc_throw(BadValue, "Failed to parse value " << value->str()
                       << " as unsigned 32-bit integer.");
         }
-<<<<<<< HEAD
-=======
 
         // If a given parameter already exists in the storage we override
         // its value. If it doesn't we insert a new element.
->>>>>>> 92758ecf
         (*storage_)[param_name_] = value_;
     }
 
@@ -276,11 +269,9 @@
     virtual void build(ConstElementPtr value) {
         value_ = value->str();
         boost::erase_all(value_, "\"");
-<<<<<<< HEAD
-=======
+
         // If a given parameter already exists in the storage we override
         // its value. If it doesn't we insert a new element.
->>>>>>> 92758ecf
         (*storage_)[param_name_] = value_;
     }
 
@@ -977,8 +968,6 @@
     }
 
 private:
-<<<<<<< HEAD
-=======
 
     /// @brief Set storage for a parser and invoke build.
     ///
@@ -1013,7 +1002,6 @@
         // should be tried.
         return (false);
     }
->>>>>>> 92758ecf
 
     /// @brief creates parsers for entries in subnet definition
     ///
