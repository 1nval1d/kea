// Copyright (C) 2011-2013 Internet Systems Consortium, Inc. ("ISC")
//
// Permission to use, copy, modify, and/or distribute this software for any
// purpose with or without fee is hereby granted, provided that the above
// copyright notice and this permission notice appear in all copies.
//
// THE SOFTWARE IS PROVIDED "AS IS" AND ISC DISCLAIMS ALL WARRANTIES WITH
// REGARD TO THIS SOFTWARE INCLUDING ALL IMPLIED WARRANTIES OF MERCHANTABILITY
// AND FITNESS.  IN NO EVENT SHALL ISC BE LIABLE FOR ANY SPECIAL, DIRECT,
// INDIRECT, OR CONSEQUENTIAL DAMAGES OR ANY DAMAGES WHATSOEVER RESULTING FROM
// LOSS OF USE, DATA OR PROFITS, WHETHER IN AN ACTION OF CONTRACT, NEGLIGENCE
// OR OTHER TORTIOUS ACTION, ARISING OUT OF OR IN CONNECTION WITH THE USE OR
// PERFORMANCE OF THIS SOFTWARE.

#include <asiolink/io_address.h>
#include <dhcp/dhcp4.h>
#include <dhcp/iface_mgr.h>
#include <dhcp/option4_addrlst.h>
#include <dhcp/option_int.h>
#include <dhcp/option_int_array.h>
#include <dhcp/pkt4.h>
#include <dhcp/duid.h>
#include <dhcp/hwaddr.h>
#include <dhcp4/dhcp4_log.h>
#include <dhcp4/dhcp4_srv.h>
#include <dhcpsrv/utils.h>
#include <dhcpsrv/cfgmgr.h>
#include <dhcpsrv/lease_mgr.h>
#include <dhcpsrv/lease_mgr_factory.h>
#include <dhcpsrv/subnet.h>
#include <dhcpsrv/utils.h>
#include <dhcpsrv/addr_utilities.h>

#include <boost/algorithm/string/erase.hpp>

#include <iomanip>
#include <fstream>

using namespace isc;
using namespace isc::asiolink;
using namespace isc::dhcp;
using namespace isc::log;
using namespace std;

// These are hardcoded parameters. Currently this is a skeleton server that only
// grants those options and a single, fixed, hardcoded lease.
<<<<<<< HEAD
const std::string HARDCODED_GATEWAY = "192.0.2.1";
const std::string HARDCODED_DNS_SERVER = "192.0.2.2";
const std::string HARDCODED_DOMAIN_NAME = "isc.example.com";
=======
const std::string HARDCODED_SERVER_ID = "192.0.2.1";
>>>>>>> 29249901

Dhcpv4Srv::Dhcpv4Srv(uint16_t port, const char* dbconfig) {
    LOG_DEBUG(dhcp4_logger, DBG_DHCP4_START, DHCP4_OPEN_SOCKET).arg(port);
    try {
        // First call to instance() will create IfaceMgr (it's a singleton)
        // it may throw something if things go wrong
        IfaceMgr::instance();

        if (port) {
            // open sockets only if port is non-zero. Port 0 is used
            // for non-socket related testing.
            IfaceMgr::instance().openSockets4(port);
        }

        string srvid_file = CfgMgr::instance().getDataDir() + "/" + string(SERVER_ID_FILE);
        if (loadServerID(srvid_file)) {
            LOG_DEBUG(dhcp4_logger, DBG_DHCP4_START, DHCP4_SERVERID_LOADED)
                .arg(srvid_file);
        } else {
            generateServerID();
            LOG_INFO(dhcp4_logger, DHCP4_SERVERID_GENERATED)
                .arg(srvidToString(getServerID()))
                .arg(srvid_file);

            if (!writeServerID(srvid_file)) {
                LOG_WARN(dhcp4_logger, DHCP4_SERVERID_WRITE_FAIL)
                    .arg(srvid_file);
            }

        }

        // Instantiate LeaseMgr
        LeaseMgrFactory::create(dbconfig);
        LOG_INFO(dhcp4_logger, DHCP4_DB_BACKEND_STARTED)
            .arg(LeaseMgrFactory::instance().getType())
            .arg(LeaseMgrFactory::instance().getName());

        // Instantiate allocation engine
        alloc_engine_.reset(new AllocEngine(AllocEngine::ALLOC_ITERATIVE, 100));

    } catch (const std::exception &e) {
        LOG_ERROR(dhcp4_logger, DHCP4_SRV_CONSTRUCT_ERROR).arg(e.what());
        shutdown_ = true;
        return;
    }

    shutdown_ = false;
}

Dhcpv4Srv::~Dhcpv4Srv() {
    IfaceMgr::instance().closeSockets();
}

void Dhcpv4Srv::shutdown() {
    LOG_DEBUG(dhcp4_logger, DBG_DHCP4_BASIC, DHCP4_SHUTDOWN_REQUEST);
    shutdown_ = true;
}

bool
Dhcpv4Srv::run() {
    while (!shutdown_) {
        /// @todo: calculate actual timeout once we have lease database
        int timeout = 1000;

        // client's message and server's response
        Pkt4Ptr query;
        Pkt4Ptr rsp;

        try {
            query = IfaceMgr::instance().receive4(timeout);
        } catch (const std::exception& e) {
            LOG_ERROR(dhcp4_logger, DHCP4_PACKET_RECEIVE_FAIL).arg(e.what());
        }

        if (query) {
            try {
                query->unpack();

            } catch (const std::exception& e) {
                // Failed to parse the packet.
                LOG_DEBUG(dhcp4_logger, DBG_DHCP4_DETAIL,
                          DHCP4_PACKET_PARSE_FAIL).arg(e.what());
                continue;
            }
            LOG_DEBUG(dhcp4_logger, DBG_DHCP4_DETAIL, DHCP4_PACKET_RECEIVED)
                      .arg(serverReceivedPacketName(query->getType()))
                      .arg(query->getType())
                      .arg(query->getIface());
            LOG_DEBUG(dhcp4_logger, DBG_DHCP4_DETAIL_DATA, DHCP4_QUERY_DATA)
                      .arg(query->toText());

            switch (query->getType()) {
            case DHCPDISCOVER:
                rsp = processDiscover(query);
                break;

            case DHCPREQUEST:
                rsp = processRequest(query);
                break;

            case DHCPRELEASE:
                processRelease(query);
                break;

            case DHCPDECLINE:
                processDecline(query);
                break;

            case DHCPINFORM:
                processInform(query);
                break;

            default:
                // Only action is to output a message if debug is enabled,
                // and that will be covered by the debug statement before
                // the "switch" statement.
                ;
            }

            if (rsp) {
                if (rsp->getRemoteAddr().toText() == "0.0.0.0") {
                    rsp->setRemoteAddr(query->getRemoteAddr());
                }
                if (!rsp->getHops()) {
                    rsp->setRemotePort(DHCP4_CLIENT_PORT);
                } else {
                    rsp->setRemotePort(DHCP4_SERVER_PORT);
                }

                rsp->setLocalAddr(query->getLocalAddr());
                rsp->setLocalPort(DHCP4_SERVER_PORT);
                rsp->setIface(query->getIface());
                rsp->setIndex(query->getIndex());

                LOG_DEBUG(dhcp4_logger, DBG_DHCP4_DETAIL_DATA,
                          DHCP4_RESPONSE_DATA)
                          .arg(rsp->getType()).arg(rsp->toText());

                if (rsp->pack()) {
                    try {
                        IfaceMgr::instance().send(rsp);
                    } catch (const std::exception& e) {
                        LOG_ERROR(dhcp4_logger, DHCP4_PACKET_SEND_FAIL).arg(e.what());
                    }
                } else {
                    LOG_ERROR(dhcp4_logger, DHCP4_PACK_FAIL);
                }
            }
        }
    }

    return (true);
}

bool Dhcpv4Srv::loadServerID(const std::string& file_name) {

    // load content of the file into a string
    fstream f(file_name.c_str(), ios::in);
    if (!f.is_open()) {
        return (false);
    }

    string hex_string;
    f >> hex_string;
    f.close();

    // remove any spaces
    boost::algorithm::erase_all(hex_string, " ");

    try {
        IOAddress addr(hex_string);

        if (!addr.isV4()) {
            return (false);
        }

        // Now create server-id option
        serverid_.reset(new Option4AddrLst(DHO_DHCP_SERVER_IDENTIFIER, addr));

    } catch(...) {
        // any kind of malformed input (empty string, IPv6 address, complete
        // garbate etc.)
        return (false);
    }

    return (true);
}

void Dhcpv4Srv::generateServerID() {

    const IfaceMgr::IfaceCollection& ifaces = IfaceMgr::instance().getIfaces();

    // Let's find suitable interface.
    for (IfaceMgr::IfaceCollection::const_iterator iface = ifaces.begin();
         iface != ifaces.end(); ++iface) {

        // Let's don't use loopback.
        if (iface->flag_loopback_) {
            continue;
        }

        // Let's skip downed interfaces. It is better to use working ones.
        if (!iface->flag_up_) {
            continue;
        }

        const IfaceMgr::AddressCollection addrs = iface->getAddresses();

        for (IfaceMgr::AddressCollection::const_iterator addr = addrs.begin();
             addr != addrs.end(); ++addr) {
            if (addr->getFamily() != AF_INET) {
                continue;
            }

            serverid_ = OptionPtr(new Option4AddrLst(DHO_DHCP_SERVER_IDENTIFIER,
                                                     *addr));
            return;
        }


    }

    isc_throw(BadValue, "No suitable interfaces for server-identifier found");
}

bool Dhcpv4Srv::writeServerID(const std::string& file_name) {
    fstream f(file_name.c_str(), ios::out | ios::trunc);
    if (!f.good()) {
        return (false);
    }
    f << srvidToString(getServerID());
    f.close();
}

string Dhcpv4Srv::srvidToString(const OptionPtr& srvid) {
    if (!srvid) {
        isc_throw(BadValue, "NULL pointer passed to srvidToString()");
    }
    boost::shared_ptr<Option4AddrLst> generated =
        boost::dynamic_pointer_cast<Option4AddrLst>(srvid);
    if (!srvid) {
        isc_throw(BadValue, "Pointer to invalid option passed to srvidToString()");
    }

    Option4AddrLst::AddressContainer addrs = generated->getAddresses();
    if (addrs.size() != 1) {
        isc_throw(BadValue, "Malformed option passed to srvidToString(). "
                  << "Expected to contain a single IPv4 address.");
    }

    return (addrs[0].toText());
}

void Dhcpv4Srv::copyDefaultFields(const Pkt4Ptr& question, Pkt4Ptr& answer) {
    answer->setIface(question->getIface());
    answer->setIndex(question->getIndex());
    answer->setCiaddr(question->getCiaddr());

    answer->setSiaddr(IOAddress("0.0.0.0")); // explictly set this to 0
    answer->setHops(question->getHops());

    // copy MAC address
    answer->setHWAddr(question->getHWAddr());

    // relay address
    answer->setGiaddr(question->getGiaddr());

    if (question->getGiaddr().toText() != "0.0.0.0") {
        // relayed traffic
        answer->setRemoteAddr(question->getGiaddr());
    } else {
        // direct traffic
        answer->setRemoteAddr(question->getRemoteAddr());
    }

    // Let's copy client-id to response. See RFC6842.
    OptionPtr client_id = question->getOption(DHO_DHCP_CLIENT_IDENTIFIER);
    if (client_id) {
        answer->addOption(client_id);
    }
}

void Dhcpv4Srv::appendDefaultOptions(Pkt4Ptr& msg, uint8_t msg_type) {
    OptionPtr opt;

    // add Message Type Option (type 53)
    msg->setType(msg_type);

    // DHCP Server Identifier (type 54)
    msg->addOption(getServerID());

    // more options will be added here later
}


void Dhcpv4Srv::appendRequestedOptions(const Pkt4Ptr& question, Pkt4Ptr& msg) {

    // Get the subnet relevant for the client. We will need it
    // to get the options associated with it.
    Subnet4Ptr subnet = selectSubnet(question);
    // If we can't find the subnet for the client there is no way
    // to get the options to be sent to a client. We don't log an
    // error because it will be logged by the assignLease method
    // anyway.
    if (!subnet) {
        return;
    }

    // try to get the 'Parameter Request List' option which holds the
    // codes of requested options.
    OptionUint8ArrayPtr option_prl = boost::dynamic_pointer_cast<
        OptionUint8Array>(question->getOption(DHO_DHCP_PARAMETER_REQUEST_LIST));
    // If there is no PRL option in the message from the client then
    // there is nothing to do.
    if (!option_prl) {
        return;
    }

    // Get the codes of requested options.
    const std::vector<uint8_t>& requested_opts = option_prl->getValues();
    // For each requested option code get the instance of the option
    // to be returned to the client.
    for (std::vector<uint8_t>::const_iterator opt = requested_opts.begin();
         opt != requested_opts.end(); ++opt) {
        Subnet::OptionDescriptor desc =
            subnet->getOptionDescriptor("dhcp4", *opt);
        if (desc.option) {
            msg->addOption(desc.option);
        }
    }
}

void
Dhcpv4Srv::appendBasicOptions(const Pkt4Ptr& question, Pkt4Ptr& msg) {
    // Identify options that we always want to send to the
    // client (if they are configured).
    static const uint16_t required_options[] = {
        DHO_SUBNET_MASK,
        DHO_ROUTERS,
        DHO_DOMAIN_NAME_SERVERS,
        DHO_DOMAIN_NAME };

    static size_t required_options_size =
        sizeof(required_options) / sizeof(required_options[0]);

    // Get the subnet.
    Subnet4Ptr subnet = selectSubnet(question);
    if (!subnet) {
        return;
    }

    // Try to find all 'required' options in the outgoing
    // message. Those that are not present will be added.
    for (int i = 0; i < required_options_size; ++i) {
        OptionPtr opt = msg->getOption(required_options[i]);
        if (!opt) {
            // Check whether option has been configured.
            Subnet::OptionDescriptor desc =
                subnet->getOptionDescriptor("dhcp4", required_options[i]);
            if (desc.option) {
                msg->addOption(desc.option);
            }
        }
    }
}

void Dhcpv4Srv::assignLease(const Pkt4Ptr& question, Pkt4Ptr& answer) {

    // We need to select a subnet the client is connected in.
    Subnet4Ptr subnet = selectSubnet(question);
    if (!subnet) {
        // This particular client is out of luck today. We do not have
        // information about the subnet he is connected to. This likely means
        // misconfiguration of the server (or some relays). We will continue to
        // process this message, but our response will be almost useless: no
        // addresses or prefixes, no subnet specific configuration etc. The only
        // thing this client can get is some global information (like DNS
        // servers).

        // perhaps this should be logged on some higher level? This is most likely
        // configuration bug.
        LOG_ERROR(dhcp4_logger, DHCP4_SUBNET_SELECTION_FAILED)
            .arg(question->getRemoteAddr().toText())
            .arg(serverReceivedPacketName(question->getType()));
        answer->setType(DHCPNAK);
        answer->setYiaddr(IOAddress("0.0.0.0"));
        return;
    }

    LOG_DEBUG(dhcp4_logger, DBG_DHCP4_DETAIL_DATA, DHCP4_SUBNET_SELECTED)
        .arg(subnet->toText());

    // Get client-id option
    ClientIdPtr client_id;
    OptionPtr opt = question->getOption(DHO_DHCP_CLIENT_IDENTIFIER);
    if (opt) {
        client_id = ClientIdPtr(new ClientId(opt->getData()));
    }
    // client-id is not mandatory in DHCPv4

    IOAddress hint = question->getYiaddr();

    HWAddrPtr hwaddr = question->getHWAddr();

    // "Fake" allocation is processing of DISCOVER message. We pretend to do an
    // allocation, but we do not put the lease in the database. That is ok,
    // because we do not guarantee that the user will get that exact lease. If
    // the user selects this server to do actual allocation (i.e. sends REQUEST)
    // it should include this hint. That will help us during the actual lease
    // allocation.
    bool fake_allocation = (question->getType() == DHCPDISCOVER);

    // Use allocation engine to pick a lease for this client. Allocation engine
    // will try to honour the hint, but it is just a hint - some other address
    // may be used instead. If fake_allocation is set to false, the lease will
    // be inserted into the LeaseMgr as well.
    Lease4Ptr lease = alloc_engine_->allocateAddress4(subnet, client_id, hwaddr,
                                                      hint, fake_allocation);

    if (lease) {
        // We have a lease! Let's set it in the packet and send it back to
        // the client.
        LOG_DEBUG(dhcp4_logger, DBG_DHCP4_DETAIL, fake_allocation?
                  DHCP4_LEASE_ADVERT:DHCP4_LEASE_ALLOC)
            .arg(lease->addr_.toText())
            .arg(client_id?client_id->toText():"(no client-id)")
            .arg(hwaddr?hwaddr->toText():"(no hwaddr info)");

        answer->setYiaddr(lease->addr_);

        // IP Address Lease time (type 51)
        opt = OptionPtr(new Option(Option::V4, DHO_DHCP_LEASE_TIME));
        opt->setUint32(lease->valid_lft_);
        answer->addOption(opt);

        // Router (type 3)
        Subnet::OptionDescriptor opt_routers =
            subnet->getOptionDescriptor("dhcp4", DHO_ROUTERS);
        if (opt_routers.option) {
            answer->addOption(opt_routers.option);
        }

        // Subnet mask (type 1)
        answer->addOption(getNetmaskOption(subnet));

        // @todo: send renew timer option (T1, option 58)
        // @todo: send rebind timer option (T2, option 59)

    } else {
        // Allocation engine did not allocate a lease. The engine logged
        // cause of that failure. The only thing left is to insert
        // status code to pass the sad news to the client.

        LOG_DEBUG(dhcp4_logger, DBG_DHCP4_DETAIL, fake_allocation?
                  DHCP4_LEASE_ADVERT_FAIL:DHCP4_LEASE_ALLOC_FAIL)
            .arg(client_id?client_id->toText():"(no client-id)")
            .arg(hwaddr?hwaddr->toText():"(no hwaddr info)")
            .arg(hint.toText());

        answer->setType(DHCPNAK);
        answer->setYiaddr(IOAddress("0.0.0.0"));
    }
}

OptionPtr Dhcpv4Srv::getNetmaskOption(const Subnet4Ptr& subnet) {
    uint32_t netmask = getNetmask4(subnet->get().second);

    OptionPtr opt(new OptionInt<uint32_t>(Option::V4,
                  DHO_SUBNET_MASK, netmask));

    return (opt);
}

Pkt4Ptr Dhcpv4Srv::processDiscover(Pkt4Ptr& discover) {
    Pkt4Ptr offer = Pkt4Ptr
        (new Pkt4(DHCPOFFER, discover->getTransid()));

    copyDefaultFields(discover, offer);
    appendDefaultOptions(offer, DHCPOFFER);
    appendRequestedOptions(discover, offer);

    assignLease(discover, offer);

    // There are a few basic options that we always want to
    // include in the response. If client did not request
    // them we append them for him.
    appendBasicOptions(discover, offer);

    return (offer);
}

Pkt4Ptr Dhcpv4Srv::processRequest(Pkt4Ptr& request) {
    Pkt4Ptr ack = Pkt4Ptr
        (new Pkt4(DHCPACK, request->getTransid()));

    copyDefaultFields(request, ack);
    appendDefaultOptions(ack, DHCPACK);
    appendRequestedOptions(request, ack);

    assignLease(request, ack);

    // There are a few basic options that we always want to
    // include in the response. If client did not request
    // them we append them for him.
    appendBasicOptions(request, ack);

    return (ack);
}

void Dhcpv4Srv::processRelease(Pkt4Ptr& release) {

    // Try to find client-id
    ClientIdPtr client_id;
    OptionPtr opt = release->getOption(DHO_DHCP_CLIENT_IDENTIFIER);
    if (opt) {
        client_id = ClientIdPtr(new ClientId(opt->getData()));
    }

    try {
        // Do we have a lease for that particular address?
        Lease4Ptr lease = LeaseMgrFactory::instance().getLease4(release->getYiaddr());

        if (!lease) {
            // No such lease - bogus release
            LOG_DEBUG(dhcp4_logger, DBG_DHCP4_DETAIL, DHCP4_RELEASE_FAIL_NO_LEASE)
                .arg(release->getYiaddr().toText())
                .arg(release->getHWAddr()->toText())
                .arg(client_id ? client_id->toText() : "(no client-id)");
            return;
        }

        // Does the hardware address match? We don't want one client releasing
        // second client's leases.
        if (lease->hwaddr_ != release->getHWAddr()->hwaddr_) {
            // @todo: Print hwaddr from lease as part of ticket #2589
            LOG_DEBUG(dhcp4_logger, DBG_DHCP4_DETAIL, DHCP4_RELEASE_FAIL_WRONG_HWADDR)
                .arg(release->getYiaddr().toText())
                .arg(client_id ? client_id->toText() : "(no client-id)")
                .arg(release->getHWAddr()->toText());
            return;
        }

        // Does the lease have client-id info? If it has, then check it with what
        // the client sent us.
        if (lease->client_id_ && client_id && *lease->client_id_ != *client_id) {
            LOG_DEBUG(dhcp4_logger, DBG_DHCP4_DETAIL, DHCP4_RELEASE_FAIL_WRONG_CLIENT_ID)
                .arg(release->getYiaddr().toText())
                .arg(client_id->toText())
                .arg(lease->client_id_->toText());
            return;
        }

        // Ok, hw and client-id match - let's release the lease.
        if (LeaseMgrFactory::instance().deleteLease(lease->addr_)) {

            // Release successful - we're done here
            LOG_DEBUG(dhcp4_logger, DBG_DHCP4_DETAIL, DHCP4_RELEASE)
                .arg(lease->addr_.toText())
                .arg(client_id ? client_id->toText() : "(no client-id)")
                .arg(release->getHWAddr()->toText());
        } else {

            // Release failed -
            LOG_ERROR(dhcp4_logger, DHCP4_RELEASE_FAIL)
                .arg(lease->addr_.toText())
                .arg(client_id ? client_id->toText() : "(no client-id)")
                .arg(release->getHWAddr()->toText());
        }
    } catch (const isc::Exception& ex) {
        // Rethrow the exception with a bit more data.
        LOG_ERROR(dhcp4_logger, DHCP4_RELEASE_EXCEPTION)
            .arg(ex.what())
            .arg(release->getYiaddr());
    }

}

void Dhcpv4Srv::processDecline(Pkt4Ptr& decline) {
    /// TODO: Implement this.
}

Pkt4Ptr Dhcpv4Srv::processInform(Pkt4Ptr& inform) {
    /// TODO: Currently implemented echo mode. Implement this for real
    return (inform);
}

const char*
Dhcpv4Srv::serverReceivedPacketName(uint8_t type) {
    static const char* DISCOVER = "DISCOVER";
    static const char* REQUEST = "REQUEST";
    static const char* RELEASE = "RELEASE";
    static const char* DECLINE = "DECLINE";
    static const char* INFORM = "INFORM";
    static const char* UNKNOWN = "UNKNOWN";

    switch (type) {
    case DHCPDISCOVER:
        return (DISCOVER);

    case DHCPREQUEST:
        return (REQUEST);

    case DHCPRELEASE:
        return (RELEASE);

    case DHCPDECLINE:
        return (DECLINE);

    case DHCPINFORM:
        return (INFORM);

    default:
        ;
    }
    return (UNKNOWN);
}

Subnet4Ptr Dhcpv4Srv::selectSubnet(const Pkt4Ptr& question) {

    // Is this relayed message?
    IOAddress relay = question->getGiaddr();
    if (relay.toText() == "0.0.0.0") {

        // Yes: Use relay address to select subnet
        return (CfgMgr::instance().getSubnet4(relay));
    } else {

        // No: Use client's address to select subnet
        return (CfgMgr::instance().getSubnet4(question->getRemoteAddr()));
    }
}

void Dhcpv4Srv::sanityCheck(const Pkt4Ptr& pkt, RequirementLevel serverid) {
    OptionPtr server_id = pkt->getOption(DHO_DHCP_SERVER_IDENTIFIER);
    switch (serverid) {
    case FORBIDDEN:
        if (server_id) {
            isc_throw(RFCViolation, "Server-id option was not expected, but "
                      << "received in " << serverReceivedPacketName(pkt->getType()));
        }
        break;

    case MANDATORY:
        if (!server_id) {
            isc_throw(RFCViolation, "Server-id option was expected, but not "
                      " received in message "
                      << serverReceivedPacketName(pkt->getType()));
        }
        break;

    case OPTIONAL:
        // do nothing here
        ;
    }
}<|MERGE_RESOLUTION|>--- conflicted
+++ resolved
@@ -44,13 +44,6 @@
 
 // These are hardcoded parameters. Currently this is a skeleton server that only
 // grants those options and a single, fixed, hardcoded lease.
-<<<<<<< HEAD
-const std::string HARDCODED_GATEWAY = "192.0.2.1";
-const std::string HARDCODED_DNS_SERVER = "192.0.2.2";
-const std::string HARDCODED_DOMAIN_NAME = "isc.example.com";
-=======
-const std::string HARDCODED_SERVER_ID = "192.0.2.1";
->>>>>>> 29249901
 
 Dhcpv4Srv::Dhcpv4Srv(uint16_t port, const char* dbconfig) {
     LOG_DEBUG(dhcp4_logger, DBG_DHCP4_START, DHCP4_OPEN_SOCKET).arg(port);
