--- conflicted
+++ resolved
@@ -448,9 +448,6 @@
         self.got_command_name = command
         sdata = { 'queries.tcp': self.queries_tcp,
                   'queries.udp': self.queries_udp,
-<<<<<<< HEAD
-                  'queries.perzone' : self.queries_per_zone }
-=======
                   'queries.perzone' : self.queries_per_zone,
                   'nds_queries.perzone' : {
                     'test10.example': {
@@ -464,7 +461,6 @@
                       isc.cc.data.find(self.nds_queries_per_zone,
                                        'test10.example/queries.udp')
                 }
->>>>>>> 3d2bd766
         if command == 'getstats':
             return isc.config.create_answer(0, sdata)
         return isc.config.create_answer(1, "Unknown Command")
