// Copyright (C) 2010  Internet Systems Consortium, Inc. ("ISC")
//
// Permission to use, copy, modify, and/or distribute this software for any
// purpose with or without fee is hereby granted, provided that the above
// copyright notice and this permission notice appear in all copies.
//
// THE SOFTWARE IS PROVIDED "AS IS" AND ISC DISCLAIMS ALL WARRANTIES WITH
// REGARD TO THIS SOFTWARE INCLUDING ALL IMPLIED WARRANTIES OF MERCHANTABILITY
// AND FITNESS.  IN NO EVENT SHALL ISC BE LIABLE FOR ANY SPECIAL, DIRECT,
// INDIRECT, OR CONSEQUENTIAL DAMAGES OR ANY DAMAGES WHATSOEVER RESULTING FROM
// LOSS OF USE, DATA OR PROFITS, WHETHER IN AN ACTION OF CONTRACT, NEGLIGENCE
// OR OTHER TORTIOUS ACTION, ARISING OUT OF OR IN CONNECTION WITH THE USE OR
// PERFORMANCE OF THIS SOFTWARE.

#ifndef STATISTICS_H
#define STATISTICS_H 1

#include <cc/data.h>

#include <dns/message.h>
#include <dns/opcode.h>

#include <statistics/counter.h>

#include <boost/noncopyable.hpp>
#include <boost/optional.hpp>

#include <bitset>

#include <stdint.h>

#include <unistd.h>
#include <sys/types.h>
#include <sys/socket.h>
#include <netinet/in.h>
#include <netdb.h>

namespace isc {
namespace auth {
namespace statistics {

/// \brief DNS Message attributes for statistics.
///
/// This class holds some attributes related to a DNS message
/// for statistics data collection.
class MessageAttributes {
public:
    /// \brief IP version of DNS message.
    enum IPVersionType {
        IP_VERSION_UNSPEC,          // (initial value; internal use only)
        IP_VERSION_IPV4,            ///< IPv4 message
        IP_VERSION_IPV6             ///< IPv6 message
    };

    /// \brief Transport protocol of DNS message.
    enum TransportProtocolType {
        TRANSPORT_UNSPEC,           // (initial value; internal use only)
        TRANSPORT_UDP,              ///< UDP message
        TRANSPORT_TCP               ///< TCP message
    };
private:
    // request attributes
    int req_address_family_;        // IP version
    int req_transport_protocol_;    // Transport layer protocol
    boost::optional<isc::dns::Opcode> req_opcode_;  // OpCode
    enum BitAttributes {
        REQ_WITH_EDNS_0,            // request with EDNS ver.0
        REQ_WITH_DNSSEC_OK,         // DNSSEC OK (DO) bit is set in request
        REQ_TSIG_SIGNED,            // request is signed with valid TSIG
        REQ_BADSIG,                 // request is signed but bad signature
        RES_IS_TRUNCATED,           // response is truncated
        RES_TSIG_SIGNED,            // response is signed with TSIG
        BIT_ATTRIBUTES_TYPES
    };
    std::bitset<BIT_ATTRIBUTES_TYPES> bit_attributes_;
public:
    /// \brief The constructor.
    ///
    /// \throw None
    MessageAttributes() : req_address_family_(0), req_transport_protocol_(0)
    {}

    /// \brief Return opcode of the request.
    ///
    /// \return opcode of the request wrapped with boost::optional; it's
    ///         converted to false if Opcode hasn't been set.
    /// \throw None
    const boost::optional<isc::dns::Opcode>& getRequestOpCode() const {
        return (req_opcode_);
    }

    /// \brief Set opcode of the request.
    ///
    /// \param opcode Opcode of the request
    /// \throw None
    void setRequestOpCode(const isc::dns::Opcode& opcode) {
        req_opcode_ = opcode;
    }

    /// \brief Get IP version carrying a request.
    ///
    /// \return IP address family carrying a request (AF_INET or AF_INET6)
    /// \throw None
    int getRequestIPVersion() const {
        return (req_address_family_);
    }

    /// \brief Set IP address family carrying a request.
    ///
<<<<<<< HEAD
    QRAttributes() {
        reset();
    };

    /// The destructor.
=======
    /// \param address_family AF_INET or AF_INET6
    /// \throw None
    void setRequestIPVersion(const int address_family) {
        if (address_family != AF_INET && address_family != AF_INET6) {
            isc_throw(isc::InvalidParameter, "Unknown address family");
        }
        req_address_family_ = address_family;
    }

    /// \brief Get transport protocol carrying a request.
    ///
    /// \return Transport protocol carrying a request
    ///         (IPPROTO_UDP or IPPROTO_TCP)
    /// \throw None
    int getRequestTransportProtocol() const {
        return (req_transport_protocol_);
    }

    /// \brief Set transport protocol carrying a request.
>>>>>>> 9cb4a5e7
    ///
    /// \param transport_protocol IPPROTO_UDP or IPPROTO_TCP
    /// \throw None
    void setRequestTransportProtocol(const int transport_protocol) {
        if (transport_protocol != IPPROTO_UDP &&
            transport_protocol != IPPROTO_TCP)
        {
            isc_throw(isc::InvalidParameter, "Unknown transport protocol");
        }
        req_transport_protocol_ = transport_protocol;
    }

    /// \brief Return whether EDNS version of the request is 0 or not.
    ///
<<<<<<< HEAD
    ~QRAttributes() {};
    /// \brief Set query opcode.
    /// \throw None
    void setQueryOpCode(const int opcode) {
        req_opcode_ = opcode;
    };
    /// \brief Set IP version carrying a query.
    /// \throw None
    void setQueryIPVersion(const int ip_version) {
        req_ip_version_ = ip_version;
    };
    /// \brief Set transport protocol carrying a query.
    /// \throw None
    void setQueryTransportProtocol(const int transport_protocol) {
        req_transport_protocol_ = transport_protocol;
    };
    /// \brief Set query EDNS attributes.
    /// \throw None
    void setQueryEDNS(const bool is_edns_0, const bool is_edns_badver) {
        req_is_edns_0_ = is_edns_0;
        req_is_edns_badver_ = is_edns_badver;
    };
    /// \brief Set query DO bit.
    /// \throw None
    void setQueryDO(const bool is_dnssec_ok) {
        req_is_dnssec_ok_ = is_dnssec_ok;
    };
    /// \brief Set query TSIG attributes.
    /// \throw None
    void setQuerySig(const bool is_tsig, const bool is_sig0,
                            const bool is_badsig)
    {
        req_is_tsig_ = is_tsig;
        req_is_sig0_ = is_sig0;
        req_is_badsig_ = is_badsig;
    };
    /// \brief Set zone origin.
    /// \throw None
    void setOrigin(const std::string& origin) {
        zone_origin_ = origin;
    };
    /// \brief Set if the answer was sent.
    /// \throw None
    void answerWasSent() {
        answer_sent_ = true;
    };
    /// \brief Set if the response is truncated.
    /// \throw None
    void setResponseTruncated(const bool is_truncated) {
        res_is_truncated_ = is_truncated;
    };
    /// \brief Reset attributes.
    /// \throw None
    void reset() {
        req_ip_version_ = 0;
        req_transport_protocol_ = 0;
        req_opcode_ = 0;
        req_is_edns_0_ = false;
        req_is_edns_badver_ = false;
        req_is_dnssec_ok_ = false;
        req_is_tsig_ = false;
        req_is_sig0_ = false;
        req_is_badsig_ = false;
        zone_origin_.clear();
        answer_sent_ = false;
        res_is_truncated_ = false;
    };
};

/// \brief Set of query counters.
///
/// \c Counters is set of query counters class. It holds query counters
/// and provides an interface to increment the counter of specified type
/// (e.g. UDP query, TCP query).
=======
    /// \return true if EDNS version of the request is 0
    /// \throw None
    bool requestHasEDNS0() const {
        return (bit_attributes_[REQ_WITH_EDNS_0]);
    }

    /// \brief Set whether EDNS version of the request is 0 or not.
    ///
    /// \param with_edns_0 true if EDNS version of the request is 0
    /// \throw None
    void setRequestEDNS0(const bool with_edns_0) {
        bit_attributes_[REQ_WITH_EDNS_0] = with_edns_0;
    }

    /// \brief Return DNSSEC OK (DO) bit of the request.
    ///
    /// \return true if DNSSEC OK (DO) bit of the request is set
    /// \throw None
    bool requestHasDO() const {
        return (bit_attributes_[REQ_WITH_DNSSEC_OK]);
    }

    /// \brief Set DNSSEC OK (DO) bit of the request.
    ///
    /// \param with_dnssec_ok true if DNSSEC OK (DO) bit of the request is set
    /// \throw None
    void setRequestDO(const bool with_dnssec_ok) {
        bit_attributes_[REQ_WITH_DNSSEC_OK] = with_dnssec_ok;
    }

    /// \brief Return whether the request is TSIG signed or not.
    ///
    /// \return true if the request is TSIG signed
    /// \throw None
    bool requestHasTSIG() const {
        return (bit_attributes_[REQ_TSIG_SIGNED]);
    }

    /// \brief Return whether the signature of the request is bad or not.
    ///
    /// \return true if the signature of the request is bad
    /// \throw None
    bool requestHasBadSig() const {
        return (bit_attributes_[REQ_BADSIG]);
    }

    /// \brief Set TSIG attributes of the request.
    ///
    /// \param signed_tsig true if the request is signed with TSIG
    /// \param badsig true if the signature of the request is bad; it must not
    //                be true unless signed_tsig is true
    /// \throw isc::InvalidParameter if badsig is true though the request is
    ///                              not signed
    void setRequestTSIG(const bool signed_tsig, const bool badsig) {
        if (!signed_tsig && badsig) {
            isc_throw(isc::InvalidParameter, "Message is not signed but badsig"
                                             " is true");
        }
        bit_attributes_[REQ_TSIG_SIGNED] = signed_tsig;
        bit_attributes_[REQ_BADSIG] = badsig;
    }

    /// \brief Return TC (truncated) bit of the response.
    ///
    /// \return true if the response is truncated
    /// \throw None
    bool responseIsTruncated() const {
        return (bit_attributes_[RES_IS_TRUNCATED]);
    }

    /// \brief Set TC (truncated) bit of the response.
    ///
    /// \param is_truncated true if the response is truncated
    /// \throw None
    void setResponseTruncated(const bool is_truncated) {
        bit_attributes_[RES_IS_TRUNCATED] = is_truncated;
    }

    /// \brief Return whether the response is TSIG signed or not.
    ///
    /// \return true if the response is signed with TSIG
    /// \throw None
    bool responseHasTSIG() const {
        return (bit_attributes_[RES_TSIG_SIGNED]);
    }

    /// \brief Set whether the response is TSIG signed or not.
    ///
    /// \param signed_tsig true if the response is signed with TSIG
    /// \throw None
    void setResponseTSIG(const bool signed_tsig) {
        bit_attributes_[RES_TSIG_SIGNED] = signed_tsig;
    }
};

/// \brief Set of DNS message counters.
>>>>>>> 9cb4a5e7
///
/// \c Counters is a set of DNS message counters class. It holds DNS message
/// counters and provides an interface to increment the counter of specified
/// type (e.g. UDP message, TCP message).
///
/// This class is designed to be a part of \c AuthSrv.
/// Call \c inc() to increment a counter for the message.
/// Call \c get() to get a set of DNS message counters.
///
/// We may eventually want to change the structure to hold values that are
/// not counters (such as concurrent TCP connections), or seperate generic
/// part to src/lib to share with the other modules.
///
/// This class is constructed on startup of the server, so
/// construction overhead of this approach should be acceptable.
///
/// \todo Consider overhead of \c Counters::inc()
class Counters : boost::noncopyable {
private:
    // counter for DNS message attributes
    isc::statistics::Counter server_msg_counter_;
    void incRequest(const MessageAttributes& msgattrs);
    void incResponse(const MessageAttributes& msgattrs,
                     const isc::dns::Message& response);
public:
    /// \brief A type of statistics item tree in isc::data::MapElement.
    /// \verbatim
    ///        {
    ///          zone_name => {
    ///                         item_name => item_value,
    ///                         item_name => item_value, ...
    ///                       },
    ///          ...
    ///        }
    ///        item_name is a string seperated by '.'.
    ///        item_value is an integer.
    /// \endverbatim
    typedef isc::data::ConstElementPtr ConstItemTreePtr;

    /// \brief The constructor.
    ///
    /// This constructor is mostly exception free. But it may still throw
    /// a standard exception if memory allocation fails inside the method.
    Counters();

    /// \brief Increment counters according to the parameters.
    ///
    /// \param msgattrs DNS message attributes.
    /// \param response DNS response message.
    /// \param done DNS response was sent to the client.
    /// \throw isc::Unexpected Internal condition check failed.
    void inc(const MessageAttributes& msgattrs,
             const isc::dns::Message& response, const bool done);

    /// \brief Get statistics counters.
    ///
    /// This method is mostly exception free. But it may still throw a
    /// standard exception if memory allocation fails inside the method.
    ///
    /// \return statistics data
    /// \throw std::bad_alloc Internal resource allocation fails
    ConstItemTreePtr get() const;
};

} // namespace statistics
} // namespace auth
} // namespace isc

#endif // STATISTICS_H

// Local Variables:
// mode: c++
// End:<|MERGE_RESOLUTION|>--- conflicted
+++ resolved
@@ -107,13 +107,6 @@
 
     /// \brief Set IP address family carrying a request.
     ///
-<<<<<<< HEAD
-    QRAttributes() {
-        reset();
-    };
-
-    /// The destructor.
-=======
     /// \param address_family AF_INET or AF_INET6
     /// \throw None
     void setRequestIPVersion(const int address_family) {
@@ -133,7 +126,6 @@
     }
 
     /// \brief Set transport protocol carrying a request.
->>>>>>> 9cb4a5e7
     ///
     /// \param transport_protocol IPPROTO_UDP or IPPROTO_TCP
     /// \throw None
@@ -148,82 +140,6 @@
 
     /// \brief Return whether EDNS version of the request is 0 or not.
     ///
-<<<<<<< HEAD
-    ~QRAttributes() {};
-    /// \brief Set query opcode.
-    /// \throw None
-    void setQueryOpCode(const int opcode) {
-        req_opcode_ = opcode;
-    };
-    /// \brief Set IP version carrying a query.
-    /// \throw None
-    void setQueryIPVersion(const int ip_version) {
-        req_ip_version_ = ip_version;
-    };
-    /// \brief Set transport protocol carrying a query.
-    /// \throw None
-    void setQueryTransportProtocol(const int transport_protocol) {
-        req_transport_protocol_ = transport_protocol;
-    };
-    /// \brief Set query EDNS attributes.
-    /// \throw None
-    void setQueryEDNS(const bool is_edns_0, const bool is_edns_badver) {
-        req_is_edns_0_ = is_edns_0;
-        req_is_edns_badver_ = is_edns_badver;
-    };
-    /// \brief Set query DO bit.
-    /// \throw None
-    void setQueryDO(const bool is_dnssec_ok) {
-        req_is_dnssec_ok_ = is_dnssec_ok;
-    };
-    /// \brief Set query TSIG attributes.
-    /// \throw None
-    void setQuerySig(const bool is_tsig, const bool is_sig0,
-                            const bool is_badsig)
-    {
-        req_is_tsig_ = is_tsig;
-        req_is_sig0_ = is_sig0;
-        req_is_badsig_ = is_badsig;
-    };
-    /// \brief Set zone origin.
-    /// \throw None
-    void setOrigin(const std::string& origin) {
-        zone_origin_ = origin;
-    };
-    /// \brief Set if the answer was sent.
-    /// \throw None
-    void answerWasSent() {
-        answer_sent_ = true;
-    };
-    /// \brief Set if the response is truncated.
-    /// \throw None
-    void setResponseTruncated(const bool is_truncated) {
-        res_is_truncated_ = is_truncated;
-    };
-    /// \brief Reset attributes.
-    /// \throw None
-    void reset() {
-        req_ip_version_ = 0;
-        req_transport_protocol_ = 0;
-        req_opcode_ = 0;
-        req_is_edns_0_ = false;
-        req_is_edns_badver_ = false;
-        req_is_dnssec_ok_ = false;
-        req_is_tsig_ = false;
-        req_is_sig0_ = false;
-        req_is_badsig_ = false;
-        zone_origin_.clear();
-        answer_sent_ = false;
-        res_is_truncated_ = false;
-    };
-};
-
-/// \brief Set of query counters.
-///
-/// \c Counters is set of query counters class. It holds query counters
-/// and provides an interface to increment the counter of specified type
-/// (e.g. UDP query, TCP query).
-=======
     /// \return true if EDNS version of the request is 0
     /// \throw None
     bool requestHasEDNS0() const {
@@ -320,7 +236,6 @@
 };
 
 /// \brief Set of DNS message counters.
->>>>>>> 9cb4a5e7
 ///
 /// \c Counters is a set of DNS message counters class. It holds DNS message
 /// counters and provides an interface to increment the counter of specified
