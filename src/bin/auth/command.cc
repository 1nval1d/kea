// Copyright (C) 2010  Internet Systems Consortium, Inc. ("ISC")
//
// Permission to use, copy, modify, and/or distribute this software for any
// purpose with or without fee is hereby granted, provided that the above
// copyright notice and this permission notice appear in all copies.
//
// THE SOFTWARE IS PROVIDED "AS IS" AND ISC DISCLAIMS ALL WARRANTIES WITH
// REGARD TO THIS SOFTWARE INCLUDING ALL IMPLIED WARRANTIES OF MERCHANTABILITY
// AND FITNESS.  IN NO EVENT SHALL ISC BE LIABLE FOR ANY SPECIAL, DIRECT,
// INDIRECT, OR CONSEQUENTIAL DAMAGES OR ANY DAMAGES WHATSOEVER RESULTING FROM
// LOSS OF USE, DATA OR PROFITS, WHETHER IN AN ACTION OF CONTRACT, NEGLIGENCE
// OR OTHER TORTIOUS ACTION, ARISING OUT OF OR IN CONNECTION WITH THE USE OR
// PERFORMANCE OF THIS SOFTWARE.

#include <auth/command.h>
#include <auth/auth_log.h>
#include <auth/auth_srv.h>

#include <cc/data.h>
#include <datasrc/client_list.h>
#include <config/ccsession.h>
#include <exceptions/exceptions.h>
#include <dns/rrclass.h>

#include <string>

#include <boost/scoped_ptr.hpp>
#include <boost/shared_ptr.hpp>

#include <sys/types.h>
#include <unistd.h>

using boost::scoped_ptr;
using namespace isc::auth;
using namespace isc::config;
using namespace isc::data;
using namespace isc::datasrc;
using namespace isc::dns;
using namespace std;

namespace {
/// An exception that is thrown if an error occurs while handling a command
/// on an \c AuthSrv object.
///
/// Currently it's only used internally, since \c execAuthServerCommand()
/// (which is the only interface to this module) catches all \c isc::
/// exceptions and converts them.
class AuthCommandError : public isc::Exception {
public:
    AuthCommandError(const char* file, size_t line, const char* what) :
        isc::Exception(file, line, what) {}
};

/// An abstract base class that represents a single command identifier
/// for an \c AuthSrv object.
///
/// Each of derived classes of \c AuthCommand, which are hidden inside the
/// implementation, corresponds to a command executed on \c AuthSrv, such as
/// "shutdown".  The derived class is responsible to execute the corresponding
/// command with the given command arguments (if any) in its \c exec()
/// method.
///
/// In the initial implementation the existence of the command classes is
/// hidden inside the implementation since the only public interface is
/// \c execAuthServerCommand(), which does not expose this class.
/// In future, we may want to make this framework more dynamic, i.e.,
/// registering specific derived classes run time outside of this
/// implementation.  If and when that happens the definition of the abstract
/// class will be published.
class AuthCommand {
    ///
    /// \name Constructors and Destructor
    ///
    /// Note: The copy constructor and the assignment operator are
    /// intentionally defined as private to make it explicit that this is a
    /// pure base class.
    //@{
private:
    AuthCommand(const AuthCommand& source);
    AuthCommand& operator=(const AuthCommand& source);
protected:
    /// \brief The default constructor.
    ///
    /// This is intentionally defined as \c protected as this base class should
    /// never be instantiated (except as part of a derived class).
    AuthCommand() {}
public:
    /// The destructor.
    virtual ~AuthCommand() {}
    //@}

    /// Execute a single control command.
    ///
    /// Specific derived methods can throw exceptions.  When called via
    /// \c execAuthServerCommand(), all BIND 10 exceptions are caught
    /// and converted into an error code.
    /// The derived method may also throw an exception of class
    /// \c AuthCommandError when it encounters an internal error, such as
    /// semantics error on the command arguments.
    ///
    /// \param server The \c AuthSrv object on which the command is executed.
    /// \param args Command specific argument.
<<<<<<< HEAD
    /// \return command result data in JSON format.
=======
    /// \return command result using createAnswer().
>>>>>>> af517760
    virtual ConstElementPtr exec(AuthSrv& server,
                                 isc::data::ConstElementPtr args) = 0;
};

// Handle the "shutdown" command. An optional parameter "pid" is used to
// see if it is really for our instance.
class ShutdownCommand : public AuthCommand {
public:
    virtual ConstElementPtr exec(AuthSrv& server,
<<<<<<< HEAD
                                 isc::data::ConstElementPtr args)
    {
=======
                                 isc::data::ConstElementPtr args) {
>>>>>>> af517760
        // Is the pid argument provided?
        if (args && args->contains("pid")) {
            // If it is, we check it is the same as our PID

            // This might throw in case the type is not an int, but that's
            // OK, as it'll get converted to an error on higher level.
            const int pid(args->get("pid")->intValue());
            const pid_t my_pid(getpid());
            if (my_pid != pid) {
                // It is not for us
                //
                // Note that this is completely expected situation, if
                // there are multiple instances of the server running and
                // another instance is being shut down, we get the message
                // too, due to the multicast nature of our message bus.
                return (createAnswer());
            }
        }
        LOG_DEBUG(auth_logger, DBG_AUTH_SHUT, AUTH_SHUTDOWN);
        server.stop();
        return (createAnswer());
    }
};

// Handle the "getstats" command.  The argument is a list.
class GetStatsCommand : public AuthCommand {
public:
    virtual ConstElementPtr exec(AuthSrv& server,
                                 isc::data::ConstElementPtr) {
        LOG_DEBUG(auth_logger, DBG_AUTH_OPS, AUTH_RECEIVED_GETSTATS);
        return (createAnswer(0, server.getStatistics()));
    }
};

class StartDDNSForwarderCommand : public AuthCommand {
public:
    virtual ConstElementPtr exec(AuthSrv& server,
                                 isc::data::ConstElementPtr) {
        server.createDDNSForwarder();
        return (createAnswer());
    }
};

class StopDDNSForwarderCommand : public AuthCommand {
public:
    virtual ConstElementPtr exec(AuthSrv& server,
                                 isc::data::ConstElementPtr) {
        server.destroyDDNSForwarder();
        return (createAnswer());
    }
};

// Handle the "loadzone" command.
class LoadZoneCommand : public AuthCommand {
public:
    virtual ConstElementPtr exec(AuthSrv& server,
<<<<<<< HEAD
                                 isc::data::ConstElementPtr args)
    {
=======
                                 isc::data::ConstElementPtr args) {
>>>>>>> af517760
        if (args == NULL) {
            isc_throw(AuthCommandError, "Null argument");
        }

        ConstElementPtr class_elem = args->get("class");
        RRClass zone_class(class_elem ? RRClass(class_elem->stringValue()) :
            RRClass::IN());

        ConstElementPtr origin_elem = args->get("origin");
        if (!origin_elem) {
            isc_throw(AuthCommandError, "Zone origin is missing");
        }
        Name origin(origin_elem->stringValue());

        const boost::shared_ptr<isc::datasrc::ConfigurableClientList>
            list(server.getClientList(zone_class));

        if (!list) {
            isc_throw(AuthCommandError, "There's no client list for "
                      "class " << zone_class);
        }

        switch (list->reload(origin)) {
            case ConfigurableClientList::ZONE_RELOADED:
                // Everything worked fine.
                LOG_DEBUG(auth_logger, DBG_AUTH_OPS, AUTH_LOAD_ZONE)
                    .arg(zone_class).arg(origin);
                return (createAnswer());
            case ConfigurableClientList::ZONE_NOT_FOUND:
                isc_throw(AuthCommandError, "Zone " << origin << "/" <<
                          zone_class << " was not found in any configured "
                          "data source. Configure it first.");
            case ConfigurableClientList::ZONE_NOT_CACHED:
                isc_throw(AuthCommandError, "Zone " << origin << "/" <<
                          zone_class << " is not served from memory, but "
                          "direcly from the data source. It is not possible "
                          "to reload it into memory. Configure it to be cached "
                          "first.");
            case ConfigurableClientList::CACHE_DISABLED:
                // This is an internal error. Auth server must have the cache
                // enabled.
                isc_throw(isc::Unexpected, "Cache disabled in client list of "
                          "class " << zone_class);
        }
        return (createAnswer());
    }
};

// The factory of command objects.
AuthCommand*
createAuthCommand(const string& command_id) {
    // For the initial implementation we use a naive if-else blocks
    // (see also createAuthConfigParser())
    if (command_id == "shutdown") {
        return (new ShutdownCommand());
    } else if (command_id == "getstats") {
        return (new GetStatsCommand());
    } else if (command_id == "loadzone") {
        return (new LoadZoneCommand());
    } else if (command_id == "start_ddns_forwarder") {
        return (new StartDDNSForwarderCommand());
    } else if (command_id == "stop_ddns_forwarder") {
        return (new StopDDNSForwarderCommand());
    } else if (false && command_id == "_throw_exception") {
        // This is for testing purpose only and should not appear in the
        // actual configuration syntax.
        // XXX: ModuleCCSession doesn't seem to validate commands (unlike
        // config), so we should disable this case for now.
        throw runtime_error("throwing for test");
    }

    isc_throw(AuthCommandError, "Unknown command identifier: " << command_id);
}
} // end of unnamed namespace

ConstElementPtr
execAuthServerCommand(AuthSrv& server, const string& command_id,
                      ConstElementPtr args)
{
    LOG_DEBUG(auth_logger, DBG_AUTH_OPS, AUTH_RECEIVED_COMMAND).arg(command_id);
    try {
<<<<<<< HEAD
        value = scoped_ptr<AuthCommand>(
            createAuthCommand(command_id))->exec(server, args);
=======
        return (scoped_ptr<AuthCommand>(
                    createAuthCommand(command_id))->exec(server, args));
>>>>>>> af517760
    } catch (const isc::Exception& ex) {
        LOG_ERROR(auth_logger, AUTH_COMMAND_FAILED).arg(command_id)
                                                   .arg(ex.what());
        return (createAnswer(1, ex.what()));
    }
}<|MERGE_RESOLUTION|>--- conflicted
+++ resolved
@@ -100,11 +100,7 @@
     ///
     /// \param server The \c AuthSrv object on which the command is executed.
     /// \param args Command specific argument.
-<<<<<<< HEAD
-    /// \return command result data in JSON format.
-=======
     /// \return command result using createAnswer().
->>>>>>> af517760
     virtual ConstElementPtr exec(AuthSrv& server,
                                  isc::data::ConstElementPtr args) = 0;
 };
@@ -114,12 +110,8 @@
 class ShutdownCommand : public AuthCommand {
 public:
     virtual ConstElementPtr exec(AuthSrv& server,
-<<<<<<< HEAD
                                  isc::data::ConstElementPtr args)
     {
-=======
-                                 isc::data::ConstElementPtr args) {
->>>>>>> af517760
         // Is the pid argument provided?
         if (args && args->contains("pid")) {
             // If it is, we check it is the same as our PID
@@ -176,12 +168,8 @@
 class LoadZoneCommand : public AuthCommand {
 public:
     virtual ConstElementPtr exec(AuthSrv& server,
-<<<<<<< HEAD
                                  isc::data::ConstElementPtr args)
     {
-=======
-                                 isc::data::ConstElementPtr args) {
->>>>>>> af517760
         if (args == NULL) {
             isc_throw(AuthCommandError, "Null argument");
         }
@@ -263,13 +251,8 @@
 {
     LOG_DEBUG(auth_logger, DBG_AUTH_OPS, AUTH_RECEIVED_COMMAND).arg(command_id);
     try {
-<<<<<<< HEAD
-        value = scoped_ptr<AuthCommand>(
-            createAuthCommand(command_id))->exec(server, args);
-=======
         return (scoped_ptr<AuthCommand>(
                     createAuthCommand(command_id))->exec(server, args));
->>>>>>> af517760
     } catch (const isc::Exception& ex) {
         LOG_ERROR(auth_logger, AUTH_COMMAND_FAILED).arg(command_id)
                                                    .arg(ex.what());
