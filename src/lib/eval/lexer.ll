/* Copyright (C) 2015-2017 Internet Systems Consortium, Inc. ("ISC")

   This Source Code Form is subject to the terms of the Mozilla Public
   License, v. 2.0. If a copy of the MPL was not distributed with this
   file, You can obtain one at http://mozilla.org/MPL/2.0/. */

%{ /* -*- C++ -*- */
#include <cerrno>
#include <climits>
#include <cstdlib>
#include <string>
#include <eval/eval_context.h>
#include <eval/parser.h>
#include <asiolink/io_address.h>
#include <boost/lexical_cast.hpp>

/* Please avoid C++ style comments (// ... eol) as they break flex 2.6.2 */

/* Work around an incompatibility in flex (at least versions
   2.5.31 through 2.5.33): it generates code that does
   not conform to C89.  See Debian bug 333231
   <http://bugs.debian.org/cgi-bin/bugreport.cgi?bug=333231>. */
# undef yywrap
# define yywrap() 1

/* The location of the current token. The lexer will keep updating it. This
   variable will be useful for logging errors. */
static isc::eval::location loc;

<<<<<<< HEAD
namespace {
    bool start_token_flag = false;
    isc::eval::EvalContext::ParserType start_token_value;
};

// To avoid the call to exit... oops!
=======
/* To avoid the call to exit... oops! */
>>>>>>> 6b950a28
#define YY_FATAL_ERROR(msg) isc::eval::EvalContext::fatal(msg)
%}

/* noyywrap disables automatic rewinding for the next file to parse. Since we
   always parse only a single string, there's no need to do any wraps. And
   using yywrap requires linking with -lfl, which provides the default yywrap
   implementation that always returns 1 anyway. */
%option noyywrap

/* nounput simplifies the lexer, by removing support for putting a character
   back into the input stream. We never use such capability anyway. */
%option nounput

/* batch means that we'll never use the generated lexer interactively. */
%option batch

/* Enables debug mode. To see the debug messages, one needs to also set
   eval_flex_debug to 1, then the debug messages will be printed on stderr. */
%option debug

/* I have no idea what this option does, except it was specified in the bison
   examples and Postgres folks added it to remove gcc 4.3 warnings. Let's
   be on the safe side and keep it. */
%option noinput

/* This line tells flex to track the line numbers. It's not really that
   useful for client classes, which typically are one-liners, but it may be
   useful in more complex cases. */
%option yylineno

/* These are not token expressions yet, just convenience expressions that
   can be used during actual token definitions. Note some can match
   incorrect inputs (e.g., IP addresses) which must be checked. */
int   \-?[0-9]+
hex   [0-9a-fA-F]+
blank [ \t]
addr4 [0-9]+\.[0-9]+\.[0-9]+\.[0-9]+
addr6 [0-9a-fA-F]*\:[0-9a-fA-F]*\:[0-9a-fA-F:.]*

%{
/* This code run each time a pattern is matched. It updates the location
   by moving it ahead by yyleng bytes. yyleng specifies the length of the
   currently matched token. */
#define YY_USER_ACTION  loc.columns(evalleng);
%}

%%

%{
    /* Code run each time evallex is called. */
    loc.step();

    if (start_token_flag) {
        start_token_flag = false;
        switch (start_token_value) {
        case EvalContext::PARSER_BOOL:
            return isc::eval::EvalParser::make_TOPLEVEL_BOOL(loc);
        default:
        case EvalContext::PARSER_STRING:
            return isc::eval::EvalParser::make_TOPLEVEL_STRING(loc);
        }
    }

%}

{blank}+   {
    /* Ok, we found a with space. Let's ignore it and update loc variable. */
    loc.step();
}

[\n]+      {
    /* Newline found. Let's update the location and continue. */
    loc.lines(evalleng);
    loc.step();
}

\'[^\'\n]*\' {
    /* A string has been matched. It contains the actual string and single quotes.
       We need to get those quotes out of the way and just use its content, e.g.
       for 'foo' we should get foo */
    std::string tmp(evaltext+1);
    tmp.resize(tmp.size() - 1);

    return isc::eval::EvalParser::make_STRING(tmp, loc);
}

0[xX]{hex} {
    /* A hex string has been matched. It contains the '0x' or '0X' header
       followed by at least one hexadecimal digit. */
    return isc::eval::EvalParser::make_HEXSTRING(evaltext, loc);
}

{int} {
    /* An integer was found. */
    std::string tmp(evaltext);

    try {
        /* In substring we want to use negative values (e.g. -1).
           In enterprise-id we need to use values up to 0xffffffff.
           To cover both of those use cases, we need at least
           int64_t. */
        static_cast<void>(boost::lexical_cast<int64_t>(tmp));
    } catch (const boost::bad_lexical_cast &) {
        driver.error(loc, "Failed to convert " + tmp + " to an integer.");
    }

    /* The parser needs the string form as double conversion is no lossless */
    return isc::eval::EvalParser::make_INTEGER(tmp, loc);
}

[A-Za-z]([-_A-Za-z0-9]*[A-Za-z0-9])?/({blank}|\n)*] {
    /* This string specifies option name starting with a letter
       and further containing letters, digits, hyphens and
       underscores and finishing by letters or digits. */
    return isc::eval::EvalParser::make_OPTION_NAME(evaltext, loc);
}

{addr4}|{addr6} {
    /* IPv4 or IPv6 address */
    std::string tmp(evaltext);

    /* Some incorrect addresses can match so we have to check. */
    try {
        isc::asiolink::IOAddress ip(tmp);
    } catch (...) {
        driver.error(loc, "Failed to convert " + tmp + " to an IP address.");
    }

    return isc::eval::EvalParser::make_IP_ADDRESS(evaltext, loc);
}

"=="           return isc::eval::EvalParser::make_EQUAL(loc);
"option"       return isc::eval::EvalParser::make_OPTION(loc);
"relay4"       return isc::eval::EvalParser::make_RELAY4(loc);
"relay6"       return isc::eval::EvalParser::make_RELAY6(loc);
"peeraddr"     return isc::eval::EvalParser::make_PEERADDR(loc);
"linkaddr"     return isc::eval::EvalParser::make_LINKADDR(loc);
"text"         return isc::eval::EvalParser::make_TEXT(loc);
"hex"          return isc::eval::EvalParser::make_HEX(loc);
"exists"       return isc::eval::EvalParser::make_EXISTS(loc);
"pkt"          return isc::eval::EvalParser::make_PKT(loc);
"iface"        return isc::eval::EvalParser::make_IFACE(loc);
"src"          return isc::eval::EvalParser::make_SRC(loc);
"dst"          return isc::eval::EvalParser::make_DST(loc);
"len"          return isc::eval::EvalParser::make_LEN(loc);
"pkt4"         return isc::eval::EvalParser::make_PKT4(loc);
"mac"          return isc::eval::EvalParser::make_CHADDR(loc);
"hlen"         return isc::eval::EvalParser::make_HLEN(loc);
"htype"        return isc::eval::EvalParser::make_HTYPE(loc);
"ciaddr"       return isc::eval::EvalParser::make_CIADDR(loc);
"giaddr"       return isc::eval::EvalParser::make_GIADDR(loc);
"yiaddr"       return isc::eval::EvalParser::make_YIADDR(loc);
"siaddr"       return isc::eval::EvalParser::make_SIADDR(loc);
"pkt6"         return isc::eval::EvalParser::make_PKT6(loc);
"msgtype"      return isc::eval::EvalParser::make_MSGTYPE(loc);
"transid"      return isc::eval::EvalParser::make_TRANSID(loc);
"vendor"       return isc::eval::EvalParser::make_VENDOR(loc);
"vendor-class" return isc::eval::EvalParser::make_VENDOR_CLASS(loc);
"data"         return isc::eval::EvalParser::make_DATA(loc);
"enterprise"   return isc::eval::EvalParser::make_ENTERPRISE(loc);
"substring"    return isc::eval::EvalParser::make_SUBSTRING(loc);
"all"          return isc::eval::EvalParser::make_ALL(loc);
"concat"       return isc::eval::EvalParser::make_CONCAT(loc);
"not"          return isc::eval::EvalParser::make_NOT(loc);
"and"          return isc::eval::EvalParser::make_AND(loc);
"or"           return isc::eval::EvalParser::make_OR(loc);
"."            return isc::eval::EvalParser::make_DOT(loc);
"("            return isc::eval::EvalParser::make_LPAREN(loc);
")"            return isc::eval::EvalParser::make_RPAREN(loc);
"["            return isc::eval::EvalParser::make_LBRACKET(loc);
"]"            return isc::eval::EvalParser::make_RBRACKET(loc);
","            return isc::eval::EvalParser::make_COMA(loc);
"*"            return isc::eval::EvalParser::make_ANY(loc);
.          driver.error (loc, "Invalid character: " + std::string(evaltext));
<<EOF>>    return isc::eval::EvalParser::make_END(loc);
%%

using namespace isc::eval;

void
EvalContext::scanStringBegin(ParserType type)
{
    start_token_flag = true;
    start_token_value = type;

    loc.initialize(&file_);
    eval_flex_debug = trace_scanning_;
    YY_BUFFER_STATE buffer;
    buffer = eval_scan_bytes(string_.c_str(), string_.size());
    if (!buffer) {
        fatal("cannot scan string");
        /* fatal() throws an exception so this can't be reached */
    }
}

void
EvalContext::scanStringEnd()
{
    eval_delete_buffer(YY_CURRENT_BUFFER);
}

namespace {
/** To avoid unused function error */
class Dummy {
    /* cppcheck-suppress unusedPrivateFunction */
    void dummy() { yy_fatal_error("Fix me: how to disable its definition?"); }
};
}<|MERGE_RESOLUTION|>--- conflicted
+++ resolved
@@ -27,16 +27,12 @@
    variable will be useful for logging errors. */
 static isc::eval::location loc;
 
-<<<<<<< HEAD
 namespace {
     bool start_token_flag = false;
     isc::eval::EvalContext::ParserType start_token_value;
 };
 
-// To avoid the call to exit... oops!
-=======
 /* To avoid the call to exit... oops! */
->>>>>>> 6b950a28
 #define YY_FATAL_ERROR(msg) isc::eval::EvalContext::fatal(msg)
 %}
 
