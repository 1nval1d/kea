// Copyright (C) 2016-2018 Internet Systems Consortium, Inc. ("ISC")
//
// This Source Code Form is subject to the terms of the Mozilla Public
// License, v. 2.0. If a copy of the MPL was not distributed with this
// file, You can obtain one at http://mozilla.org/MPL/2.0/.

#include <config.h>
#include <dhcpsrv/cfg_db_access.h>
#include <dhcpsrv/db_type.h>
#include <dhcpsrv/host_data_source_factory.h>
#include <dhcpsrv/host_mgr.h>
#include <dhcpsrv/lease_mgr_factory.h>
#include <boost/algorithm/string.hpp>
#include <boost/foreach.hpp>
#include <boost/lexical_cast.hpp>
#include <sstream>
#include <vector>

using namespace isc::data;

namespace isc {
namespace dhcp {

CfgDbAccess::CfgDbAccess()
    : appended_parameters_(), lease_db_access_("type=memfile"),
      host_db_access_() {
}

std::string
CfgDbAccess::getLeaseDbAccessString() const {
    return (getAccessString(lease_db_access_));
}


std::string
CfgDbAccess::getHostDbAccessString() const {
    if (host_db_access_.empty()) {
        return ("");
    } else {
        return (getAccessString(host_db_access_.front()));
    }
}

std::list<std::string>
CfgDbAccess::getHostDbAccessStringList() const {
    std::list<std::string> ret;
    for (const std::string& dbaccess : host_db_access_) {
        if (!dbaccess.empty()) {
            ret.push_back(getAccessString(dbaccess));
        }
    }
    return (ret);
}

void
CfgDbAccess::createManagers(DatabaseConnection::DbLostCallback db_lost_callback) const {
    // Recreate lease manager.
    LeaseMgrFactory::destroy();
    LeaseMgrFactory::create(getLeaseDbAccessString(), db_lost_callback);

    // Recreate host data source.
<<<<<<< HEAD
    HostDataSourceFactory::destroy();
    if (!host_db_access_.empty()) {
        HostMgr::create(getHostDbAccessString(), db_lost_callback);
=======
    HostMgr::create();
    std::list<std::string> host_db_access_list = getHostDbAccessStringList();
    for (std::string& hds : host_db_access_list) {
        HostMgr::addBackend(hds);
>>>>>>> 114d096d
    }

    // Check for a host cache.
    HostMgr::checkCacheBackend(true);
}

std::string 
CfgDbAccess::getAccessString(const std::string& access_string) const {
    std::ostringstream s;
    s << access_string;
    // Only append additional parameters if any parameters are specified
    // in a configuration. For host database, no parameters mean that
    // database access is disabled and thus we don't want to append any
    // parameters.
    if ((s.tellp() != std::streampos(0)) && (!appended_parameters_.empty())) {
        s << " " << appended_parameters_;
    }

    return (s.str());
}

ElementPtr
CfgDbAccess::toElementDbAccessString(const std::string& dbaccess) {
    ElementPtr result = Element::createMap();
    // Code from DatabaseConnection::parse
    if (dbaccess.empty()) {
        return (result);
    }
    std::vector<std::string> tokens;
    boost::split(tokens, dbaccess, boost::is_any_of(std::string("\t ")));
    BOOST_FOREACH(std::string token, tokens) {
        size_t pos = token.find("=");
        if (pos != std::string::npos) {
            std::string keyword = token.substr(0, pos);
            std::string value = token.substr(pos + 1);
            if ((keyword == "lfc-interval") ||
                (keyword == "connect-timeout") ||
                (keyword == "port")) {
                // integer parameters
                int64_t int_value;
                try {
                    int_value = boost::lexical_cast<int64_t>(value);
                    result->set(keyword, Element::create(int_value));
                } catch (...) {
                    isc_throw(ToElementError, "invalid DB access "
                              << "integer parameter: "
                              << keyword << "=" << value);
                }
            } else if ((keyword == "persist") ||
                       (keyword == "readonly")) {
                if (value == "true") {
                    result->set(keyword, Element::create(true));
                } else if (value == "false") {
                    result->set(keyword, Element::create(false));
                } else {
                    isc_throw(ToElementError, "invalid DB access "
                              << "boolean parameter: "
                              << keyword << "=" << value);
                }
            } else if ((keyword == "type") ||
                       (keyword == "user") ||
                       (keyword == "password") ||
                       (keyword == "host") ||
                       (keyword == "name") ||
                       (keyword == "contact-points") ||
                       (keyword == "keyspace")) {
                result->set(keyword, Element::create(value));
            } else {
                isc_throw(ToElementError, "unknown DB access parameter: "
                          << keyword << "=" << value);
            }
        } else {
            isc_throw(ToElementError, "Cannot unparse " << token
                      << ", expected format is name=value");
        }
    }
    return (result);
}

} // end of isc::dhcp namespace
} // end of isc namespace<|MERGE_RESOLUTION|>--- conflicted
+++ resolved
@@ -53,22 +53,16 @@
 }
 
 void
-CfgDbAccess::createManagers(DatabaseConnection::DbLostCallback db_lost_callback) const {
+CfgDbAccess::createManagers() const {
     // Recreate lease manager.
     LeaseMgrFactory::destroy();
-    LeaseMgrFactory::create(getLeaseDbAccessString(), db_lost_callback);
+    LeaseMgrFactory::create(getLeaseDbAccessString());
 
     // Recreate host data source.
-<<<<<<< HEAD
-    HostDataSourceFactory::destroy();
-    if (!host_db_access_.empty()) {
-        HostMgr::create(getHostDbAccessString(), db_lost_callback);
-=======
     HostMgr::create();
     std::list<std::string> host_db_access_list = getHostDbAccessStringList();
     for (std::string& hds : host_db_access_list) {
         HostMgr::addBackend(hds);
->>>>>>> 114d096d
     }
 
     // Check for a host cache.
