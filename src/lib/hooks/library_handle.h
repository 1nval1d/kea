// Copyright (C) 2013-2015 Internet Systems Consortium, Inc. ("ISC")
//
// This Source Code Form is subject to the terms of the Mozilla Public
// License, v. 2.0. If a copy of the MPL was not distributed with this
// file, You can obtain one at http://mozilla.org/MPL/2.0/.

#ifndef LIBRARY_HANDLE_H
#define LIBRARY_HANDLE_H

#include <string>
#include <cc/data.h>

namespace isc {
namespace hooks {

// Forward declarations
class CalloutHandle;
class CalloutManager;

/// Typedef for a callout pointer.  (Callouts must have "C" linkage.)
extern "C" {
    typedef int (*CalloutPtr)(CalloutHandle&);
};

/// @brief Library handle
///
/// This class is accessed by the user library when registering callouts,
/// either by the library's load() function, or by one of the callouts
/// themselves.
///
/// It is really little more than a shell around the CalloutManager.  By
/// presenting this object to the user-library callouts, callouts can manage
/// the callout list for their own library, but cannot affect the callouts
/// registered by other libraries.
///
/// (This restriction is achieved by the CalloutManager maintaining the concept
/// of the "current library".  When a callout is registered - either by the
/// library's load() function, or by a callout in the library - the registration
/// information includes the library active at the time.  When that callout is
/// called, the CalloutManager uses that information to set the "current
/// library": the registration functions only operator on data whose
/// associated library is equal to the "current library".)

class LibraryHandle {
public:

    /// @brief Constructor
    ///
    /// @param manager Back pointer to the containing CalloutManager.
    ///        This pointer is used to access appropriate methods in that
    ///        object.  Note that the "raw" pointer is safe - the only
    ///        instance of the LibraryHandle in the system is as a member of
    ///        the CalloutManager to which it points.
    ///
    /// @param index Index of the library to which the LibraryHandle applies.
    ///        If negative, the library index as set in the CalloutManager is
    ///        used.  Otherwise the current library index is saved, this value
    ///        is set as the current index, the registration call is made, and
    ///        the CalloutManager's library index is reset.  Note: although -1
    ///        is a valid argument value for
    ///        isc::hooks::CalloutManager::setLibraryIndex(), in this class is
    ///        is used as a sentinel to indicate that the library index in
    ///        isc::util::CalloutManager should not be set or reset.
    LibraryHandle(CalloutManager* manager, int index = -1)
        : callout_manager_(manager), index_(index)
    {}

    /// @brief Register a callout on a hook
    ///
    /// Registers a callout function with a given hook.  The callout is added
    /// to the end of the callouts for the current library that are associated
    /// with that hook.
    ///
    /// @param name Name of the hook to which the callout is added.
    /// @param callout Pointer to the callout function to be registered.
    ///
    /// @throw NoSuchHook The hook name is unrecognized.
    /// @throw Unexpected The hook name is valid but an internal data structure
    ///        is of the wrong size.
    void registerCallout(const std::string& name, CalloutPtr callout);

    /// @brief De-Register a callout on a hook
    ///
    /// Searches through the functions registered by the current library with
    /// the named hook and removes all entries matching the callout.  It does
    /// not affect callouts registered by other libraries.
    ///
    /// @param name Name of the hook from which the callout is removed.
    /// @param callout Pointer to the callout function to be removed.
    ///
    /// @return true if a one or more callouts were deregistered.
    ///
    /// @throw NoSuchHook The hook name is unrecognized.
    /// @throw Unexpected The hook name is valid but an internal data structure
    ///        is of the wrong size.
    bool deregisterCallout(const std::string& name, CalloutPtr callout);

    /// @brief Removes all callouts on a hook
    ///
    /// Removes all callouts associated with a given hook that were registered.
    /// by the current library.  It does not affect callouts that were
    /// registered by other libraries.
    ///
    /// @param name Name of the hook from which the callouts are removed.
    ///
    /// @return true if one or more callouts were deregistered.
    ///
    /// @throw NoSuchHook Thrown if the hook name is unrecognized.
    bool deregisterAllCallouts(const std::string& name);


    /// @brief Returns configuration parameter for the library.
    ///
    /// This method returns configuration parameters specified in the
    /// configuration file. Here's the example. Let's assume that there
    /// are two hook libraries configured:
    ///
    /// "hooks-libraries": [
    ///     {
    ///        "library": "/opt/charging.so",
    ///        "parameters": {}
    ///    },
    ///    {
    ///        "library": "/opt/local/notification.so",
    ///        "parameters": {
    ///            "mail": "alarm@example.com",
    ///            "floor": 42,
    ///            "debug": false,
    ///            "users": [ "alice", "bob", "charlie" ],
    ///            "header": {
    ///                "french": "bonjour",
    ///                "klingon": "yl'el"
    ///            }
    ///        }
    ///    }
    ///]
    ///
    /// The first library has no parameters, so regardles of the name
    /// specified, for that library getParameter will always return NULL.
    ///
    /// For the second paramter, depending the following calls will return:
    /// - x = getParameter("mail") will return instance of
    ///   isc::data::StringElement. The content can be accessed with
    ///   x->stringValue() and will return std::string.
    /// - x = getParameter("floor") will return an instance of isc::data::IntElement.
    ///   The content can be accessed with x->intValue() and will return int.
    /// - x = getParameter("debug") will return an instance of isc::data::BoolElement.
    ///   Its value can be accessed with x->boolValue() and will return bool.
    /// - x = getParameter("users") will return an instance of ListElement.
    ///   Its content can be accessed with the following methods:
    ///   x->size(), x->get(index)
<<<<<<< HEAD
    /// - x = getParameter("watch-list") will return an instance of isc::data::MapElement.
=======
    /// - x = getParameter("header") will return an instance of isc::data::MapElement.
>>>>>>> 8745f651
    ///   Its content can be accessed with the following methods:
    ///   x->find("klingon"), x->contains("french"), x->size()
    ///
    /// For more examples and complete API, see documentation for
    /// @ref isc::data::Element class and its derivatives:
    /// - @ref isc::data::IntElement
    /// - @ref isc::data::DoubleElement
    /// - @ref isc::data::BoolElement
    /// - @ref isc::data::StringElement
    /// - @ref isc::data::ListElement
    /// - @ref isc::data::MapElement
    ///
    /// Another good way to learn how to use Element interface is to look at the
    /// unittests in data_unittests.cc.
    ///
    /// @param name text name of the parameter.
<<<<<<< HEAD
=======
    /// @return ElementPtr representing requested parameter (may be null, if
    ///         there is no such parameter.)
>>>>>>> 8745f651
    isc::data::ConstElementPtr
    getParameter(const std::string& name);

private:
    /// @brief Copy constructor
    ///
    /// Private (with no implementation) as it makes no sense to copy an object
    /// of this type.  All code receives a reference to an existing handle which
    /// is tied to a particular CalloutManager.  Creating a copy of that handle
    /// runs the risk of a "dangling pointer" to the original handle's callout
    /// manager.
    ///
    /// @param Unused - should be the object to copy.
    LibraryHandle(const LibraryHandle&);

    /// @brief Assignment operator
    ///
    /// Declared private like the copy constructor for the same reasons. It too
    /// has no implementation.
    ///
    /// @param Unused - should be the object to copy.
    LibraryHandle& operator=(const LibraryHandle&);

    /// Back pointer to the collection object for the library
    CalloutManager* callout_manager_;

    /// Library index to which this handle applies.  -1 indicates that it
    /// applies to whatever index is current in the CalloutManager.
    int index_;
};

} // namespace util
} // namespace isc

#endif // LIBRARY_HANDLE_H<|MERGE_RESOLUTION|>--- conflicted
+++ resolved
@@ -149,11 +149,7 @@
     /// - x = getParameter("users") will return an instance of ListElement.
     ///   Its content can be accessed with the following methods:
     ///   x->size(), x->get(index)
-<<<<<<< HEAD
-    /// - x = getParameter("watch-list") will return an instance of isc::data::MapElement.
-=======
     /// - x = getParameter("header") will return an instance of isc::data::MapElement.
->>>>>>> 8745f651
     ///   Its content can be accessed with the following methods:
     ///   x->find("klingon"), x->contains("french"), x->size()
     ///
@@ -170,11 +166,8 @@
     /// unittests in data_unittests.cc.
     ///
     /// @param name text name of the parameter.
-<<<<<<< HEAD
-=======
     /// @return ElementPtr representing requested parameter (may be null, if
     ///         there is no such parameter.)
->>>>>>> 8745f651
     isc::data::ConstElementPtr
     getParameter(const std::string& name);
 
