--- conflicted
+++ resolved
@@ -1,4 +1,14 @@
-<<<<<<< HEAD
+  140.  [func]		y-aharen
+	src/bin/auth: Added a feature to count queries and send counter
+	values to statistics periodically. To support it, added wrapping
+	class of asio::deadline_timer to use as interval timer.
+	The counters can be seen using the "Stats show" command from
+	bindctl.  The result would look like:
+	  ... "auth.queries.tcp": 1, "auth.queries.udp": 1 ...
+	Using the "Auth sendstats" command you can make b10-auth send the
+	counters to b10-stats immediately.
+	(Trac #347, svn r4026)
+
   139.  [build]		jreed
 	Introduced configure option and make targets for generating
 	Python code coverage report. This adds new make targets:
@@ -109,19 +119,6 @@
 	src/bin/bindctl printed values had the form of python literals
 	(e.g. 'True'), while the input requires valid JSON (e.g. 'true').
 	Output changed to JSON format for consistency. (svn r3694)
-=======
-  TBD.  [func]		y-aharen
-	src/bin/auth: Added a feature to count queries and send counter
-	values to statistics periodically. To support it, added wrapping
-	class of asio::deadline_timer to use as interval timer.
-	Added a command 'sendstats' to send counter values at once.
-	The counters can be seen using the "Stats show" command from
-	bindctl.  The result would look like:
-	  ... "auth.queries.tcp": 1, "auth.queries.udp": 1 ...
-	Using the "Auth sendstats" command you can make b10-auth send the
-	counters to b10-stats immediately.
-	(Trac #347, svn rxxxx)
->>>>>>> 46d7cd53
 
   122.  [func]		stephen
 	src/bin/bind10: Added configuration options to Boss to determine
