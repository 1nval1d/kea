--- conflicted
+++ resolved
@@ -1,5 +1,2 @@
-<<<<<<< HEAD
-SUBDIRS = exceptions dns cc config datasrc python xfr bench log asiolink
-=======
-SUBDIRS = exceptions dns asiolink cc config datasrc python xfr bench testutils
->>>>>>> fc971f48
+SUBDIRS = exceptions dns cc config datasrc python xfr bench log asiolink \
+    testutils