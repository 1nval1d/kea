// Copyright (C) 2009  Internet Systems Consortium, Inc. ("ISC")
//
// Permission to use, copy, modify, and/or distribute this software for any
// purpose with or without fee is hereby granted, provided that the above
// copyright notice and this permission notice appear in all copies.
//
// THE SOFTWARE IS PROVIDED "AS IS" AND ISC DISCLAIMS ALL WARRANTIES WITH
// REGARD TO THIS SOFTWARE INCLUDING ALL IMPLIED WARRANTIES OF MERCHANTABILITY
// AND FITNESS.  IN NO EVENT SHALL ISC BE LIABLE FOR ANY SPECIAL, DIRECT,
// INDIRECT, OR CONSEQUENTIAL DAMAGES OR ANY DAMAGES WHATSOEVER RESULTING FROM
// LOSS OF USE, DATA OR PROFITS, WHETHER IN AN ACTION OF CONTRACT, NEGLIGENCE
// OR OTHER TORTIOUS ACTION, ARISING OUT OF OR IN CONNECTION WITH THE USE OR
// PERFORMANCE OF THIS SOFTWARE.

#include <config.h>
#include <stdlib.h>

#include <string>
#include <boost/lexical_cast.hpp>

#include <gtest/gtest.h>
#include <util/unittests/run_all.h>

#include <dns/tests/unittest_util.h>
#include <log/logger_support.h>

using namespace std;

int
main(int argc, char* argv[]) {
    ::testing::InitGoogleTest(&argc, argv);

<<<<<<< HEAD
    return (isc::util::unittests::run_all());
=======
    isc::log::initLogger();

    return (RUN_ALL_TESTS());
>>>>>>> 8ed58f7b
}<|MERGE_RESOLUTION|>--- conflicted
+++ resolved
@@ -12,29 +12,13 @@
 // OR OTHER TORTIOUS ACTION, ARISING OUT OF OR IN CONNECTION WITH THE USE OR
 // PERFORMANCE OF THIS SOFTWARE.
 
-#include <config.h>
-#include <stdlib.h>
-
-#include <string>
-#include <boost/lexical_cast.hpp>
-
 #include <gtest/gtest.h>
+#include <log/logger_support.h>
 #include <util/unittests/run_all.h>
-
-#include <dns/tests/unittest_util.h>
-#include <log/logger_support.h>
-
-using namespace std;
 
 int
 main(int argc, char* argv[]) {
     ::testing::InitGoogleTest(&argc, argv);
-
-<<<<<<< HEAD
+    isc::log::initLogger();
     return (isc::util::unittests::run_all());
-=======
-    isc::log::initLogger();
-
-    return (RUN_ALL_TESTS());
->>>>>>> 8ed58f7b
 }