--- conflicted
+++ resolved
@@ -11,19 +11,14 @@
 // LOSS OF USE, DATA OR PROFITS, WHETHER IN AN ACTION OF CONTRACT, NEGLIGENCE
 // OR OTHER TORTIOUS ACTION, ARISING OUT OF OR IN CONNECTION WITH THE USE OR
 // PERFORMANCE OF THIS SOFTWARE.
+
+#include <netinet/in.h>
+#include <sys/socket.h>
+#include <unistd.h>             // for some IPC/network system calls
+
 #include <config.h>
 
-<<<<<<< HEAD
-#include <unistd.h>             // for some IPC/network system calls
-#include <sys/socket.h>
-#include <netinet/in.h>
-=======
-// unistd is needed for asio.hpp with SunStudio
-#include <unistd.h>
->>>>>>> 00fd3949
-
 #include <asio.hpp>
-
 #include <asiolink/io_service.h>
 
 namespace asiolink {
