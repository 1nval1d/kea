// Copyright (C) 2013-2014  Internet Systems Consortium, Inc. ("ISC")
//
// Permission to use, copy, modify, and/or distribute this software for any
// purpose with or without fee is hereby granted, provided that the above
// copyright notice and this permission notice appear in all copies.
//
// THE SOFTWARE IS PROVIDED "AS IS" AND ISC DISCLAIMS ALL WARRANTIES WITH
// REGARD TO THIS SOFTWARE INCLUDING ALL IMPLIED WARRANTIES OF MERCHANTABILITY
// AND FITNESS.  IN NO EVENT SHALL ISC BE LIABLE FOR ANY SPECIAL, DIRECT,
// INDIRECT, OR CONSEQUENTIAL DAMAGES OR ANY DAMAGES WHATSOEVER RESULTING FROM
// LOSS OF USE, DATA OR PROFITS, WHETHER IN AN ACTION OF CONTRACT, NEGLIGENCE
// OR OTHER TORTIOUS ACTION, ARISING OUT OF OR IN CONNECTION WITH THE USE OR
// PERFORMANCE OF THIS SOFTWARE.

#include <d2/d2_cfg_mgr.h>
#include <dns/opcode.h>
#include <dns/messagerenderer.h>
#include <nc_test_utils.h>
#include <asio.hpp>
#include <asiolink/udp_endpoint.h>
#include <util/encode/base64.h>

#include <gtest/gtest.h>

using namespace std;
using namespace isc;
using namespace isc::d2;

namespace isc {
namespace d2 {

const char* TEST_DNS_SERVER_IP = "127.0.0.1";
size_t TEST_DNS_SERVER_PORT = 5301;

<<<<<<< HEAD
//const bool HAS_RDATA = true;
=======
>>>>>>> fa96affb
const bool NO_RDATA = false;

//*************************** FauxServer class ***********************

FauxServer::FauxServer(asiolink::IOService& io_service,
                       asiolink::IOAddress& address, size_t port)
    :io_service_(io_service), address_(address), port_(port),
     server_socket_(), receive_pending_(false), perpetual_receive_(true),
     tsig_key_() {

    server_socket_.reset(new asio::ip::udp::socket(io_service_.get_io_service(),
                                                   asio::ip::udp::v4()));
    server_socket_->set_option(asio::socket_base::reuse_address(true));

    isc::asiolink::UDPEndpoint endpoint(address_, port_);
    server_socket_->bind(endpoint.getASIOEndpoint());
}

FauxServer::FauxServer(asiolink::IOService& io_service,
                       DnsServerInfo& server)
    :io_service_(io_service), address_(server.getIpAddress()),
     port_(server.getPort()), server_socket_(), receive_pending_(false),
     perpetual_receive_(true), tsig_key_() {
    server_socket_.reset(new asio::ip::udp::socket(io_service_.get_io_service(),
                                                   asio::ip::udp::v4()));
    server_socket_->set_option(asio::socket_base::reuse_address(true));
    isc::asiolink::UDPEndpoint endpoint(address_, port_);
    server_socket_->bind(endpoint.getASIOEndpoint());
}


FauxServer::~FauxServer() {
}

void
FauxServer::receive (const ResponseMode& response_mode,
                     const dns::Rcode& response_rcode) {
    if (receive_pending_) {
        return;
    }

    receive_pending_ = true;
    server_socket_->async_receive_from(asio::buffer(receive_buffer_,
                                                    sizeof(receive_buffer_)),
                                       remote_,
                                       boost::bind(&FauxServer::requestHandler,
                                                   this, _1, _2,
                                                   response_mode,
                                                   response_rcode));
}

void
FauxServer::requestHandler(const asio::error_code& error,
                           std::size_t bytes_recvd,
                           const ResponseMode& response_mode,
                           const dns::Rcode& response_rcode) {
    receive_pending_ = false;
    // If we encountered an error or received no data then fail.
    // We expect the client to send good requests.
    if (error.value() != 0 || bytes_recvd < 1) {
        ADD_FAILURE() << "FauxServer receive failed: " << error.message();
        return;
    }

    // If TSIG key isn't NULL, create a context and use to verify the
    // request and sign the response.
    dns::TSIGContextPtr context;
    if (tsig_key_) {
        context.reset(new dns::TSIGContext(*tsig_key_));
    }

    // We have a successfully received data. We need to turn it into
    // a request in order to build a proper response.
    // Note D2UpdateMessage is geared towards making requests and
    // reading responses.  This is the opposite perspective so we have
    // to a bit of roll-your-own here.
    dns::Message request(dns::Message::PARSE);
    util::InputBuffer request_buf(receive_buffer_, bytes_recvd);
    try {
        request.fromWire(request_buf);

        // If contex is not NULL, then we need to verify the message.
        if (context) {
            dns::TSIGError error = context->verify(request.getTSIGRecord(),
                                                   receive_buffer_,
                                                   bytes_recvd);
            if (error != dns::TSIGError::NOERROR()) {
                isc_throw(TSIGVerifyError, "TSIG verification failed: "
                          << error.toText());
            }
        }
    } catch (const std::exception& ex) {
        // If the request cannot be parsed, then fail the test.
        // We expect the client to send good requests.
        ADD_FAILURE() << "FauxServer request is corrupt:" << ex.what();
        return;
    }

    // The request parsed OK, so let's build a response.
    // We must use the QID we received in the response or IOFetch will
    // toss the response out, resulting in eventual timeout.
    // We fill in the zone with data we know is from the "server".
    dns::Message response(dns::Message::RENDER);
    response.setQid(request.getQid());
    dns::Question question(dns::Name("response.example.com"),
                           dns::RRClass::ANY(), dns::RRType::SOA());
    response.addQuestion(question);
    response.setOpcode(dns::Opcode(dns::Opcode::UPDATE_CODE));
    response.setHeaderFlag(dns::Message::HEADERFLAG_QR, true);

    // Set the response Rcode to value passed in, default is NOERROR.
    response.setRcode(response_rcode);

    // Render the response to a buffer.
    dns::MessageRenderer renderer;
    util::OutputBuffer response_buf(TEST_MSG_MAX);
    renderer.setBuffer(&response_buf);

    if (response_mode == INVALID_TSIG) {
        // Create a different key to sign the response.
        std::string secret ("key that doesn't match");
        dns::TSIGKeyPtr key;
        ASSERT_NO_THROW(key.reset(new
                                  dns::TSIGKey(dns::Name("badkey"),
                                               dns::TSIGKey::HMACMD5_NAME(),
                                               secret.c_str(), secret.size())));
        context.reset(new dns::TSIGContext(*key));
    }

    response.toWire(renderer, context.get());

    // If mode is to ship garbage, then stomp on part of the rendered
    // message.
    if (response_mode == CORRUPT_RESP) {
        response_buf.writeUint16At(0xFFFF, 2);
    }

    // Ship the response via synchronous send.
    try {
        int cnt = server_socket_->send_to(asio::
                                          buffer(response_buf.getData(),
                                                 response_buf.getLength()),
                                          remote_);
        // Make sure we sent what we expect to send.
        if (cnt != response_buf.getLength()) {
            ADD_FAILURE() << "FauxServer sent: " << cnt << " expected: "
                          << response_buf.getLength();
        }
    } catch (const std::exception& ex) {
        ADD_FAILURE() << "FauxServer send failed: " << ex.what();
    }

    if (perpetual_receive_) {
        // Schedule the next receive
        receive (response_mode, response_rcode);
    }
}



//********************** TimedIO class ***********************

TimedIO::TimedIO()
    : io_service_(new isc::asiolink::IOService()),
     timer_(*io_service_), run_time_(0) {
}

TimedIO::~TimedIO() {
}

int
TimedIO::runTimedIO(int run_time) {
    run_time_ = run_time;
    int cnt = io_service_->get_io_service().poll();
    if (cnt == 0) {
        timer_.setup(boost::bind(&TimedIO::timesUp, this), run_time_);
        cnt = io_service_->get_io_service().run_one();
        timer_.cancel();
    }

    return (cnt);
}

void
TimedIO::timesUp() {
    io_service_->stop();
    FAIL() << "Test Time: " << run_time_ << " expired";
}

//********************** TransactionTest class ***********************

const unsigned int TransactionTest::FORWARD_CHG = 0x01;
const unsigned int TransactionTest::REVERSE_CHG = 0x02;
const unsigned int TransactionTest::FWD_AND_REV_CHG = REVERSE_CHG | FORWARD_CHG;

TransactionTest::TransactionTest() : ncr_(), cfg_mgr_(new D2CfgMgr()) {
}

TransactionTest::~TransactionTest() {
}

void
TransactionTest::setupForIPv4Transaction(dhcp_ddns::NameChangeType chg_type,
                                         int change_mask,
                                         const TSIGKeyInfoPtr& tsig_key_info) {
    const char* msg_str =
        "{"
        " \"change_type\" : 0 , "
        " \"forward_change\" : true , "
        " \"reverse_change\" : true , "
        " \"fqdn\" : \"my.forward.example.com.\" , "
        " \"ip_address\" : \"192.168.2.1\" , "
        " \"dhcid\" : \"0102030405060708\" , "
        " \"lease_expires_on\" : \"20130121132405\" , "
        " \"lease_length\" : 1300 "
        "}";

    // Create NameChangeRequest from JSON string.
    ncr_ = dhcp_ddns::NameChangeRequest::fromJSON(msg_str);

    // Set the change type.
    ncr_->setChangeType(chg_type);

    // If the change mask does not include a forward change clear the
    // forward domain; otherwise create the domain and its servers.
    if (!(change_mask & FORWARD_CHG)) {
        ncr_->setForwardChange(false);
        forward_domain_.reset();
    } else {
        // Create the forward domain and then its servers.
        forward_domain_ = makeDomain("example.com.", tsig_key_info);
        addDomainServer(forward_domain_, "forward.example.com",
                        "127.0.0.1", 5301);
        addDomainServer(forward_domain_, "forward2.example.com",
                        "127.0.0.1", 5302);
    }

    // If the change mask does not include a reverse change clear the
    // reverse domain; otherwise create the domain and its servers.
    if (!(change_mask & REVERSE_CHG)) {
        ncr_->setReverseChange(false);
        reverse_domain_.reset();
    } else {
        // Create the reverse domain and its server.
        reverse_domain_ = makeDomain("2.168.192.in.addr.arpa.", tsig_key_info);
        addDomainServer(reverse_domain_, "reverse.example.com",
                        "127.0.0.1", 5301);
        addDomainServer(reverse_domain_, "reverse2.example.com",
                        "127.0.0.1", 5302);
    }
}

void
TransactionTest::setupForIPv4Transaction(dhcp_ddns::NameChangeType chg_type,
                                         int change_mask,
                                         const std::string& key_name) {
    setupForIPv4Transaction(chg_type, change_mask, makeTSIGKeyInfo(key_name));
}

void
TransactionTest::setupForIPv6Transaction(dhcp_ddns::NameChangeType chg_type,
                                         int change_mask,
                                         const TSIGKeyInfoPtr& tsig_key_info) {
    const char* msg_str =
        "{"
        " \"change_type\" : 0 , "
        " \"forward_change\" : true , "
        " \"reverse_change\" : true , "
        " \"fqdn\" : \"my6.forward.example.com.\" , "
        " \"ip_address\" : \"2001:1::100\" , "
        " \"dhcid\" : \"0102030405060708\" , "
        " \"lease_expires_on\" : \"20130121132405\" , "
        " \"lease_length\" : 1300 "
        "}";

    // Create NameChangeRequest from JSON string.
    ncr_ = makeNcrFromString(msg_str);

    // Set the change type.
    ncr_->setChangeType(chg_type);

    // If the change mask does not include a forward change clear the
    // forward domain; otherwise create the domain and its servers.
    if (!(change_mask & FORWARD_CHG)) {
        ncr_->setForwardChange(false);
        forward_domain_.reset();
    } else {
        // Create the forward domain and then its servers.
        forward_domain_ = makeDomain("example.com.", tsig_key_info);
        addDomainServer(forward_domain_, "fwd6-server.example.com",
                        "::1", 5301);
        addDomainServer(forward_domain_, "fwd6-server2.example.com",
                        "::1", 5302);
    }

    // If the change mask does not include a reverse change clear the
    // reverse domain; otherwise create the domain and its servers.
    if (!(change_mask & REVERSE_CHG)) {
        ncr_->setReverseChange(false);
        reverse_domain_.reset();
    } else {
        // Create the reverse domain and its server.
        reverse_domain_ = makeDomain("1.2001.ip6.arpa.", tsig_key_info);
        addDomainServer(reverse_domain_, "rev6-server.example.com",
                        "::1", 5301);
        addDomainServer(reverse_domain_, "rev6-server2.example.com",
                        "::1", 5302);
    }
}

void
TransactionTest::setupForIPv6Transaction(dhcp_ddns::NameChangeType chg_type,
                                         int change_mask,
                                         const std::string& key_name) {
    setupForIPv6Transaction(chg_type, change_mask, makeTSIGKeyInfo(key_name));
}


//********************** Functions ****************************

void
checkRRCount(const D2UpdateMessagePtr& request,
             D2UpdateMessage::UpdateMsgSection section, int count) {
    dns::RRsetIterator rrset_it = request->beginSection(section);
    dns::RRsetIterator rrset_end = request->endSection(section);

    ASSERT_EQ(count, std::distance(rrset_it, rrset_end));
}

void
checkZone(const D2UpdateMessagePtr& request, const std::string& exp_zone_name) {
    // Verify the zone section info.
    D2ZonePtr zone = request->getZone();
    EXPECT_TRUE(zone);
    EXPECT_EQ(exp_zone_name, zone->getName().toText());
    EXPECT_EQ(dns::RRClass::IN().getCode(), zone->getClass().getCode());
}

void
checkRR(dns::RRsetPtr rrset, const std::string& exp_name,
              const dns::RRClass& exp_class, const dns::RRType& exp_type,
              unsigned int exp_ttl, dhcp_ddns::NameChangeRequestPtr ncr,
              bool has_rdata) {
    // Verify the FQDN/DHCID RR fields.
    EXPECT_EQ(exp_name, rrset->getName().toText());
    EXPECT_EQ(exp_class.getCode(), rrset->getClass().getCode());
    EXPECT_EQ(exp_type.getCode(), rrset->getType().getCode());
    EXPECT_EQ(exp_ttl, rrset->getTTL().getValue());
    if ((!has_rdata) ||
       (exp_type == dns::RRType::ANY() || exp_class == dns::RRClass::ANY())) {
        // ANY types do not have RData
        ASSERT_EQ(0, rrset->getRdataCount());
        return;
    }

    ASSERT_EQ(1, rrset->getRdataCount());
    dns::RdataIteratorPtr rdata_it = rrset->getRdataIterator();
    ASSERT_TRUE(rdata_it);

    if ((exp_type == dns::RRType::A()) ||
        (exp_type == dns::RRType::AAAA())) {
        // should have lease rdata
        EXPECT_EQ(ncr->getIpAddress(), rdata_it->getCurrent().toText());
    } else if (exp_type == dns::RRType::PTR())  {
        // should have PTR rdata
        EXPECT_EQ(ncr->getFqdn(), rdata_it->getCurrent().toText());
    } else if (exp_type == dns::RRType::DHCID()) {
        // should have DHCID rdata
        const std::vector<uint8_t>& ncr_dhcid = ncr->getDhcid().getBytes();
        util::InputBuffer buffer(ncr_dhcid.data(), ncr_dhcid.size());
        dns::rdata::in::DHCID rdata_ref(buffer, ncr_dhcid.size());
        EXPECT_EQ(0, rdata_ref.compare(rdata_it->getCurrent()));
    } else {
        // we got a problem
        FAIL();
    }
}

dns::RRsetPtr
getRRFromSection(const D2UpdateMessagePtr& request,
                 D2UpdateMessage::UpdateMsgSection section, int index) {
    dns::RRsetIterator rrset_it = request->beginSection(section);
    dns::RRsetIterator rrset_end = request->endSection(section);

    if (std::distance(rrset_it, rrset_end) <= index) {
        // Return an empty pointer if index is out of range.
        return (dns::RRsetPtr());
    }

    std::advance(rrset_it, index);
    return (*rrset_it);
}

dhcp_ddns::NameChangeRequestPtr makeNcrFromString(const std::string& ncr_str) {
    return (dhcp_ddns::NameChangeRequest::fromJSON(ncr_str));
}

DdnsDomainPtr makeDomain(const std::string& zone_name,
                         const std::string& key_name) {
    DnsServerInfoStoragePtr servers(new DnsServerInfoStorage());
    DdnsDomainPtr domain(new DdnsDomain(zone_name, servers,
                         makeTSIGKeyInfo(key_name)));
    return (domain);
}

DdnsDomainPtr makeDomain(const std::string& zone_name,
                         const TSIGKeyInfoPtr &tsig_key_info) {
    DdnsDomainPtr domain;
    DnsServerInfoStoragePtr servers(new DnsServerInfoStorage());
    domain.reset(new DdnsDomain(zone_name, servers, tsig_key_info));
    return (domain);
}

TSIGKeyInfoPtr makeTSIGKeyInfo(const std::string& key_name,
                           const std::string& secret,
                           const std::string& algorithm) {
    TSIGKeyInfoPtr key_info;
    if (!key_name.empty()) {
        if (!secret.empty()) {
            key_info.reset(new TSIGKeyInfo(key_name, algorithm, secret));
        } else {
            // Since secret was left blank, we'll convert key_name into a
            // base64 encoded string and use that.
            const uint8_t* bytes = reinterpret_cast<const uint8_t*>
                                                   (key_name.c_str());
            size_t len = key_name.size();
            const vector<uint8_t> key_name_v(bytes, bytes + len);
            std::string key_name64
                = isc::util::encode::encodeBase64(key_name_v);

            // Now, make the TSIGKeyInfo with a real base64 secret.
            key_info.reset(new TSIGKeyInfo(key_name, algorithm, key_name64));
        }
    }

    return (key_info);

}

void addDomainServer(DdnsDomainPtr& domain, const std::string& name,
                     const std::string& ip, const size_t port) {
    DnsServerInfoPtr server(new DnsServerInfo(name, asiolink::IOAddress(ip),
                                              port));
    domain->getServers()->push_back(server);
}

// Verifies that the contents of the given transaction's  DNS update request
// is correct for adding a forward DNS entry
void checkAddFwdAddressRequest(NameChangeTransaction& tran) {
    const D2UpdateMessagePtr& request = tran.getDnsUpdateRequest();
    ASSERT_TRUE(request);

    // Safety check.
    dhcp_ddns::NameChangeRequestPtr ncr = tran.getNcr();
    ASSERT_TRUE(ncr);

    std::string exp_zone_name = tran.getForwardDomain()->getName();
    std::string exp_fqdn = ncr->getFqdn();
    const dns::RRType& exp_ip_rr_type = tran.getAddressRRType();

    // Verify the zone section.
    checkZone(request, exp_zone_name);

    // Verify the PREREQUISITE SECTION
    // Should be 1 which tests for FQDN does not exist.
    dns::RRsetPtr rrset;
    checkRRCount(request, D2UpdateMessage::SECTION_PREREQUISITE, 1);
    ASSERT_TRUE(rrset = getRRFromSection(request, D2UpdateMessage::
                                                  SECTION_PREREQUISITE, 0));
    checkRR(rrset, exp_fqdn, dns::RRClass::NONE(), dns::RRType::ANY(), 0, ncr);

    // Verify the UPDATE SECTION
    // Should be 2 RRs: 1 to add the FQDN/IP and one to add the DHCID RR
    checkRRCount(request, D2UpdateMessage::SECTION_UPDATE, 2);

    // Fetch ttl.
    uint32_t ttl = ncr->getLeaseLength();

    // First, Verify the FQDN/IP add RR.
    ASSERT_TRUE(rrset = getRRFromSection(request, D2UpdateMessage::
                                                  SECTION_UPDATE, 0));
    checkRR(rrset, exp_fqdn, dns::RRClass::IN(), exp_ip_rr_type, ttl, ncr);

    // Now, verify the DHCID add RR.
    ASSERT_TRUE(rrset = getRRFromSection(request, D2UpdateMessage::
                                                  SECTION_UPDATE, 1));
    checkRR(rrset, exp_fqdn, dns::RRClass::IN(), dns::RRType::DHCID(),
            ttl, ncr);

    // Verify there are no RRs in the ADDITIONAL Section.
    checkRRCount(request, D2UpdateMessage::SECTION_ADDITIONAL, 0);

    // Verify that it will render toWire without throwing.
    dns::MessageRenderer renderer;
    ASSERT_NO_THROW(request->toWire(renderer));
}

// Verifies that the contents of the given transaction's  DNS update request
// is correct for replacing a forward DNS entry
void checkReplaceFwdAddressRequest(NameChangeTransaction& tran) {
    const D2UpdateMessagePtr& request = tran.getDnsUpdateRequest();
    ASSERT_TRUE(request);

    // Safety check.
    dhcp_ddns::NameChangeRequestPtr ncr = tran.getNcr();
    ASSERT_TRUE(ncr);

    std::string exp_zone_name = tran.getForwardDomain()->getName();
    std::string exp_fqdn = ncr->getFqdn();
    const dns::RRType& exp_ip_rr_type = tran.getAddressRRType();

    // Verify the zone section.
    checkZone(request, exp_zone_name);

    // Verify the PREREQUISITE SECTION
    // Should be 2,  1 which tests for FQDN does exist and the other
    // checks for a matching DHCID.
    dns::RRsetPtr rrset;
    checkRRCount(request, D2UpdateMessage::SECTION_PREREQUISITE, 2);

    // Verify the FQDN test RR.
    ASSERT_TRUE(rrset = getRRFromSection(request, D2UpdateMessage::
                                                  SECTION_PREREQUISITE, 0));
    checkRR(rrset, exp_fqdn, dns::RRClass::ANY(), dns::RRType::ANY(), 0, ncr);

    // Verify the DHCID test RR.
    ASSERT_TRUE(rrset = getRRFromSection(request, D2UpdateMessage::
                                                  SECTION_PREREQUISITE, 1));
    checkRR(rrset, exp_fqdn, dns::RRClass::IN(), dns::RRType::DHCID(), 0, ncr);

    // Verify the UPDATE SECTION
    // Should be 2,  1 which deletes the existing FQDN/IP and one that
    // adds the new one.
    checkRRCount(request, D2UpdateMessage::SECTION_UPDATE, 2);

    // Fetch ttl.
    uint32_t ttl = ncr->getLeaseLength();

    // Verify the FQDN delete RR.
    ASSERT_TRUE(rrset = getRRFromSection(request, D2UpdateMessage::
                                                  SECTION_UPDATE, 0));
    checkRR(rrset, exp_fqdn, dns::RRClass::ANY(), exp_ip_rr_type, 0, ncr);

    // Verify the FQDN/IP add RR.
    ASSERT_TRUE(rrset = getRRFromSection(request, D2UpdateMessage::
                                                  SECTION_UPDATE, 1));
    checkRR(rrset, exp_fqdn, dns::RRClass::IN(), exp_ip_rr_type, ttl, ncr);

    // Verify there are no RRs in the ADDITIONAL Section.
    checkRRCount(request, D2UpdateMessage::SECTION_ADDITIONAL, 0);

    // Verify that it will render toWire without throwing.
    dns::MessageRenderer renderer;
    ASSERT_NO_THROW(request->toWire(renderer));
}

// Verifies that the contents of the given transaction's  DNS update request
// is correct for replacing a reverse DNS entry
void checkReplaceRevPtrsRequest(NameChangeTransaction& tran) {
    const D2UpdateMessagePtr& request = tran.getDnsUpdateRequest();
    ASSERT_TRUE(request);

    // Safety check.
    dhcp_ddns::NameChangeRequestPtr ncr = tran.getNcr();
    ASSERT_TRUE(ncr);

    std::string exp_zone_name = tran.getReverseDomain()->getName();
    std::string exp_rev_addr = D2CfgMgr::reverseIpAddress(ncr->getIpAddress());

    // Verify the zone section.
    checkZone(request, exp_zone_name);

    // Verify there are no RRs in the PREREQUISITE Section.
    checkRRCount(request, D2UpdateMessage::SECTION_PREREQUISITE, 0);

    // Fetch ttl.
    uint32_t ttl = ncr->getLeaseLength();

    // Verify the UPDATE Section.
    // It should contain 4 RRs:
    // 1. A delete all PTR RRs for the given IP
    // 2. A delete of all DHCID RRs for the given IP
    // 3. An add of the new PTR RR
    // 4. An add of the new DHCID RR
    dns::RRsetPtr rrset;
    checkRRCount(request, D2UpdateMessage::SECTION_UPDATE, 4);

    // Verify the PTR delete RR.
    ASSERT_TRUE(rrset = getRRFromSection(request, D2UpdateMessage::
                                                  SECTION_UPDATE, 0));
    checkRR(rrset, exp_rev_addr, dns::RRClass::ANY(), dns::RRType::PTR(),
            0, ncr);

    // Verify the DHCID delete RR.
    ASSERT_TRUE(rrset = getRRFromSection(request, D2UpdateMessage::
                                                  SECTION_UPDATE, 1));
    checkRR(rrset, exp_rev_addr, dns::RRClass::ANY(), dns::RRType::DHCID(),
            0, ncr);

    // Verify the PTR add RR.
    ASSERT_TRUE(rrset = getRRFromSection(request, D2UpdateMessage::
                                                  SECTION_UPDATE, 2));
    checkRR(rrset, exp_rev_addr, dns::RRClass::IN(), dns::RRType::PTR(),
            ttl, ncr);

    // Verify the DHCID add RR.
    ASSERT_TRUE(rrset = getRRFromSection(request, D2UpdateMessage::
                                                  SECTION_UPDATE, 3));
    checkRR(rrset, exp_rev_addr, dns::RRClass::IN(), dns::RRType::DHCID(),
            ttl, ncr);

    // Verify there are no RRs in the ADDITIONAL Section.
    checkRRCount(request, D2UpdateMessage::SECTION_ADDITIONAL, 0);

    // Verify that it will render toWire without throwing.
    dns::MessageRenderer renderer;
    ASSERT_NO_THROW(request->toWire(renderer));
}

void checkRemoveFwdAddressRequest(NameChangeTransaction& tran) {
    const D2UpdateMessagePtr& request = tran.getDnsUpdateRequest();
    ASSERT_TRUE(request);

    // Safety check.
    dhcp_ddns::NameChangeRequestPtr ncr = tran.getNcr();
    ASSERT_TRUE(ncr);

    std::string exp_zone_name = tran.getForwardDomain()->getName();
    std::string exp_fqdn = ncr->getFqdn();

    // Verify the zone section.
    checkZone(request, exp_zone_name);

    // Verify there is 1 RR in the PREREQUISITE Section.
    checkRRCount(request, D2UpdateMessage::SECTION_PREREQUISITE, 1);

    // Verify the DHCID matching assertion RR.
    dns::RRsetPtr rrset;
    ASSERT_TRUE(rrset = getRRFromSection(request, D2UpdateMessage::
                                                  SECTION_PREREQUISITE, 0));
    checkRR(rrset, exp_fqdn, dns::RRClass::IN(), dns::RRType::DHCID(),
            0, ncr);

    // Verify there is 1 RR in the UPDATE Section.
    checkRRCount(request, D2UpdateMessage::SECTION_UPDATE, 1);

    // Verify the FQDN/IP delete RR.
    const dns::RRType& exp_ip_rr_type = tran.getAddressRRType();
    ASSERT_TRUE(rrset = getRRFromSection(request, D2UpdateMessage::
                                                  SECTION_UPDATE, 0));
    checkRR(rrset, exp_fqdn, dns::RRClass::NONE(), exp_ip_rr_type,
            0, ncr);

    // Verify that it will render toWire without throwing.
    dns::MessageRenderer renderer;
    ASSERT_NO_THROW(request->toWire(renderer));
}

void checkRemoveFwdRRsRequest(NameChangeTransaction& tran) {
    const D2UpdateMessagePtr& request = tran.getDnsUpdateRequest();
    ASSERT_TRUE(request);

    // Safety check.
    dhcp_ddns::NameChangeRequestPtr ncr = tran.getNcr();
    ASSERT_TRUE(ncr);

    std::string exp_zone_name = tran.getForwardDomain()->getName();
    std::string exp_fqdn = ncr->getFqdn();

    // Verify the zone section.
    checkZone(request, exp_zone_name);

    // Verify there is 1 RR in the PREREQUISITE Section.
    checkRRCount(request, D2UpdateMessage::SECTION_PREREQUISITE, 3);

    // Verify the DHCID matches assertion.
    dns::RRsetPtr rrset;
    ASSERT_TRUE(rrset = getRRFromSection(request, D2UpdateMessage::
                                                  SECTION_PREREQUISITE, 0));
    checkRR(rrset, exp_fqdn, dns::RRClass::IN(), dns::RRType::DHCID(),
            0, ncr);

    // Verify the NO A RRs assertion.
    ASSERT_TRUE(rrset = getRRFromSection(request, D2UpdateMessage::
                                                  SECTION_PREREQUISITE, 1));
    checkRR(rrset, exp_fqdn, dns::RRClass::NONE(), dns::RRType::A(),
            0, ncr, NO_RDATA);

    // Verify the NO AAAA RRs assertion.
    ASSERT_TRUE(rrset = getRRFromSection(request, D2UpdateMessage::
                                                  SECTION_PREREQUISITE, 2));
    checkRR(rrset, exp_fqdn, dns::RRClass::NONE(), dns::RRType::AAAA(),
            0, ncr, NO_RDATA);

    // Verify there is 1 RR in the UPDATE Section.
    checkRRCount(request, D2UpdateMessage::SECTION_UPDATE, 1);

    // Verify the delete all for the FQDN RR.
    ASSERT_TRUE(rrset = getRRFromSection(request, D2UpdateMessage::
                                                  SECTION_UPDATE, 0));
    checkRR(rrset, exp_fqdn, dns::RRClass::ANY(), dns::RRType::ANY(),
            0, ncr);

    // Verify that it will render toWire without throwing.
    dns::MessageRenderer renderer;
    ASSERT_NO_THROW(request->toWire(renderer));
}

void checkRemoveRevPtrsRequest(NameChangeTransaction& tran) {
    const D2UpdateMessagePtr& request = tran.getDnsUpdateRequest();
    ASSERT_TRUE(request);

    // Safety check.
    dhcp_ddns::NameChangeRequestPtr ncr = tran.getNcr();
    ASSERT_TRUE(ncr);

    std::string exp_zone_name = tran.getReverseDomain()->getName();
    std::string exp_rev_addr = D2CfgMgr::reverseIpAddress(ncr->getIpAddress());

    // Verify the zone section.
    checkZone(request, exp_zone_name);

    // Verify there is 1 RR in the PREREQUISITE Section.
    checkRRCount(request, D2UpdateMessage::SECTION_PREREQUISITE, 1);

    // Verify the FQDN-PTRNAME assertion RR.
    dns::RRsetPtr rrset;
    ASSERT_TRUE(rrset = getRRFromSection(request, D2UpdateMessage::
                                                  SECTION_PREREQUISITE, 0));
    checkRR(rrset, exp_rev_addr, dns::RRClass::IN(), dns::RRType::PTR(),
            0, ncr);

    // Verify there is 1 RR in the UPDATE Section.
    checkRRCount(request, D2UpdateMessage::SECTION_UPDATE, 1);

    // Verify the delete all for the FQDN RR.
    ASSERT_TRUE(rrset = getRRFromSection(request, D2UpdateMessage::
                                                  SECTION_UPDATE, 0));
    checkRR(rrset, exp_rev_addr, dns::RRClass::ANY(), dns::RRType::ANY(),
            0, ncr);

    // Verify that it will render toWire without throwing.
    dns::MessageRenderer renderer;
    ASSERT_NO_THROW(request->toWire(renderer));
}

std::string toHexText(const uint8_t* data, size_t len) {
    std::ostringstream stream;
    stream << "Data length is: " << len << std::endl;
    for (int i = 0; i < len; ++i) {
        if (i > 0 && ((i % 16) == 0)) {
            stream << std::endl;
        }

        stream << setfill('0') << setw(2) << setbase(16)
               << static_cast<unsigned int>(data[i]) << " ";
    }

    return (stream.str());
}

}; // namespace isc::d2
}; // namespace isc<|MERGE_RESOLUTION|>--- conflicted
+++ resolved
@@ -32,10 +32,7 @@
 const char* TEST_DNS_SERVER_IP = "127.0.0.1";
 size_t TEST_DNS_SERVER_PORT = 5301;
 
-<<<<<<< HEAD
 //const bool HAS_RDATA = true;
-=======
->>>>>>> fa96affb
 const bool NO_RDATA = false;
 
 //*************************** FauxServer class ***********************
